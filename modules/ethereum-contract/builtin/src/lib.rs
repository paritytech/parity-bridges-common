--- conflicted
+++ resolved
@@ -155,24 +155,6 @@
 
 	#[test]
 	fn substrate_header_without_signal_parsed() {
-<<<<<<< HEAD
-		assert_eq!(
-			parse_substrate_header(
-				&RuntimeHeader {
-					parent_hash: [0u8; 32].into(),
-					number: 0,
-					state_root: "b2fc47904df5e355c6ab476d89fbc0733aeddbe302f0b94ba4eea9283f7e89e7"
-						.parse()
-						.unwrap(),
-					extrinsics_root: "03170a2e7597b7b7e3d84c05391d139a62b157e78786d8c082f29dcf4c111314"
-						.parse()
-						.unwrap(),
-					digest: Default::default(),
-				}
-				.encode()
-			)
-			.unwrap(),
-=======
 		let raw_header = RuntimeHeader {
 			parent_hash: [0u8; 32].into(),
 			number: 0,
@@ -192,7 +174,6 @@
 
 		assert_eq!(
 			parse_substrate_header(&raw_header).unwrap(),
->>>>>>> fb9a31b4
 			Header {
 				hash: "afbbeb92bf6ff14f60bdef0aa89f043dd403659ae82665238810ace0d761f6d0"
 					.parse()
@@ -220,26 +201,6 @@
 			.encode(),
 		));
 
-<<<<<<< HEAD
-		assert_eq!(
-			parse_substrate_header(
-				&RuntimeHeader {
-					parent_hash: "c0ac300d4005141ea690f3df593e049739c227316eb7f05052f3ee077388b68b"
-						.parse()
-						.unwrap(),
-					number: 8,
-					state_root: "822d6b412033aa9ac8e1722918eec5f25633529225754b3d4149982f5cacd4aa"
-						.parse()
-						.unwrap(),
-					extrinsics_root: "e7b07c0ce2799416ce7877b9cefc7f596bea5e8813bb2a0abf760414073ca928"
-						.parse()
-						.unwrap(),
-					digest,
-				}
-				.encode()
-			)
-			.unwrap(),
-=======
 		let raw_header = RuntimeHeader {
 			parent_hash: "c0ac300d4005141ea690f3df593e049739c227316eb7f05052f3ee077388b68b"
 				.parse()
@@ -261,7 +222,6 @@
 
 		assert_eq!(
 			parse_substrate_header(&raw_header).unwrap(),
->>>>>>> fb9a31b4
 			Header {
 				hash: "3dfebb280bd87a4640f89d7f2adecd62b88148747bff5b63af6e1634ee37a56e"
 					.parse()
