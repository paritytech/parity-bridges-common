--- conflicted
+++ resolved
@@ -22,13 +22,8 @@
 use bitvec::prelude::*;
 use bp_messages::{
 	source_chain::{
-<<<<<<< HEAD
-		LaneMessageVerifier, MessageDeliveryAndDispatchPayment, OnDeliveryConfirmed, RelayersRewards, SenderOrigin,
-		TargetHeaderChain,
-=======
 		LaneMessageVerifier, MessageDeliveryAndDispatchPayment, OnDeliveryConfirmed,
-		OnMessageAccepted, Sender, TargetHeaderChain,
->>>>>>> 5ee0ea16
+		OnMessageAccepted, SenderOrigin, TargetHeaderChain,
 	},
 	target_chain::{
 		DispatchMessage, MessageDispatch, ProvedLaneMessages, ProvedMessages, SourceHeaderChain,
@@ -186,7 +181,6 @@
 
 	type AccountIdConverter = AccountIdConverter;
 
-	type SenderOrigin = Origin;
 	type TargetHeaderChain = TestTargetHeaderChain;
 	type LaneMessageVerifier = TestLaneMessageVerifier;
 	type MessageDeliveryAndDispatchPayment = TestMessageDeliveryAndDispatchPayment;
@@ -201,7 +195,8 @@
 impl SenderOrigin<AccountId> for Origin {
 	fn linked_account(&self) -> Option<AccountId> {
 		match self.caller {
-			OriginCaller::system(frame_system::RawOrigin::Signed(ref submitter)) => Some(submitter.clone()),
+			OriginCaller::system(frame_system::RawOrigin::Signed(ref submitter)) =>
+				Some(submitter.clone()),
 			_ => None,
 		}
 	}
@@ -307,7 +302,9 @@
 #[derive(Debug, Default)]
 pub struct TestLaneMessageVerifier;
 
-impl LaneMessageVerifier<Origin, AccountId, TestPayload, TestMessageFee> for TestLaneMessageVerifier {
+impl LaneMessageVerifier<Origin, AccountId, TestPayload, TestMessageFee>
+	for TestLaneMessageVerifier
+{
 	type Error = &'static str;
 
 	fn verify_message(
@@ -337,13 +334,8 @@
 
 	/// Returns true if given fee has been paid by given submitter.
 	pub fn is_fee_paid(submitter: AccountId, fee: TestMessageFee) -> bool {
-<<<<<<< HEAD
 		let raw_origin: Result<frame_system::RawOrigin<_>, _> = Origin::signed(submitter).into();
 		frame_support::storage::unhashed::get(b":message-fee:") == Some((raw_origin.unwrap(), fee))
-=======
-		frame_support::storage::unhashed::get(b":message-fee:") ==
-			Some((Sender::Signed(submitter), fee))
->>>>>>> 5ee0ea16
 	}
 
 	/// Returns true if given relayer has been rewarded with given balance. The reward-paid flag is
@@ -354,13 +346,9 @@
 	}
 }
 
-<<<<<<< HEAD
-impl MessageDeliveryAndDispatchPayment<Origin, AccountId, TestMessageFee> for TestMessageDeliveryAndDispatchPayment {
-=======
-impl MessageDeliveryAndDispatchPayment<AccountId, TestMessageFee>
+impl MessageDeliveryAndDispatchPayment<Origin, AccountId, TestMessageFee>
 	for TestMessageDeliveryAndDispatchPayment
 {
->>>>>>> 5ee0ea16
 	type Error = &'static str;
 
 	fn pay_delivery_and_dispatch_fee(
