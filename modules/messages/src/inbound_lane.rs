// Copyright (C) Parity Technologies (UK) Ltd.
// This file is part of Parity Bridges Common.

// Parity Bridges Common is free software: you can redistribute it and/or modify
// it under the terms of the GNU General Public License as published by
// the Free Software Foundation, either version 3 of the License, or
// (at your option) any later version.

// Parity Bridges Common is distributed in the hope that it will be useful,
// but WITHOUT ANY WARRANTY; without even the implied warranty of
// MERCHANTABILITY or FITNESS FOR A PARTICULAR PURPOSE.  See the
// GNU General Public License for more details.

// You should have received a copy of the GNU General Public License
// along with Parity Bridges Common.  If not, see <http://www.gnu.org/licenses/>.

//! Everything about incoming messages receival.

use crate::{BridgedChainOf, Config};

use bp_messages::{
	target_chain::{DispatchMessage, DispatchMessageData, MessageDispatch},
	ChainWithMessages, DeliveredMessages, InboundLaneData, LaneId, LaneState, MessageKey,
	MessageNonce, OutboundLaneData, ReceivalResult, RelayerRewardAtSource, UnrewardedRelayer,
};
use bp_runtime::AccountIdOf;
use codec::{Decode, Encode, EncodeLike, MaxEncodedLen};
use scale_info::{Type, TypeInfo};
use sp_runtime::{traits::One, RuntimeDebug};
use sp_std::prelude::PartialEq;

/// Inbound lane storage.
pub trait InboundLaneStorage {
	/// Id of relayer on source chain.
	type Relayer: Clone + PartialEq;

	/// Lane id.
	fn id(&self) -> LaneId;
	/// Return maximal number of unrewarded relayer entries in inbound lane.
	fn max_unrewarded_relayer_entries(&self) -> MessageNonce;
	/// Return maximal number of unconfirmed messages in inbound lane.
	fn max_unconfirmed_messages(&self) -> MessageNonce;
	/// Get lane data from the storage.
	fn data(&self) -> InboundLaneData<Self::Relayer>;
	/// Update lane data in the storage.
	fn set_data(&mut self, data: InboundLaneData<Self::Relayer>);
	/// Purge lane data from the storage.
	fn purge(self);
}

/// Inbound lane data wrapper that implements `MaxEncodedLen`.
///
/// We have already had `MaxEncodedLen`-like functionality before, but its usage has
/// been localized and we haven't been passing bounds (maximal count of unrewarded relayer entries,
/// maximal count of unconfirmed messages) everywhere. This wrapper allows us to avoid passing
/// these generic bounds all over the code.
///
/// The encoding of this type matches encoding of the corresponding `MessageData`.
#[derive(Encode, Decode, Clone, RuntimeDebug, PartialEq, Eq)]
pub struct StoredInboundLaneData<T: Config<I>, I: 'static>(
	pub InboundLaneData<AccountIdOf<BridgedChainOf<T, I>>>,
);

impl<T: Config<I>, I: 'static> sp_std::ops::Deref for StoredInboundLaneData<T, I> {
	type Target = InboundLaneData<AccountIdOf<BridgedChainOf<T, I>>>;

	fn deref(&self) -> &Self::Target {
		&self.0
	}
}

impl<T: Config<I>, I: 'static> sp_std::ops::DerefMut for StoredInboundLaneData<T, I> {
	fn deref_mut(&mut self) -> &mut Self::Target {
		&mut self.0
	}
}

impl<T: Config<I>, I: 'static> Default for StoredInboundLaneData<T, I> {
	fn default() -> Self {
		StoredInboundLaneData(Default::default())
	}
}

impl<T: Config<I>, I: 'static> From<StoredInboundLaneData<T, I>>
	for InboundLaneData<AccountIdOf<BridgedChainOf<T, I>>>
{
	fn from(data: StoredInboundLaneData<T, I>) -> Self {
		data.0
	}
}

impl<T: Config<I>, I: 'static> EncodeLike<StoredInboundLaneData<T, I>>
	for InboundLaneData<AccountIdOf<BridgedChainOf<T, I>>>
{
}

impl<T: Config<I>, I: 'static> TypeInfo for StoredInboundLaneData<T, I> {
	type Identity = Self;

	fn type_info() -> Type {
		InboundLaneData::<AccountIdOf<BridgedChainOf<T, I>>>::type_info()
	}
}

impl<T: Config<I>, I: 'static> MaxEncodedLen for StoredInboundLaneData<T, I> {
	fn max_encoded_len() -> usize {
		InboundLaneData::<AccountIdOf<BridgedChainOf<T, I>>>::encoded_size_hint(
			BridgedChainOf::<T, I>::MAX_UNREWARDED_RELAYERS_IN_CONFIRMATION_TX as usize,
		)
		.unwrap_or(usize::MAX)
	}
}

/// Inbound messages lane.
pub struct InboundLane<S> {
	storage: S,
}

impl<S: InboundLaneStorage> InboundLane<S> {
	/// Create new inbound lane backed by given storage.
	pub fn new(storage: S) -> Self {
		InboundLane { storage }
	}

	/// Get lane state.
	pub fn state(&self) -> LaneState {
		self.storage.data().state
	}

	/// Returns storage reference.
	pub fn storage(&self) -> &S {
		&self.storage
	}

	/// Set lane state.
	pub fn set_state(&mut self, state: LaneState) {
		let mut data = self.storage.data();
		data.state = state;
		self.storage.set_data(data);
	}

	/// Receive state of the corresponding outbound lane.
	pub fn receive_state_update(
		&mut self,
		outbound_lane_data: OutboundLaneData,
	) -> Option<MessageNonce> {
		let mut data = self.storage.data();
		let last_delivered_nonce = data.last_delivered_nonce();

		if outbound_lane_data.latest_received_nonce > last_delivered_nonce {
			// this is something that should never happen if proofs are correct
			return None
		}
		if outbound_lane_data.latest_received_nonce <= data.last_confirmed_nonce {
			return None
		}

		let new_confirmed_nonce = outbound_lane_data.latest_received_nonce;
		data.last_confirmed_nonce = new_confirmed_nonce;
		// Firstly, remove all of the records where higher nonce <= new confirmed nonce
		while data
			.relayers
			.front()
			.map(|entry| entry.messages.end <= new_confirmed_nonce)
			.unwrap_or(false)
		{
			data.relayers.pop_front();
		}
		// Secondly, update the next record with lower nonce equal to new confirmed nonce if needed.
		// Note: There will be max. 1 record to update as we don't allow messages from relayers to
		// overlap.
		match data.relayers.front_mut() {
			Some(entry) if entry.messages.begin <= new_confirmed_nonce => {
				entry.messages.begin = new_confirmed_nonce + 1;
			},
			_ => {},
		}

		self.storage.set_data(data);
		Some(outbound_lane_data.latest_received_nonce)
	}

	/// Receive new message.
	pub fn receive_message<Dispatch: MessageDispatch>(
		&mut self,
		relayer_at_bridged_chain: &S::Relayer,
		nonce: MessageNonce,
		message_data: DispatchMessageData<Dispatch::DispatchPayload>,
		relayer_reward_per_message: RelayerRewardAtSource,
	) -> ReceivalResult<Dispatch::DispatchLevelResult> {
		let mut data = self.storage.data();
		if Some(nonce) != data.last_delivered_nonce().checked_add(1) {
			return ReceivalResult::InvalidNonce
		}

		// if there are more unrewarded relayer entries than we may accept, reject this message
		if data.relayers.len() as MessageNonce >= self.storage.max_unrewarded_relayer_entries() {
			return ReceivalResult::TooManyUnrewardedRelayers
		}

		// if there are more unconfirmed messages than we may accept, reject this message
		let unconfirmed_messages_count = nonce.saturating_sub(data.last_confirmed_nonce);
		if unconfirmed_messages_count > self.storage.max_unconfirmed_messages() {
			return ReceivalResult::TooManyUnconfirmedMessages
		}

		// then, dispatch message
		let dispatch_result = Dispatch::dispatch(DispatchMessage {
			key: MessageKey { lane_id: self.storage.id(), nonce },
			data: message_data,
		});

		// now let's update inbound lane storage
		let relayer_reward_per_message = One::one(); // TODO: it must be returned by some callback!!!
		match data.relayers.back_mut() {
			Some(entry)
				if entry.relayer == *relayer_at_bridged_chain &&
<<<<<<< HEAD
					entry.messages.reward == relayer_reward_per_message =>
=======
					entry.messages.relayer_reward_per_message == relayer_reward_per_message =>
>>>>>>> 50928a65
			{
				entry.messages.note_dispatched_message();
			},
			_ => {
				data.relayers.push_back(UnrewardedRelayer {
					relayer: relayer_at_bridged_chain.clone(),
					messages: DeliveredMessages::new(nonce, relayer_reward_per_message),
				});
			},
		};
		self.storage.set_data(data);

		ReceivalResult::Dispatched(dispatch_result)
	}

	/// Purge lane state from the storage.
	pub fn purge(self) {
		self.storage.purge()
	}
}

#[cfg(test)]
mod tests {
	use super::*;
	use crate::{active_inbound_lane, lanes_manager::RuntimeInboundLaneStorage, tests::mock::*};
	use bp_messages::UnrewardedRelayersState;

	fn receive_regular_message(
		lane: &mut InboundLane<RuntimeInboundLaneStorage<TestRuntime, ()>>,
		nonce: MessageNonce,
	) {
		assert_eq!(
			lane.receive_message::<TestMessageDispatch>(
				&TEST_RELAYER_A,
				nonce,
				inbound_message_data(REGULAR_PAYLOAD),
				RELAYER_REWARD_PER_MESSAGE,
			),
			ReceivalResult::Dispatched(dispatch_result(0))
		);
	}

	#[test]
	fn receive_status_update_ignores_status_from_the_future() {
		run_test(|| {
			let mut lane = active_inbound_lane::<TestRuntime, _>(test_lane_id()).unwrap();
			receive_regular_message(&mut lane, 1);
			assert_eq!(
				lane.receive_state_update(OutboundLaneData {
					latest_received_nonce: 10,
					..Default::default()
				}),
				None,
			);

			assert_eq!(lane.storage.data().last_confirmed_nonce, 0);
		});
	}

	#[test]
	fn receive_status_update_ignores_obsolete_status() {
		run_test(|| {
			let mut lane = active_inbound_lane::<TestRuntime, _>(test_lane_id()).unwrap();
			receive_regular_message(&mut lane, 1);
			receive_regular_message(&mut lane, 2);
			receive_regular_message(&mut lane, 3);
			assert_eq!(
				lane.receive_state_update(OutboundLaneData {
					latest_received_nonce: 3,
					..Default::default()
				}),
				Some(3),
			);
			assert_eq!(lane.storage.data().last_confirmed_nonce, 3);

			assert_eq!(
				lane.receive_state_update(OutboundLaneData {
					latest_received_nonce: 3,
					..Default::default()
				}),
				None,
			);
			assert_eq!(lane.storage.data().last_confirmed_nonce, 3);
		});
	}

	#[test]
	fn receive_status_update_works() {
		run_test(|| {
			let mut lane = active_inbound_lane::<TestRuntime, _>(test_lane_id()).unwrap();
			receive_regular_message(&mut lane, 1);
			receive_regular_message(&mut lane, 2);
			receive_regular_message(&mut lane, 3);
			assert_eq!(lane.storage.data().last_confirmed_nonce, 0);
			assert_eq!(
				lane.storage.data().relayers,
				vec![unrewarded_relayer(1, 3, TEST_RELAYER_A)]
			);

			assert_eq!(
				lane.receive_state_update(OutboundLaneData {
					latest_received_nonce: 2,
					..Default::default()
				}),
				Some(2),
			);
			assert_eq!(lane.storage.data().last_confirmed_nonce, 2);
			assert_eq!(
				lane.storage.data().relayers,
				vec![unrewarded_relayer(3, 3, TEST_RELAYER_A)]
			);

			assert_eq!(
				lane.receive_state_update(OutboundLaneData {
					latest_received_nonce: 3,
					..Default::default()
				}),
				Some(3),
			);
			assert_eq!(lane.storage.data().last_confirmed_nonce, 3);
			assert_eq!(lane.storage.data().relayers, vec![]);
		});
	}

	#[test]
	fn receive_status_update_works_with_batches_from_relayers() {
		run_test(|| {
			let mut lane = active_inbound_lane::<TestRuntime, _>(test_lane_id()).unwrap();
			let mut seed_storage_data = lane.storage.data();
			// Prepare data
			seed_storage_data.last_confirmed_nonce = 0;
			seed_storage_data.relayers.push_back(unrewarded_relayer(1, 1, TEST_RELAYER_A));
			// Simulate messages batch (2, 3, 4) from relayer #2
			seed_storage_data.relayers.push_back(unrewarded_relayer(2, 4, TEST_RELAYER_B));
			seed_storage_data.relayers.push_back(unrewarded_relayer(5, 5, TEST_RELAYER_C));
			lane.storage.set_data(seed_storage_data);
			// Check
			assert_eq!(
				lane.receive_state_update(OutboundLaneData {
					latest_received_nonce: 3,
					..Default::default()
				}),
				Some(3),
			);
			assert_eq!(lane.storage.data().last_confirmed_nonce, 3);
			assert_eq!(
				lane.storage.data().relayers,
				vec![
					unrewarded_relayer(4, 4, TEST_RELAYER_B),
					unrewarded_relayer(5, 5, TEST_RELAYER_C)
				]
			);
		});
	}

	#[test]
	fn fails_to_receive_message_with_incorrect_nonce() {
		run_test(|| {
			let mut lane = active_inbound_lane::<TestRuntime, _>(test_lane_id()).unwrap();
			assert_eq!(
				lane.receive_message::<TestMessageDispatch>(
					&TEST_RELAYER_A,
					10,
					inbound_message_data(REGULAR_PAYLOAD),
					RELAYER_REWARD_PER_MESSAGE,
				),
				ReceivalResult::InvalidNonce
			);
			assert_eq!(lane.storage.data().last_delivered_nonce(), 0);
		});
	}

	#[test]
	fn fails_to_receive_messages_above_unrewarded_relayer_entries_limit_per_lane() {
		run_test(|| {
			let mut lane = active_inbound_lane::<TestRuntime, _>(test_lane_id()).unwrap();
			let max_nonce = BridgedChain::MAX_UNREWARDED_RELAYERS_IN_CONFIRMATION_TX;
			for current_nonce in 1..max_nonce + 1 {
				assert_eq!(
					lane.receive_message::<TestMessageDispatch>(
						&(TEST_RELAYER_A + current_nonce),
						current_nonce,
						inbound_message_data(REGULAR_PAYLOAD),
						RELAYER_REWARD_PER_MESSAGE,
					),
					ReceivalResult::Dispatched(dispatch_result(0))
				);
			}
			// Fails to dispatch new message from different than latest relayer.
			assert_eq!(
				lane.receive_message::<TestMessageDispatch>(
					&(TEST_RELAYER_A + max_nonce + 1),
					max_nonce + 1,
					inbound_message_data(REGULAR_PAYLOAD),
					RELAYER_REWARD_PER_MESSAGE,
				),
				ReceivalResult::TooManyUnrewardedRelayers,
			);
			// Fails to dispatch new messages from latest relayer. Prevents griefing attacks.
			assert_eq!(
				lane.receive_message::<TestMessageDispatch>(
					&(TEST_RELAYER_A + max_nonce),
					max_nonce + 1,
					inbound_message_data(REGULAR_PAYLOAD),
					RELAYER_REWARD_PER_MESSAGE,
				),
				ReceivalResult::TooManyUnrewardedRelayers,
			);
		});
	}

	#[test]
	fn fails_to_receive_messages_above_unconfirmed_messages_limit_per_lane() {
		run_test(|| {
			let mut lane = active_inbound_lane::<TestRuntime, _>(test_lane_id()).unwrap();
			let max_nonce = BridgedChain::MAX_UNCONFIRMED_MESSAGES_IN_CONFIRMATION_TX;
			for current_nonce in 1..=max_nonce {
				assert_eq!(
					lane.receive_message::<TestMessageDispatch>(
						&TEST_RELAYER_A,
						current_nonce,
						inbound_message_data(REGULAR_PAYLOAD),
						RELAYER_REWARD_PER_MESSAGE,
					),
					ReceivalResult::Dispatched(dispatch_result(0))
				);
			}
			// Fails to dispatch new message from different than latest relayer.
			assert_eq!(
				lane.receive_message::<TestMessageDispatch>(
					&TEST_RELAYER_B,
					max_nonce + 1,
					inbound_message_data(REGULAR_PAYLOAD),
					RELAYER_REWARD_PER_MESSAGE,
				),
				ReceivalResult::TooManyUnconfirmedMessages,
			);
			// Fails to dispatch new messages from latest relayer.
			assert_eq!(
				lane.receive_message::<TestMessageDispatch>(
					&TEST_RELAYER_A,
					max_nonce + 1,
					inbound_message_data(REGULAR_PAYLOAD),
					RELAYER_REWARD_PER_MESSAGE,
				),
				ReceivalResult::TooManyUnconfirmedMessages,
			);
		});
	}

	#[test]
	fn correctly_receives_following_messages_from_two_relayers_alternately() {
		run_test(|| {
			let mut lane = active_inbound_lane::<TestRuntime, _>(test_lane_id()).unwrap();
			assert_eq!(
				lane.receive_message::<TestMessageDispatch>(
					&TEST_RELAYER_A,
					1,
					inbound_message_data(REGULAR_PAYLOAD),
					RELAYER_REWARD_PER_MESSAGE,
				),
				ReceivalResult::Dispatched(dispatch_result(0))
			);
			assert_eq!(
				lane.receive_message::<TestMessageDispatch>(
					&TEST_RELAYER_B,
					2,
					inbound_message_data(REGULAR_PAYLOAD),
					RELAYER_REWARD_PER_MESSAGE,
				),
				ReceivalResult::Dispatched(dispatch_result(0))
			);
			assert_eq!(
				lane.receive_message::<TestMessageDispatch>(
					&TEST_RELAYER_A,
					3,
					inbound_message_data(REGULAR_PAYLOAD),
					RELAYER_REWARD_PER_MESSAGE,
				),
				ReceivalResult::Dispatched(dispatch_result(0))
			);
			assert_eq!(
				lane.storage.data().relayers,
				vec![
					unrewarded_relayer(1, 1, TEST_RELAYER_A),
					unrewarded_relayer(2, 2, TEST_RELAYER_B),
					unrewarded_relayer(3, 3, TEST_RELAYER_A)
				]
			);
		});
	}

	#[test]
	fn separate_relayer_entry_is_created_when_same_relayer_wants_different_reward() {
		run_test(|| {
			let mut lane = active_inbound_lane::<TestRuntime, _>(test_lane_id()).unwrap();
			assert_eq!(
				lane.receive_message::<TestMessageDispatch>(
					&TEST_RELAYER_A,
					1,
					inbound_message_data(REGULAR_PAYLOAD),
					RELAYER_REWARD_PER_MESSAGE,
				),
				ReceivalResult::Dispatched(dispatch_result(0))
			);
			assert_eq!(
				lane.receive_message::<TestMessageDispatch>(
					&TEST_RELAYER_A,
					2,
					inbound_message_data(REGULAR_PAYLOAD),
					RELAYER_REWARD_PER_MESSAGE + 1,
				),
				ReceivalResult::Dispatched(dispatch_result(0))
			);
			assert_eq!(
				lane.receive_message::<TestMessageDispatch>(
					&TEST_RELAYER_A,
					3,
					inbound_message_data(REGULAR_PAYLOAD),
					RELAYER_REWARD_PER_MESSAGE + 1,
				),
				ReceivalResult::Dispatched(dispatch_result(0))
			);

			let mut unrewarded_relayer_with_larger_reward =
				unrewarded_relayer(2, 3, TEST_RELAYER_A);
			unrewarded_relayer_with_larger_reward.messages.relayer_reward_per_message =
				RELAYER_REWARD_PER_MESSAGE + 1;
			assert_eq!(
				lane.storage.data().relayers,
				vec![
					unrewarded_relayer(1, 1, TEST_RELAYER_A),
					unrewarded_relayer_with_larger_reward,
				]
			);
		});
	}

	#[test]
	fn rejects_same_message_from_two_different_relayers() {
		run_test(|| {
			let mut lane = active_inbound_lane::<TestRuntime, _>(test_lane_id()).unwrap();
			assert_eq!(
				lane.receive_message::<TestMessageDispatch>(
					&TEST_RELAYER_A,
					1,
					inbound_message_data(REGULAR_PAYLOAD),
					RELAYER_REWARD_PER_MESSAGE,
				),
				ReceivalResult::Dispatched(dispatch_result(0))
			);
			assert_eq!(
				lane.receive_message::<TestMessageDispatch>(
					&TEST_RELAYER_B,
					1,
					inbound_message_data(REGULAR_PAYLOAD),
					RELAYER_REWARD_PER_MESSAGE,
				),
				ReceivalResult::InvalidNonce,
			);
		});
	}

	#[test]
	fn correct_message_is_processed_instantly() {
		run_test(|| {
			let mut lane = active_inbound_lane::<TestRuntime, _>(test_lane_id()).unwrap();
			receive_regular_message(&mut lane, 1);
			assert_eq!(lane.storage.data().last_delivered_nonce(), 1);
		});
	}

	#[test]
	fn unspent_weight_is_returned_by_receive_message() {
		run_test(|| {
			let mut lane = active_inbound_lane::<TestRuntime, _>(test_lane_id()).unwrap();
			let mut payload = REGULAR_PAYLOAD;
			*payload.dispatch_result.unspent_weight.ref_time_mut() = 1;
			assert_eq!(
				lane.receive_message::<TestMessageDispatch>(
					&TEST_RELAYER_A,
					1,
					inbound_message_data(payload),
					RELAYER_REWARD_PER_MESSAGE,
				),
				ReceivalResult::Dispatched(dispatch_result(1))
			);
		});
	}

	#[test]
	fn first_message_is_confirmed_correctly() {
		run_test(|| {
			let mut lane = active_inbound_lane::<TestRuntime, _>(test_lane_id()).unwrap();
			receive_regular_message(&mut lane, 1);
			receive_regular_message(&mut lane, 2);
			assert_eq!(
				lane.receive_state_update(OutboundLaneData {
					latest_received_nonce: 1,
					..Default::default()
				}),
				Some(1),
			);
			assert_eq!(
				inbound_unrewarded_relayers_state(test_lane_id()),
				UnrewardedRelayersState {
					unrewarded_relayer_entries: 1,
					messages_in_oldest_entry: 1,
					total_messages: 1,
					last_delivered_nonce: 2,
				},
			);
		});
	}
}<|MERGE_RESOLUTION|>--- conflicted
+++ resolved
@@ -26,7 +26,7 @@
 use bp_runtime::AccountIdOf;
 use codec::{Decode, Encode, EncodeLike, MaxEncodedLen};
 use scale_info::{Type, TypeInfo};
-use sp_runtime::{traits::One, RuntimeDebug};
+use sp_runtime::RuntimeDebug;
 use sp_std::prelude::PartialEq;
 
 /// Inbound lane storage.
@@ -211,15 +211,10 @@
 		});
 
 		// now let's update inbound lane storage
-		let relayer_reward_per_message = One::one(); // TODO: it must be returned by some callback!!!
 		match data.relayers.back_mut() {
 			Some(entry)
 				if entry.relayer == *relayer_at_bridged_chain &&
-<<<<<<< HEAD
-					entry.messages.reward == relayer_reward_per_message =>
-=======
 					entry.messages.relayer_reward_per_message == relayer_reward_per_message =>
->>>>>>> 50928a65
 			{
 				entry.messages.note_dispatched_message();
 			},
