--- conflicted
+++ resolved
@@ -852,15 +852,11 @@
 				relayers: vec![
 					UnrewardedRelayer {
 						relayer: 42,
-<<<<<<< HEAD
-						messages: DeliveredMessages { begin: 0, end: 100, reward: 0 }
-=======
 						messages: DeliveredMessages {
 							begin: 0,
 							end: 100,
 							relayer_reward_per_message: 0
 						}
->>>>>>> 50928a65
 					};
 					max_entries
 				]
@@ -889,15 +885,11 @@
 				relayers: vec![
 					UnrewardedRelayer {
 						relayer: 42,
-<<<<<<< HEAD
-						messages: DeliveredMessages { begin: 0, end: 100, reward: 0 }
-=======
 						messages: DeliveredMessages {
 							begin: 0,
 							end: 100,
 							relayer_reward_per_message: 0
 						}
->>>>>>> 50928a65
 					};
 					max_entries - 1
 				]
@@ -1073,11 +1065,7 @@
 	fn relayer_entry() -> UnrewardedRelayer<TestRelayer> {
 		UnrewardedRelayer {
 			relayer: 42u64,
-<<<<<<< HEAD
-			messages: DeliveredMessages { begin: 0, end: 100, reward: 0 },
-=======
 			messages: DeliveredMessages { begin: 0, end: 100, relayer_reward_per_message: 0 },
->>>>>>> 50928a65
 		}
 	}
 
