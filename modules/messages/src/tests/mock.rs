--- conflicted
+++ resolved
@@ -373,11 +373,7 @@
 		let relayers_rewards = calc_relayers_rewards_at_source::<AccountId, Balance>(
 			messages_relayers,
 			received_range,
-<<<<<<< HEAD
-			|messages, reward_per_message| messages * reward_per_message,
-=======
 			|messages, relayer_reward_per_message| messages * relayer_reward_per_message,
->>>>>>> 50928a65
 		);
 		let rewarded_relayers = relayers_rewards.len();
 		for (relayer, reward) in &relayers_rewards {
@@ -480,9 +476,6 @@
 	end: MessageNonce,
 	relayer: TestRelayer,
 ) -> UnrewardedRelayer<TestRelayer> {
-<<<<<<< HEAD
-	UnrewardedRelayer { relayer, messages: DeliveredMessages { begin, end, reward: 1 } }
-=======
 	UnrewardedRelayer {
 		relayer,
 		messages: DeliveredMessages {
@@ -491,7 +484,6 @@
 			relayer_reward_per_message: RELAYER_REWARD_PER_MESSAGE,
 		},
 	}
->>>>>>> 50928a65
 }
 
 /// Returns unrewarded relayers state at given lane.
