// Copyright (C) Parity Technologies (UK) Ltd.
// This file is part of Parity Bridges Common.

// Parity Bridges Common is free software: you can redistribute it and/or modify
// it under the terms of the GNU General Public License as published by
// the Free Software Foundation, either version 3 of the License, or
// (at your option) any later version.

// Parity Bridges Common is distributed in the hope that it will be useful,
// but WITHOUT ANY WARRANTY; without even the implied warranty of
// MERCHANTABILITY or FITNESS FOR A PARTICULAR PURPOSE.  See the
// GNU General Public License for more details.

// You should have received a copy of the GNU General Public License
// along with Parity Bridges Common.  If not, see <http://www.gnu.org/licenses/>.

//! Signed extension for the `pallet-bridge-messages` that is able to reject obsolete
//! (and some other invalid) transactions.

use crate::{BridgedChainOf, Config, InboundLanes, OutboundLanes, Pallet, LOG_TARGET};

use bp_messages::{
	target_chain::MessageDispatch, BaseMessagesProofInfo, ChainWithMessages, InboundLaneData,
	LaneId, MessageNonce, MessagesCallInfo, ReceiveMessagesDeliveryProofInfo,
	ReceiveMessagesProofInfo, UnrewardedRelayerOccupation,
};
use bp_runtime::{AccountIdOf, OwnedBridgeModule};
use frame_support::{dispatch::CallableCallFor, traits::IsSubType};
use sp_runtime::transaction_validity::TransactionValidity;

/// Helper struct that provides methods for working with a call supported by `MessagesCallInfo`.
pub struct CallHelper<T: Config<I>, I: 'static> {
	_phantom_data: sp_std::marker::PhantomData<(T, I)>,
}

impl<T: Config<I>, I: 'static> CallHelper<T, I> {
	/// Returns true if:
	///
	/// - call is `receive_messages_proof` and all messages have been delivered;
	///
	/// - call is `receive_messages_delivery_proof` and all messages confirmations have been
	///   received.
	pub fn was_successful(info: &MessagesCallInfo) -> bool {
		match info {
			MessagesCallInfo::ReceiveMessagesProof(info) => {
				let inbound_lane_data = match InboundLanes::<T, I>::get(info.base.lane_id) {
					Some(inbound_lane_data) => inbound_lane_data,
					None => return false,
				};
				if info.base.bundled_range.is_empty() {
					let post_occupation =
						unrewarded_relayers_occupation::<T, I>(&inbound_lane_data);
					// we don't care about `free_relayer_slots` here - it is checked in
					// `is_obsolete` and every relayer has delivered at least one message,
					// so if relayer slots are released, then message slots are also
					// released
					return post_occupation.free_message_slots >
						info.unrewarded_relayers.free_message_slots
				}

				inbound_lane_data.last_delivered_nonce() == *info.base.bundled_range.end()
			},
			MessagesCallInfo::ReceiveMessagesDeliveryProof(info) => {
				let outbound_lane_data = match OutboundLanes::<T, I>::get(info.0.lane_id) {
					Some(outbound_lane_data) => outbound_lane_data,
					None => return false,
				};
				outbound_lane_data.latest_received_nonce == *info.0.bundled_range.end()
			},
		}
	}
}

/// Trait representing a call that is a sub type of `pallet_bridge_messages::Call`.
pub trait CallSubType<T: Config<I, RuntimeCall = Self>, I: 'static>:
	IsSubType<CallableCallFor<Pallet<T, I>, T>>
{
	/// Create a new instance of `ReceiveMessagesProofInfo` from a `ReceiveMessagesProof` call.
	fn receive_messages_proof_info(&self) -> Option<ReceiveMessagesProofInfo>;

	/// Create a new instance of `ReceiveMessagesDeliveryProofInfo` from
	/// a `ReceiveMessagesDeliveryProof` call.
	fn receive_messages_delivery_proof_info(&self) -> Option<ReceiveMessagesDeliveryProofInfo>;

	/// Create a new instance of `MessagesCallInfo` from a `ReceiveMessagesProof`
	/// or a `ReceiveMessagesDeliveryProof` call.
	fn call_info(&self) -> Option<MessagesCallInfo>;

	/// Create a new instance of `MessagesCallInfo` from a `ReceiveMessagesProof`
	/// or a `ReceiveMessagesDeliveryProof` call, if the call is for the provided lane.
	fn call_info_for(&self, lane_id: LaneId) -> Option<MessagesCallInfo>;

	/// Ensures that a `ReceiveMessagesProof` or a `ReceiveMessagesDeliveryProof` call:
	///
	/// - does not deliver already delivered messages. We require all messages in the
	///   `ReceiveMessagesProof` call to be undelivered;
	///
	/// - does not submit empty `ReceiveMessagesProof` call with zero messages, unless the lane
	///   needs to be unblocked by providing relayer rewards proof;
	///
	/// - brings no new delivery confirmations in a `ReceiveMessagesDeliveryProof` call. We require
	///   at least one new delivery confirmation in the unrewarded relayers set;
	///
	/// - does not violate some basic (easy verifiable) messages pallet rules obsolete (like
	///   submitting a call when a pallet is halted or delivering messages when a dispatcher is
	///   inactive).
	///
	/// If one of above rules is violated, the transaction is treated as invalid.
	fn check_obsolete_call(&self) -> TransactionValidity;
}

impl<
		Call: IsSubType<CallableCallFor<Pallet<T, I>, T>>,
		T: frame_system::Config<RuntimeCall = Call> + Config<I>,
		I: 'static,
	> CallSubType<T, I> for T::RuntimeCall
{
	fn receive_messages_proof_info(&self) -> Option<ReceiveMessagesProofInfo> {
		if let Some(crate::Call::<T, I>::receive_messages_proof { ref proof, .. }) =
			self.is_sub_type()
		{
			let inbound_lane_data = InboundLanes::<T, I>::get(proof.lane)?;

			return Some(ReceiveMessagesProofInfo {
				base: BaseMessagesProofInfo {
					lane_id: proof.lane,
					// we want all messages in this range to be new for us. Otherwise transaction
					// will be considered obsolete.
					bundled_range: proof.nonces_start..=proof.nonces_end,
					best_stored_nonce: inbound_lane_data.last_delivered_nonce(),
				},
				unrewarded_relayers: unrewarded_relayers_occupation::<T, I>(&inbound_lane_data),
			})
		}

		None
	}

	fn receive_messages_delivery_proof_info(&self) -> Option<ReceiveMessagesDeliveryProofInfo> {
		if let Some(crate::Call::<T, I>::receive_messages_delivery_proof {
			ref proof,
			ref relayers_state,
			..
		}) = self.is_sub_type()
		{
			let outbound_lane_data = OutboundLanes::<T, I>::get(proof.lane)?;

			return Some(ReceiveMessagesDeliveryProofInfo(BaseMessagesProofInfo {
				lane_id: proof.lane,
				// there's a time frame between message delivery, message confirmation and reward
				// confirmation. Because of that, we can't assume that our state has been confirmed
				// to the bridged chain. So we are accepting any proof that brings new
				// confirmations.
				bundled_range: outbound_lane_data.latest_received_nonce + 1..=
					relayers_state.last_delivered_nonce,
				best_stored_nonce: outbound_lane_data.latest_received_nonce,
			}))
		}

		None
	}

	fn call_info(&self) -> Option<MessagesCallInfo> {
		if let Some(info) = self.receive_messages_proof_info() {
			return Some(MessagesCallInfo::ReceiveMessagesProof(info))
		}

		if let Some(info) = self.receive_messages_delivery_proof_info() {
			return Some(MessagesCallInfo::ReceiveMessagesDeliveryProof(info))
		}

		None
	}

	fn call_info_for(&self, lane_id: LaneId) -> Option<MessagesCallInfo> {
		self.call_info().filter(|info| {
			let actual_lane_id = match info {
				MessagesCallInfo::ReceiveMessagesProof(info) => info.base.lane_id,
				MessagesCallInfo::ReceiveMessagesDeliveryProof(info) => info.0.lane_id,
			};
			actual_lane_id == lane_id
		})
	}

	fn check_obsolete_call(&self) -> TransactionValidity {
		let is_pallet_halted = Pallet::<T, I>::ensure_not_halted().is_err();
		match self.call_info() {
			Some(proof_info) if is_pallet_halted => {
				log::trace!(
					target: LOG_TARGET,
					"Rejecting messages transaction on halted pallet: {:?}",
					proof_info
				);

				return sp_runtime::transaction_validity::InvalidTransaction::Call.into()
			},
			Some(MessagesCallInfo::ReceiveMessagesProof(proof_info))
				if proof_info
					.is_obsolete(T::MessageDispatch::is_active(proof_info.base.lane_id)) =>
			{
				log::trace!(
					target: LOG_TARGET,
					"Rejecting obsolete messages delivery transaction: {:?}",
					proof_info
				);

				return sp_runtime::transaction_validity::InvalidTransaction::Stale.into()
			},
			Some(MessagesCallInfo::ReceiveMessagesDeliveryProof(proof_info))
				if proof_info.is_obsolete() =>
			{
				log::trace!(
					target: LOG_TARGET,
					"Rejecting obsolete messages confirmation transaction: {:?}",
					proof_info,
				);

				return sp_runtime::transaction_validity::InvalidTransaction::Stale.into()
			},
			_ => {},
		}

		Ok(sp_runtime::transaction_validity::ValidTransaction::default())
	}
}

/// Returns occupation state of unrewarded relayers vector.
fn unrewarded_relayers_occupation<T: Config<I>, I: 'static>(
	inbound_lane_data: &InboundLaneData<AccountIdOf<BridgedChainOf<T, I>>>,
) -> UnrewardedRelayerOccupation {
	UnrewardedRelayerOccupation {
		free_relayer_slots: T::BridgedChain::MAX_UNREWARDED_RELAYERS_IN_CONFIRMATION_TX
			.saturating_sub(inbound_lane_data.relayers.len() as MessageNonce),
		free_message_slots: {
			let unconfirmed_messages = inbound_lane_data
				.last_delivered_nonce()
				.saturating_sub(inbound_lane_data.last_confirmed_nonce);
			T::BridgedChain::MAX_UNCONFIRMED_MESSAGES_IN_CONFIRMATION_TX
				.saturating_sub(unconfirmed_messages)
		},
	}
}

#[cfg(test)]
mod tests {
	use super::*;
	use crate::tests::mock::*;
	use bp_messages::{
		source_chain::FromBridgedChainMessagesDeliveryProof,
		target_chain::FromBridgedChainMessagesProof, DeliveredMessages, InboundLaneData, LaneState,
		OutboundLaneData, UnrewardedRelayer, UnrewardedRelayersState,
	};
	use sp_std::ops::RangeInclusive;

	fn test_lane_id() -> LaneId {
		LaneId::new(1, 2)
	}

	fn fill_unrewarded_relayers() {
		let mut inbound_lane_state = InboundLanes::<TestRuntime>::get(test_lane_id()).unwrap();
		for n in 0..BridgedChain::MAX_UNREWARDED_RELAYERS_IN_CONFIRMATION_TX {
			inbound_lane_state.relayers.push_back(UnrewardedRelayer {
				relayer: Default::default(),
<<<<<<< HEAD
				messages: DeliveredMessages { begin: n + 1, end: n + 1, reward: 0 },
=======
				messages: DeliveredMessages {
					begin: n + 1,
					end: n + 1,
					relayer_reward_per_message: 0,
				},
>>>>>>> 50928a65
			});
		}
		InboundLanes::<TestRuntime>::insert(test_lane_id(), inbound_lane_state);
	}

	fn fill_unrewarded_messages() {
		let mut inbound_lane_state = InboundLanes::<TestRuntime>::get(test_lane_id()).unwrap();
		inbound_lane_state.relayers.push_back(UnrewardedRelayer {
			relayer: Default::default(),
			messages: DeliveredMessages {
				begin: 1,
				end: BridgedChain::MAX_UNCONFIRMED_MESSAGES_IN_CONFIRMATION_TX,
<<<<<<< HEAD
				reward: 0,
=======
				relayer_reward_per_message: 0,
>>>>>>> 50928a65
			},
		});
		InboundLanes::<TestRuntime>::insert(test_lane_id(), inbound_lane_state);
	}

	fn deliver_message_10() {
		InboundLanes::<TestRuntime>::insert(
			test_lane_id(),
			bp_messages::InboundLaneData {
				state: LaneState::Opened,
				relayers: Default::default(),
				last_confirmed_nonce: 10,
			},
		);
	}

	fn validate_message_delivery(
		nonces_start: bp_messages::MessageNonce,
		nonces_end: bp_messages::MessageNonce,
	) -> bool {
		RuntimeCall::Messages(crate::Call::<TestRuntime, ()>::receive_messages_proof {
			relayer_id_at_bridged_chain: 42,
			messages_count: nonces_end.checked_sub(nonces_start).map(|x| x + 1).unwrap_or(0) as u32,
			dispatch_weight: frame_support::weights::Weight::zero(),
			proof: Box::new(FromBridgedChainMessagesProof {
				bridged_header_hash: Default::default(),
				storage: Default::default(),
				lane: test_lane_id(),
				nonces_start,
				nonces_end,
			}),
		})
		.check_obsolete_call()
		.is_ok()
	}

	fn run_test<T>(test: impl Fn() -> T) -> T {
		sp_io::TestExternalities::new(Default::default()).execute_with(|| {
			InboundLanes::<TestRuntime>::insert(test_lane_id(), InboundLaneData::opened());
			OutboundLanes::<TestRuntime>::insert(test_lane_id(), OutboundLaneData::opened());
			test()
		})
	}

	#[test]
	fn extension_rejects_obsolete_messages() {
		run_test(|| {
			// when current best delivered is message#10 and we're trying to deliver messages 8..=9
			// => tx is rejected
			deliver_message_10();
			assert!(!validate_message_delivery(8, 9));
		});
	}

	#[test]
	fn extension_rejects_same_message() {
		run_test(|| {
			// when current best delivered is message#10 and we're trying to import messages 10..=10
			// => tx is rejected
			deliver_message_10();
			assert!(!validate_message_delivery(8, 10));
		});
	}

	#[test]
	fn extension_rejects_call_with_some_obsolete_messages() {
		run_test(|| {
			// when current best delivered is message#10 and we're trying to deliver messages
			// 10..=15 => tx is rejected
			deliver_message_10();
			assert!(!validate_message_delivery(10, 15));
		});
	}

	#[test]
	fn extension_rejects_call_with_future_messages() {
		run_test(|| {
			// when current best delivered is message#10 and we're trying to deliver messages
			// 13..=15 => tx is rejected
			deliver_message_10();
			assert!(!validate_message_delivery(13, 15));
		});
	}

	#[test]
	fn extension_reject_call_when_dispatcher_is_inactive() {
		run_test(|| {
			// when current best delivered is message#10 and we're trying to deliver message 11..=15
			// => tx is accepted
			deliver_message_10();

			TestMessageDispatch::deactivate(test_lane_id());
			assert!(!validate_message_delivery(11, 15));
		});
	}

	#[test]
	fn extension_rejects_empty_delivery_with_rewards_confirmations_if_there_are_free_relayer_and_message_slots(
	) {
		run_test(|| {
			deliver_message_10();
			assert!(!validate_message_delivery(10, 9));
		});
	}

	#[test]
	fn extension_accepts_empty_delivery_with_rewards_confirmations_if_there_are_no_free_relayer_slots(
	) {
		run_test(|| {
			deliver_message_10();
			fill_unrewarded_relayers();
			assert!(validate_message_delivery(10, 9));
		});
	}

	#[test]
	fn extension_accepts_empty_delivery_with_rewards_confirmations_if_there_are_no_free_message_slots(
	) {
		run_test(|| {
			fill_unrewarded_messages();
			assert!(validate_message_delivery(
				BridgedChain::MAX_UNCONFIRMED_MESSAGES_IN_CONFIRMATION_TX,
				BridgedChain::MAX_UNCONFIRMED_MESSAGES_IN_CONFIRMATION_TX - 1
			));
		});
	}

	#[test]
	fn extension_accepts_new_messages() {
		run_test(|| {
			// when current best delivered is message#10 and we're trying to deliver message 11..=15
			// => tx is accepted
			deliver_message_10();
			assert!(validate_message_delivery(11, 15));
		});
	}

	fn confirm_message_10() {
		OutboundLanes::<TestRuntime>::insert(
			test_lane_id(),
			bp_messages::OutboundLaneData {
				state: LaneState::Opened,
				oldest_unpruned_nonce: 0,
				latest_received_nonce: 10,
				latest_generated_nonce: 10,
			},
		);
	}

	fn validate_message_confirmation(last_delivered_nonce: bp_messages::MessageNonce) -> bool {
		RuntimeCall::Messages(crate::Call::<TestRuntime>::receive_messages_delivery_proof {
			proof: FromBridgedChainMessagesDeliveryProof {
				bridged_header_hash: Default::default(),
				storage_proof: Default::default(),
				lane: test_lane_id(),
			},
			relayers_state: UnrewardedRelayersState { last_delivered_nonce, ..Default::default() },
		})
		.check_obsolete_call()
		.is_ok()
	}

	#[test]
	fn extension_rejects_obsolete_confirmations() {
		run_test(|| {
			// when current best confirmed is message#10 and we're trying to confirm message#5 => tx
			// is rejected
			confirm_message_10();
			assert!(!validate_message_confirmation(5));
		});
	}

	#[test]
	fn extension_rejects_same_confirmation() {
		run_test(|| {
			// when current best confirmed is message#10 and we're trying to confirm message#10 =>
			// tx is rejected
			confirm_message_10();
			assert!(!validate_message_confirmation(10));
		});
	}

	#[test]
	fn extension_rejects_empty_confirmation_even_if_there_are_no_free_unrewarded_entries() {
		run_test(|| {
			confirm_message_10();
			fill_unrewarded_relayers();
			assert!(!validate_message_confirmation(10));
		});
	}

	#[test]
	fn extension_accepts_new_confirmation() {
		run_test(|| {
			// when current best confirmed is message#10 and we're trying to confirm message#15 =>
			// tx is accepted
			confirm_message_10();
			assert!(validate_message_confirmation(15));
		});
	}

	fn was_message_delivery_successful(
		bundled_range: RangeInclusive<MessageNonce>,
		is_empty: bool,
	) -> bool {
		CallHelper::<TestRuntime, ()>::was_successful(&MessagesCallInfo::ReceiveMessagesProof(
			ReceiveMessagesProofInfo {
				base: BaseMessagesProofInfo {
					lane_id: test_lane_id(),
					bundled_range,
					best_stored_nonce: 0, // doesn't matter for `was_successful`
				},
				unrewarded_relayers: UnrewardedRelayerOccupation {
					free_relayer_slots: 0, // doesn't matter for `was_successful`
					free_message_slots: if is_empty {
						0
					} else {
						BridgedChain::MAX_UNCONFIRMED_MESSAGES_IN_CONFIRMATION_TX
					},
				},
			},
		))
	}

	#[test]
	#[allow(clippy::reversed_empty_ranges)]
	fn was_successful_returns_false_for_failed_reward_confirmation_transaction() {
		run_test(|| {
			fill_unrewarded_messages();
			assert!(!was_message_delivery_successful(10..=9, true));
		});
	}

	#[test]
	#[allow(clippy::reversed_empty_ranges)]
	fn was_successful_returns_true_for_successful_reward_confirmation_transaction() {
		run_test(|| {
			assert!(was_message_delivery_successful(10..=9, true));
		});
	}

	#[test]
	fn was_successful_returns_false_for_failed_delivery() {
		run_test(|| {
			deliver_message_10();
			assert!(!was_message_delivery_successful(10..=12, false));
		});
	}

	#[test]
	fn was_successful_returns_false_for_partially_successful_delivery() {
		run_test(|| {
			deliver_message_10();
			assert!(!was_message_delivery_successful(9..=12, false));
		});
	}

	#[test]
	fn was_successful_returns_true_for_successful_delivery() {
		run_test(|| {
			deliver_message_10();
			assert!(was_message_delivery_successful(9..=10, false));
		});
	}

	fn was_message_confirmation_successful(bundled_range: RangeInclusive<MessageNonce>) -> bool {
		CallHelper::<TestRuntime, ()>::was_successful(
			&MessagesCallInfo::ReceiveMessagesDeliveryProof(ReceiveMessagesDeliveryProofInfo(
				BaseMessagesProofInfo {
					lane_id: test_lane_id(),
					bundled_range,
					best_stored_nonce: 0, // doesn't matter for `was_successful`
				},
			)),
		)
	}

	#[test]
	fn was_successful_returns_false_for_failed_confirmation() {
		run_test(|| {
			confirm_message_10();
			assert!(!was_message_confirmation_successful(10..=12));
		});
	}

	#[test]
	fn was_successful_returns_false_for_partially_successful_confirmation() {
		run_test(|| {
			confirm_message_10();
			assert!(!was_message_confirmation_successful(9..=12));
		});
	}

	#[test]
	fn was_successful_returns_true_for_successful_confirmation() {
		run_test(|| {
			confirm_message_10();
			assert!(was_message_confirmation_successful(9..=10));
		});
	}
}<|MERGE_RESOLUTION|>--- conflicted
+++ resolved
@@ -261,15 +261,11 @@
 		for n in 0..BridgedChain::MAX_UNREWARDED_RELAYERS_IN_CONFIRMATION_TX {
 			inbound_lane_state.relayers.push_back(UnrewardedRelayer {
 				relayer: Default::default(),
-<<<<<<< HEAD
-				messages: DeliveredMessages { begin: n + 1, end: n + 1, reward: 0 },
-=======
 				messages: DeliveredMessages {
 					begin: n + 1,
 					end: n + 1,
 					relayer_reward_per_message: 0,
 				},
->>>>>>> 50928a65
 			});
 		}
 		InboundLanes::<TestRuntime>::insert(test_lane_id(), inbound_lane_state);
@@ -282,11 +278,7 @@
 			messages: DeliveredMessages {
 				begin: 1,
 				end: BridgedChain::MAX_UNCONFIRMED_MESSAGES_IN_CONFIRMATION_TX,
-<<<<<<< HEAD
-				reward: 0,
-=======
 				relayer_reward_per_message: 0,
->>>>>>> 50928a65
 			},
 		});
 		InboundLanes::<TestRuntime>::insert(test_lane_id(), inbound_lane_state);
