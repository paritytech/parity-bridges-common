--- conflicted
+++ resolved
@@ -569,9 +569,8 @@
 		/// Return inbound lane data.
 		pub fn inbound_lane_data(
 			lane: LaneId,
-<<<<<<< HEAD
-		) -> InboundLaneData<AccountIdOf<BridgedChainOf<T, I>>> {
-			InboundLanes::<T, I>::get(lane).0
+		) -> Option<InboundLaneData<AccountIdOf<BridgedChainOf<T, I>>>> {
+			InboundLanes::<T, I>::get(lane).map(|lane| lane.0)
 		}
 
 		/// Creates new inbound and outbound lane with given id. Returns `Err(())` if the
@@ -601,19 +600,6 @@
 			)?;
 
 			Ok(())
-		}
-	}
-
-	/// Get-parameter that returns number of active outbound lanes that the pallet maintains.
-	pub struct MaybeOutboundLanesCount<T, I>(PhantomData<(T, I)>);
-
-	impl<T: Config<I>, I: 'static> Get<Option<u32>> for MaybeOutboundLanesCount<T, I> {
-		fn get() -> Option<u32> {
-			Some(T::ActiveOutboundLanes::get().len() as u32)
-=======
-		) -> Option<InboundLaneData<AccountIdOf<BridgedChainOf<T, I>>>> {
-			InboundLanes::<T, I>::get(lane).map(|lane| lane.0)
->>>>>>> 11293da6
 		}
 	}
 }
