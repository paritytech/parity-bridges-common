// Copyright 2019-2021 Parity Technologies (UK) Ltd.
// This file is part of Parity Bridges Common.

// Parity Bridges Common is free software: you can redistribute it and/or modify
// it under the terms of the GNU General Public License as published by
// the Free Software Foundation, either version 3 of the License, or
// (at your option) any later version.

// Parity Bridges Common is distributed in the hope that it will be useful,
// but WITHOUT ANY WARRANTY; without even the implied warranty of
// MERCHANTABILITY or FITNESS FOR A PARTICULAR PURPOSE.  See the
// GNU General Public License for more details.

// You should have received a copy of the GNU General Public License
// along with Parity Bridges Common.  If not, see <http://www.gnu.org/licenses/>.

//! Runtime module that allows sending and receiving messages using lane concept:
//!
//! 1) the message is sent using `send_message()` call;
//! 2) every outbound message is assigned nonce;
//! 3) the messages are stored in the storage;
//! 4) external component (relay) delivers messages to bridged chain;
//! 5) messages are processed in order (ordered by assigned nonce);
//! 6) relay may send proof-of-delivery back to this chain.
//!
//! Once message is sent, its progress can be tracked by looking at module events.
//! The assigned nonce is reported using `MessageAccepted` event. When message is
//! delivered to the the bridged chain, it is reported using `MessagesDelivered` event.
//!
//! **IMPORTANT NOTE**: after generating weights (custom `WeighInfo` implementation) for
//! your runtime (where this module is plugged to), please add test for these weights.
//! The test should call the `ensure_weights_are_correct` function from this module.
//! If this test fails with your weights, then either weights are computed incorrectly,
//! or some benchmarks assumptions are broken for your runtime.

#![warn(missing_docs)]
#![cfg_attr(not(feature = "std"), no_std)]

pub use inbound_lane::{InboundLane, InboundLaneStorage, StoredInboundLaneData};
pub use lanes_manager::{
	LanesManager, LanesManagerError, RuntimeInboundLaneStorage, RuntimeOutboundLaneStorage,
};
pub use outbound_lane::{
	OutboundLane, OutboundLaneStorage, ReceivalConfirmationError, StoredMessagePayload,
};
pub use weights::WeightInfo;
pub use weights_ext::{
	ensure_able_to_receive_confirmation, ensure_able_to_receive_message,
	ensure_maximal_message_dispatch, ensure_weights_are_correct, WeightInfoExt,
	EXPECTED_DEFAULT_MESSAGE_LENGTH, EXTRA_STORAGE_PROOF_SIZE,
};

use bp_header_chain::HeaderChain;
use bp_messages::{
	source_chain::{
		DeliveryConfirmationPayments, FromBridgedChainMessagesDeliveryProof, OnMessagesDelivered,
		SendMessageArtifacts,
	},
	target_chain::{
		DeliveryPayments, DispatchMessage, FromBridgedChainMessagesProof, MessageDispatch,
		ProvedLaneMessages, ProvedMessages,
	},
	ChainWithMessages, DeliveredMessages, InboundLaneData, InboundMessageDetails, LaneId,
	MessageKey, MessageNonce, MessagePayload, MessagesOperatingMode, OutboundLaneData,
	OutboundMessageDetails, UnrewardedRelayersState, VerificationError,
};
use bp_runtime::{
	AccountIdOf, BasicOperatingMode, HashOf, OwnedBridgeModule, PreComputedSize, RangeInclusiveExt,
	Size,
};
use codec::{Decode, Encode};
use frame_support::{dispatch::PostDispatchInfo, ensure, fail, traits::Get, DefaultNoBound};
use sp_std::{marker::PhantomData, prelude::*};

mod inbound_lane;
mod lanes_manager;
mod outbound_lane;
mod proofs;
mod tests;
mod weights_ext;

pub mod weights;

#[cfg(feature = "runtime-benchmarks")]
pub mod benchmarking;

pub use pallet::*;
#[cfg(feature = "test-helpers")]
pub use tests::*;

/// The target that will be used when publishing logs related to this pallet.
pub const LOG_TARGET: &str = "runtime::bridge-messages";

#[frame_support::pallet]
pub mod pallet {
	use super::*;
	use bp_messages::{ReceivalResult, ReceivedMessages};
	use bp_runtime::RangeInclusiveExt;
	use frame_support::pallet_prelude::*;
	use frame_system::pallet_prelude::*;

	#[pallet::config]
	pub trait Config<I: 'static = ()>: frame_system::Config {
		// General types

		/// The overarching event type.
		type RuntimeEvent: From<Event<Self, I>>
			+ IsType<<Self as frame_system::Config>::RuntimeEvent>;
		/// Benchmarks results from runtime we're plugged into.
		type WeightInfo: WeightInfoExt;

		/// This chain type.
		type ThisChain: ChainWithMessages;
		/// Bridged chain type.
		type BridgedChain: ChainWithMessages;
		/// Bridged chain headers provider.
		type BridgedHeaderChain: HeaderChain<Self::BridgedChain>;

		/// Payload type of outbound messages. This payload is dispatched on the bridged chain.
		type OutboundPayload: Parameter + Size;
		/// Payload type of inbound messages. This payload is dispatched on this chain.
		type InboundPayload: Decode;

		/// Handler for relayer payments that happen during message delivery transaction.
		type DeliveryPayments: DeliveryPayments<Self::AccountId>;
		/// Handler for relayer payments that happen during message delivery confirmation
		/// transaction.
		type DeliveryConfirmationPayments: DeliveryConfirmationPayments<Self::AccountId>;
		/// Delivery confirmation callback.
		type OnMessagesDelivered: OnMessagesDelivered;

		/// Message dispatch handler.
		type MessageDispatch: MessageDispatch<DispatchPayload = Self::InboundPayload>;
	}

	/// Shortcut to this chain type for Config.
	pub type ThisChainOf<T, I> = <T as Config<I>>::ThisChain;
	/// Shortcut to bridged chain type for Config.
	pub type BridgedChainOf<T, I> = <T as Config<I>>::BridgedChain;
	/// Shortcut to bridged header chain type for Config.
	pub type BridgedHeaderChainOf<T, I> = <T as Config<I>>::BridgedHeaderChain;

	#[pallet::pallet]
	pub struct Pallet<T, I = ()>(PhantomData<(T, I)>);

	impl<T: Config<I>, I: 'static> OwnedBridgeModule<T> for Pallet<T, I> {
		const LOG_TARGET: &'static str = LOG_TARGET;
		type OwnerStorage = PalletOwner<T, I>;
		type OperatingMode = MessagesOperatingMode;
		type OperatingModeStorage = PalletOperatingMode<T, I>;
	}

	#[pallet::call]
	impl<T: Config<I>, I: 'static> Pallet<T, I> {
		/// Change `PalletOwner`.
		///
		/// May only be called either by root, or by `PalletOwner`.
		#[pallet::call_index(0)]
		#[pallet::weight((T::DbWeight::get().reads_writes(1, 1), DispatchClass::Operational))]
		pub fn set_owner(origin: OriginFor<T>, new_owner: Option<T::AccountId>) -> DispatchResult {
			<Self as OwnedBridgeModule<_>>::set_owner(origin, new_owner)
		}

		/// Halt or resume all/some pallet operations.
		///
		/// May only be called either by root, or by `PalletOwner`.
		#[pallet::call_index(1)]
		#[pallet::weight((T::DbWeight::get().reads_writes(1, 1), DispatchClass::Operational))]
		pub fn set_operating_mode(
			origin: OriginFor<T>,
			operating_mode: MessagesOperatingMode,
		) -> DispatchResult {
			<Self as OwnedBridgeModule<_>>::set_operating_mode(origin, operating_mode)
		}

		/// Receive messages proof from bridged chain.
		///
		/// The weight of the call assumes that the transaction always brings outbound lane
		/// state update. Because of that, the submitter (relayer) has no benefit of not including
		/// this data in the transaction, so reward confirmations lags should be minimal.
		///
		/// The call fails if:
		///
		/// - the pallet is halted;
		///
		/// - the call origin is not `Signed(_)`;
		///
		/// - there are too many messages in the proof;
		///
		/// - the proof verification procedure returns an error - e.g. because header used to craft
		///   proof is not imported by the associated finality pallet;
		///
		/// - the `dispatch_weight` argument is not sufficient to dispatch all bundled messages.
		///
		/// The call may succeed, but some messages may not be delivered e.g. if they are not fit
		/// into the unrewarded relayers vector.
		#[pallet::call_index(2)]
		#[pallet::weight(T::WeightInfo::receive_messages_proof_weight(&**proof, *messages_count, *dispatch_weight))]
		pub fn receive_messages_proof(
			origin: OriginFor<T>,
			relayer_id_at_bridged_chain: AccountIdOf<BridgedChainOf<T, I>>,
			proof: Box<FromBridgedChainMessagesProof<HashOf<BridgedChainOf<T, I>>>>,
			messages_count: u32,
			dispatch_weight: Weight,
		) -> DispatchResultWithPostInfo {
			Self::ensure_not_halted().map_err(Error::<T, I>::BridgeModule)?;
			let relayer_id_at_this_chain = ensure_signed(origin)?;

			// reject transactions that are declaring too many messages
			ensure!(
				MessageNonce::from(messages_count) <=
					BridgedChainOf::<T, I>::MAX_UNCONFIRMED_MESSAGES_IN_CONFIRMATION_TX,
				Error::<T, I>::TooManyMessagesInTheProof
			);

			// why do we need to know the weight of this (`receive_messages_proof`) call? Because
			// we may want to return some funds for not-dispatching (or partially dispatching) some
			// messages to the call origin (relayer). And this is done by returning actual weight
			// from the call. But we only know dispatch weight of every messages. So to refund
			// relayer because we have not dispatched Message, we need to:
			//
			// ActualWeight = DeclaredWeight - Message.DispatchWeight
			//
			// The DeclaredWeight is exactly what's computed here. Unfortunately it is impossible
			// to get pre-computed value (and it has been already computed by the executive).
			let declared_weight = T::WeightInfo::receive_messages_proof_weight(
				&*proof,
				messages_count,
				dispatch_weight,
			);
			let mut actual_weight = declared_weight;

			// verify messages proof && convert proof into messages
			let (lane_id, lane_data) =
				verify_and_decode_messages_proof::<T, I>(*proof, messages_count).map_err(
					|err| {
						log::trace!(target: LOG_TARGET, "Rejecting invalid messages proof: {:?}", err,);

						Error::<T, I>::InvalidMessagesProof
					},
				)?;

			// dispatch messages and (optionally) update lane(s) state(s)
			let mut total_messages = 0;
			let mut valid_messages = 0;
			let mut dispatch_weight_left = dispatch_weight;
			let mut lane = active_inbound_lane::<T, I>(lane_id)?;

			// subtract extra storage proof bytes from the actual PoV size - there may be
			// less unrewarded relayers than the maximal configured value
			let lane_extra_proof_size_bytes = lane.storage().extra_proof_size_bytes();
			actual_weight = actual_weight.set_proof_size(
				actual_weight.proof_size().saturating_sub(lane_extra_proof_size_bytes),
			);

			if let Some(lane_state) = lane_data.lane_state {
				let updated_latest_confirmed_nonce = lane.receive_state_update(lane_state);
				if let Some(updated_latest_confirmed_nonce) = updated_latest_confirmed_nonce {
					log::trace!(
						target: LOG_TARGET,
						"Received lane {:?} state update: latest_confirmed_nonce={}. Unrewarded relayers: {:?}",
						lane_id,
						updated_latest_confirmed_nonce,
						UnrewardedRelayersState::from(&lane.storage().data()),
					);
				}
			}

			let mut messages_received_status =
				ReceivedMessages::new(lane_id, Vec::with_capacity(lane_data.messages.len()));
			for mut message in lane_data.messages {
				debug_assert_eq!(message.key.lane_id, lane_id);
				total_messages += 1;

				// ensure that relayer has declared enough weight for dispatching next message
				// on this lane. We can't dispatch lane messages out-of-order, so if declared
				// weight is not enough, let's move to next lane
				let message_dispatch_weight = T::MessageDispatch::dispatch_weight(&mut message);
				if message_dispatch_weight.any_gt(dispatch_weight_left) {
					log::trace!(
						target: LOG_TARGET,
						"Cannot dispatch any more messages on lane {:?}. Weight: declared={}, left={}",
						lane_id,
						message_dispatch_weight,
						dispatch_weight_left,
					);

					fail!(Error::<T, I>::InsufficientDispatchWeight);
				}

				let receival_result = lane.receive_message::<T::MessageDispatch>(
					&relayer_id_at_bridged_chain,
					message.key.nonce,
					message.data,
				);

				// note that we're returning unspent weight to relayer even if message has been
				// rejected by the lane. This allows relayers to submit spam transactions with
				// e.g. the same set of already delivered messages over and over again, without
				// losing funds for messages dispatch. But keep in mind that relayer pays base
				// delivery transaction cost anyway. And base cost covers everything except
				// dispatch, so we have a balance here.
				let unspent_weight = match &receival_result {
					ReceivalResult::Dispatched(dispatch_result) => {
						valid_messages += 1;
						dispatch_result.unspent_weight
					},
					ReceivalResult::InvalidNonce |
					ReceivalResult::TooManyUnrewardedRelayers |
					ReceivalResult::TooManyUnconfirmedMessages => message_dispatch_weight,
				};
				messages_received_status.push(message.key.nonce, receival_result);

				let unspent_weight = unspent_weight.min(message_dispatch_weight);
				dispatch_weight_left -= message_dispatch_weight - unspent_weight;
				actual_weight = actual_weight.saturating_sub(unspent_weight);
			}

			// let's now deal with relayer payments
			T::DeliveryPayments::pay_reward(
				relayer_id_at_this_chain,
				total_messages,
				valid_messages,
				actual_weight,
			);

			log::debug!(
				target: LOG_TARGET,
				"Received messages: total={}, valid={}. Weight used: {}/{}.",
				total_messages,
				valid_messages,
				actual_weight,
				declared_weight,
			);

			Self::deposit_event(Event::MessagesReceived(messages_received_status));

			Ok(PostDispatchInfo { actual_weight: Some(actual_weight), pays_fee: Pays::Yes })
		}

		/// Receive messages delivery proof from bridged chain.
		#[pallet::call_index(3)]
		#[pallet::weight(T::WeightInfo::receive_messages_delivery_proof_weight(
			proof,
			relayers_state,
		))]
		pub fn receive_messages_delivery_proof(
			origin: OriginFor<T>,
			proof: FromBridgedChainMessagesDeliveryProof<HashOf<BridgedChainOf<T, I>>>,
			mut relayers_state: UnrewardedRelayersState,
		) -> DispatchResultWithPostInfo {
			Self::ensure_not_halted().map_err(Error::<T, I>::BridgeModule)?;

			let proof_size = proof.size();
			let confirmation_relayer = ensure_signed(origin)?;
			let (lane_id, lane_data) = proofs::verify_messages_delivery_proof::<T, I>(proof)
				.map_err(|err| {
					log::trace!(
						target: LOG_TARGET,
						"Rejecting invalid messages delivery proof: {:?}",
						err,
					);

					Error::<T, I>::InvalidMessagesDeliveryProof
				})?;
			ensure!(
				relayers_state.is_valid(&lane_data),
				Error::<T, I>::InvalidUnrewardedRelayersState
			);

			// mark messages as delivered
			let mut lane = any_state_outbound_lane::<T, I>(lane_id)?;
			let last_delivered_nonce = lane_data.last_delivered_nonce();
			let confirmed_messages = lane
				.confirm_delivery(
					relayers_state.total_messages,
					last_delivered_nonce,
					&lane_data.relayers,
				)
				.map_err(Error::<T, I>::ReceivalConfirmation)?;

			if let Some(confirmed_messages) = confirmed_messages {
				// emit 'delivered' event
				let received_range = confirmed_messages.begin..=confirmed_messages.end;
				Self::deposit_event(Event::MessagesDelivered {
					lane_id,
					messages: confirmed_messages,
				});

				// if some new messages have been confirmed, reward relayers
				let actually_rewarded_relayers = T::DeliveryConfirmationPayments::pay_reward(
					lane_id,
					lane_data.relayers,
					&confirmation_relayer,
					&received_range,
				);

				// update relayers state with actual numbers to compute actual weight below
				relayers_state.unrewarded_relayer_entries = sp_std::cmp::min(
					relayers_state.unrewarded_relayer_entries,
					actually_rewarded_relayers,
				);
				relayers_state.total_messages = sp_std::cmp::min(
					relayers_state.total_messages,
					received_range.checked_len().unwrap_or(MessageNonce::MAX),
				);
			};

			log::trace!(
				target: LOG_TARGET,
				"Received messages delivery proof up to (and including) {} at lane {:?}",
				last_delivered_nonce,
				lane_id,
			);

			// notify others about messages delivery
			T::OnMessagesDelivered::on_messages_delivered(
				lane_id,
<<<<<<< HEAD
				lane.queued_messages().checked_len().unwrap_or(0),
=======
				lane.queued_messages().saturating_len(),
>>>>>>> bd874882
			);

			// because of lags, the inbound lane state (`lane_data`) may have entries for
			// already rewarded relayers and messages (if all entries are duplicated, then
			// this transaction must be filtered out by our signed extension)
			let actual_weight = T::WeightInfo::receive_messages_delivery_proof_weight(
				&PreComputedSize(proof_size as usize),
				&relayers_state,
			);

			Ok(PostDispatchInfo { actual_weight: Some(actual_weight), pays_fee: Pays::Yes })
		}
	}

	#[pallet::event]
	#[pallet::generate_deposit(pub(super) fn deposit_event)]
	pub enum Event<T: Config<I>, I: 'static = ()> {
		/// Message has been accepted and is waiting to be delivered.
		MessageAccepted {
			/// Lane, which has accepted the message.
			lane_id: LaneId,
			/// Nonce of accepted message.
			nonce: MessageNonce,
		},
		/// Messages have been received from the bridged chain.
		MessagesReceived(
			/// Result of received messages dispatch.
			ReceivedMessages<<T::MessageDispatch as MessageDispatch>::DispatchLevelResult>,
		),
		/// Messages in the inclusive range have been delivered to the bridged chain.
		MessagesDelivered {
			/// Lane for which the delivery has been confirmed.
			lane_id: LaneId,
			/// Delivered messages.
			messages: DeliveredMessages,
		},
	}

	#[pallet::error]
	pub enum Error<T, I = ()> {
		/// Pallet is not in Normal operating mode.
		NotOperatingNormally,
		/// Error that is reported by the lanes manager.
		LanesManager(LanesManagerError),
		/// Message has been treated as invalid by the pallet logic.
		MessageRejectedByPallet(VerificationError),
		/// The transaction brings too many messages.
		TooManyMessagesInTheProof,
		/// Invalid messages has been submitted.
		InvalidMessagesProof,
		/// Invalid messages delivery proof has been submitted.
		InvalidMessagesDeliveryProof,
		/// The relayer has declared invalid unrewarded relayers state in the
		/// `receive_messages_delivery_proof` call.
		InvalidUnrewardedRelayersState,
		/// The cumulative dispatch weight, passed by relayer is not enough to cover dispatch
		/// of all bundled messages.
		InsufficientDispatchWeight,
		/// Error confirming messages receival.
		ReceivalConfirmation(ReceivalConfirmationError),
		/// Error generated by the `OwnedBridgeModule` trait.
		BridgeModule(bp_runtime::OwnedBridgeModuleError),
	}

	/// Optional pallet owner.
	///
	/// Pallet owner has a right to halt all pallet operations and then resume it. If it is
	/// `None`, then there are no direct ways to halt/resume pallet operations, but other
	/// runtime methods may still be used to do that (i.e. democracy::referendum to update halt
	/// flag directly or call the `set_operating_mode`).
	#[pallet::storage]
	#[pallet::getter(fn module_owner)]
	pub type PalletOwner<T: Config<I>, I: 'static = ()> = StorageValue<_, T::AccountId>;

	/// The current operating mode of the pallet.
	///
	/// Depending on the mode either all, some, or no transactions will be allowed.
	#[pallet::storage]
	#[pallet::getter(fn operating_mode)]
	pub type PalletOperatingMode<T: Config<I>, I: 'static = ()> =
		StorageValue<_, MessagesOperatingMode, ValueQuery>;

	// TODO: https://github.com/paritytech/parity-bridges-common/pull/2213: let's limit number of
	// possible opened lanes && use it to constraint maps below

	/// Map of lane id => inbound lane data.
	#[pallet::storage]
	pub type InboundLanes<T: Config<I>, I: 'static = ()> =
		StorageMap<_, Blake2_128Concat, LaneId, StoredInboundLaneData<T, I>, OptionQuery>;

	/// Map of lane id => outbound lane data.
	#[pallet::storage]
	pub type OutboundLanes<T: Config<I>, I: 'static = ()> = StorageMap<
		Hasher = Blake2_128Concat,
		Key = LaneId,
		Value = OutboundLaneData,
		QueryKind = OptionQuery,
	>;

	/// All queued outbound messages.
	#[pallet::storage]
	pub type OutboundMessages<T: Config<I>, I: 'static = ()> =
		StorageMap<_, Blake2_128Concat, MessageKey, StoredMessagePayload<T, I>>;

	#[pallet::genesis_config]
	#[derive(DefaultNoBound)]
	pub struct GenesisConfig<T: Config<I>, I: 'static = ()> {
		/// Initial pallet operating mode.
		pub operating_mode: MessagesOperatingMode,
		/// Initial pallet owner.
		pub owner: Option<T::AccountId>,
		/// Opened lanes.
		pub opened_lanes: Vec<LaneId>,
		/// Dummy marker.
		pub phantom: sp_std::marker::PhantomData<I>,
	}

	#[pallet::genesis_build]
	impl<T: Config<I>, I: 'static> BuildGenesisConfig for GenesisConfig<T, I> {
		fn build(&self) {
			PalletOperatingMode::<T, I>::put(self.operating_mode);
			if let Some(ref owner) = self.owner {
				PalletOwner::<T, I>::put(owner);
			}

			for lane_id in &self.opened_lanes {
				InboundLanes::<T, I>::insert(lane_id, InboundLaneData::opened());
				OutboundLanes::<T, I>::insert(lane_id, OutboundLaneData::opened());
			}
		}
	}

	impl<T: Config<I>, I: 'static> Pallet<T, I> {
		/// Get stored data of the outbound message with given nonce.
		pub fn outbound_message_data(lane: LaneId, nonce: MessageNonce) -> Option<MessagePayload> {
			OutboundMessages::<T, I>::get(MessageKey { lane_id: lane, nonce }).map(Into::into)
		}

		/// Prepare data, related to given inbound message.
		pub fn inbound_message_data(
			lane: LaneId,
			payload: MessagePayload,
			outbound_details: OutboundMessageDetails,
		) -> InboundMessageDetails {
			let mut dispatch_message = DispatchMessage {
				key: MessageKey { lane_id: lane, nonce: outbound_details.nonce },
				data: payload.into(),
			};
			InboundMessageDetails {
				dispatch_weight: T::MessageDispatch::dispatch_weight(&mut dispatch_message),
			}
		}

		/// Return inbound lane data.
		pub fn inbound_lane_data(
			lane: LaneId,
		) -> Option<InboundLaneData<AccountIdOf<BridgedChainOf<T, I>>>> {
			InboundLanes::<T, I>::get(lane).map(|lane| lane.0)
		}
	}
}

impl<T, I> bp_messages::source_chain::MessagesBridge<T::OutboundPayload> for Pallet<T, I>
where
	T: Config<I>,
	I: 'static,
{
	type Error = sp_runtime::DispatchErrorWithPostInfo<PostDispatchInfo>;

	fn send_message(
		lane: LaneId,
		message: T::OutboundPayload,
	) -> Result<SendMessageArtifacts, Self::Error> {
		crate::send_message::<T, I>(lane, message)
	}
}

/// Function that actually sends message.
fn send_message<T: Config<I>, I: 'static>(
	lane_id: LaneId,
	payload: T::OutboundPayload,
) -> sp_std::result::Result<
	SendMessageArtifacts,
	sp_runtime::DispatchErrorWithPostInfo<PostDispatchInfo>,
> {
	// IMPORTANT: any error that is returned here is fatal for the bridge, because
	// this code is executed at the bridge hub and message sender actually lives
	// at some sibling parachain. So we are failing **after** the message has been
	// sent and we can't report it back to sender (unless error report mechanism is
	// embedded into message and its dispatcher).

	// apart from maximal message size check (see below), we should also check the message
	// dispatch weight here. But we assume that the bridged chain will just push the message
	// to some queue (XCMP, UMP, DMP), so the weight is constant and fits the block.

	// we can't accept any messages if the pallet is halted
	ensure_normal_operating_mode::<T, I>()?;

	// finally, save message in outbound storage and emit event
	let mut lane = active_outbound_lane::<T, I>(lane_id)?;
	let encoded_payload = payload.encode();
	let encoded_payload_len = encoded_payload.len();

	// the message size is checked by the `send_message` method, so we don't need to repeat
	// it here
	let nonce = lane
		.send_message(encoded_payload)
		.map_err(Error::<T, I>::MessageRejectedByPallet)?;

	// return number of messages in the queue to let sender know about its state
	let enqueued_messages = lane.queued_messages().saturating_len();

	log::trace!(
		target: LOG_TARGET,
		"Accepted message {} to lane {:?}. Message size: {:?}",
		nonce,
		lane_id,
		encoded_payload_len,
	);

	Pallet::<T, I>::deposit_event(Event::MessageAccepted { lane_id, nonce });

	Ok(SendMessageArtifacts { nonce, enqueued_messages })
}

/// Ensure that the pallet is in normal operational mode.
fn ensure_normal_operating_mode<T: Config<I>, I: 'static>() -> Result<(), Error<T, I>> {
	if PalletOperatingMode::<T, I>::get() ==
		MessagesOperatingMode::Basic(BasicOperatingMode::Normal)
	{
		return Ok(())
	}

	Err(Error::<T, I>::NotOperatingNormally)
}

/// Creates new inbound lane object, backed by runtime storage. Lane must be active.
fn active_inbound_lane<T: Config<I>, I: 'static>(
	lane_id: LaneId,
) -> Result<InboundLane<RuntimeInboundLaneStorage<T, I>>, Error<T, I>> {
	LanesManager::<T, I>::new()
		.active_inbound_lane(lane_id)
		.map_err(Error::LanesManager)
}

/// Creates new outbound lane object, backed by runtime storage. Lane must be active.
fn active_outbound_lane<T: Config<I>, I: 'static>(
	lane_id: LaneId,
) -> Result<OutboundLane<RuntimeOutboundLaneStorage<T, I>>, Error<T, I>> {
	LanesManager::<T, I>::new()
		.active_outbound_lane(lane_id)
		.map_err(Error::LanesManager)
}

/// Creates new outbound lane object, backed by runtime storage.
fn any_state_outbound_lane<T: Config<I>, I: 'static>(
	lane_id: LaneId,
) -> Result<OutboundLane<RuntimeOutboundLaneStorage<T, I>>, Error<T, I>> {
	LanesManager::<T, I>::new()
		.any_state_outbound_lane(lane_id)
		.map_err(Error::LanesManager)
}

/// Verify messages proof and return proved messages with decoded payload.
fn verify_and_decode_messages_proof<T: Config<I>, I: 'static>(
	proof: FromBridgedChainMessagesProof<HashOf<BridgedChainOf<T, I>>>,
	messages_count: u32,
) -> Result<ProvedMessages<DispatchMessage<T::InboundPayload>>, VerificationError> {
	// `receive_messages_proof` weight formula and `MAX_UNCONFIRMED_MESSAGES_IN_CONFIRMATION_TX`
	// check guarantees that the `message_count` is sane and Vec<Message> may be allocated.
	// (tx with too many messages will either be rejected from the pool, or will fail earlier)
	proofs::verify_messages_proof::<T, I>(proof, messages_count).map(|(lane, lane_data)| {
		(
			lane,
			ProvedLaneMessages {
				lane_state: lane_data.lane_state,
				messages: lane_data.messages.into_iter().map(Into::into).collect(),
			},
		)
	})
}<|MERGE_RESOLUTION|>--- conflicted
+++ resolved
@@ -416,11 +416,7 @@
 			// notify others about messages delivery
 			T::OnMessagesDelivered::on_messages_delivered(
 				lane_id,
-<<<<<<< HEAD
-				lane.queued_messages().checked_len().unwrap_or(0),
-=======
 				lane.queued_messages().saturating_len(),
->>>>>>> bd874882
 			);
 
 			// because of lags, the inbound lane state (`lane_data`) may have entries for
