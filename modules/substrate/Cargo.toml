--- conflicted
+++ resolved
@@ -8,45 +8,31 @@
 # See more keys and their definitions at https://doc.rust-lang.org/cargo/reference/manifest.html
 
 [dependencies]
-<<<<<<< HEAD
 bp-header-chain = { path = "../../primitives/header-chain", default-features = false }
 bp-substrate = { path = "../../primitives/substrate", default-features = false }
+finality-grandpa = { version = "0.12.3", default-features = false }
+hash-db = { version = "0.15.2", default-features = false }
 serde = { version = "1.0", optional = true }
-hash-db = { version = "0.15.2", default-features = false }
 
 # Substrate Based Dependencies
 
-=======
-codec = { package = "parity-scale-codec", version = "1.3.4", default-features = false }
-finality-grandpa = { version = "0.12.3", default-features = false }
-hash-db = { version = "0.15.2", default-features = false }
-
-# Substrate Based Dependencies
->>>>>>> 02f7025e
 [dependencies.frame-support]
 version = "2.0.0-rc6"
 tag = 'v2.0.0-rc6'
 default-features = false
 git = "https://github.com/paritytech/substrate/"
 
-<<<<<<< HEAD
 [dependencies.frame-system]
 version = "2.0.0-rc6"
 tag = 'v2.0.0-rc6'
 default-features = false
 git = "https://github.com/paritytech/substrate/"
 
-=======
->>>>>>> 02f7025e
 [dependencies.sp-finality-grandpa]
 version = "2.0.0-rc6"
 tag = 'v2.0.0-rc6'
 default-features = false
-<<<<<<< HEAD
-git = "https://github.com/paritytech/substrate.git"
-=======
 git = "https://github.com/paritytech/substrate/"
->>>>>>> 02f7025e
 
 [dependencies.sp-runtime]
 version = "2.0.0-rc6"
@@ -98,15 +84,11 @@
 [features]
 default = ["std"]
 std = [
-<<<<<<< HEAD
+	"finality-grandpa/std",
 	"frame-support/std",
 	"frame-system/std",
+	"parity-scale-codec/std",
 	"serde",
-=======
-	"codec/std",
-	"finality-grandpa/std",
-	"frame-support/std",
->>>>>>> 02f7025e
 	"sp-finality-grandpa/std",
 	"sp-runtime/std",
 	"sp-std/std",
