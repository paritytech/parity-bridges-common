--- conflicted
+++ resolved
@@ -108,11 +108,7 @@
 	pub struct Module<T: Trait> for enum Call where origin: T::Origin {
 		type Error = Error<T>;
 
-<<<<<<< HEAD
-		#[weight = 0]
-=======
 		#[weight = 0] // TODO: update me
->>>>>>> 521c7697
 		fn initialize_bridge(
 			origin,
 			block_header: T::Header,
@@ -136,11 +132,7 @@
 			NumBridges::put(new_bridge_id);
 		}
 
-<<<<<<< HEAD
-		#[weight = 0]
-=======
 		#[weight = 0] // TODO: update me
->>>>>>> 521c7697
 		fn submit_finalized_headers(origin) {
 			let _sender = ensure_signed(origin)?;
 		}
