--- conflicted
+++ resolved
@@ -32,15 +32,9 @@
 #![allow(clippy::large_enum_variant)]
 
 use crate::storage::ImportedHeader;
-<<<<<<< HEAD
-use bp_runtime::{BlockNumberOf, Chain, HashOf, HeaderOf};
+use bp_runtime::{BlockNumberOf, Chain, HashOf, HasherOf, HeaderOf};
 use frame_support::{decl_error, decl_module, decl_storage, dispatch::DispatchResult, ensure};
 use frame_system::{ensure_root, ensure_signed};
-=======
-use bp_runtime::{BlockNumberOf, Chain, HashOf, HasherOf, HeaderOf};
-use frame_support::{decl_error, decl_module, decl_storage, dispatch::DispatchResult};
-use frame_system::ensure_signed;
->>>>>>> c5f3f293
 use sp_runtime::traits::Header as HeaderT;
 use sp_runtime::RuntimeDebug;
 use sp_std::{marker::PhantomData, prelude::*};
@@ -133,17 +127,14 @@
 		InvalidHeader,
 		/// This header has not been finalized.
 		UnfinalizedHeader,
-<<<<<<< HEAD
+		/// The header is unknown.
+		UnknownHeader,
 		/// The pallet has already been initialized.
 		AlreadyInitialized,
-=======
-		/// The header is unknown.
-		UnknownHeader,
 		/// The storage proof doesn't contains storage root. So it is invalid for given header.
 		StorageRootMismatch,
 		/// Error when trying to fetch storage value from the proof.
 		StorageValueUnavailable,
->>>>>>> c5f3f293
 	}
 }
 
@@ -508,8 +499,7 @@
 #[cfg(test)]
 mod tests {
 	use super::*;
-<<<<<<< HEAD
-	use crate::mock::helpers::*;
+	use crate::mock::helpers::{authority_list, test_header, unfinalized_header};
 	use crate::mock::{run_test, Origin, TestRuntime};
 	use frame_support::{assert_noop, assert_ok};
 	use sp_runtime::DispatchError;
@@ -577,9 +567,7 @@
 			assert_eq!(storage.best_finalized_header().hash(), init_data.header.hash());
 			assert_eq!(storage.current_authority_set().authorities, init_data.authority_list);
 		})
-=======
-	use crate::mock::{helpers::unfinalized_header, run_test, TestRuntime};
-	use frame_support::{assert_noop, assert_ok};
+	}
 
 	#[test]
 	fn parse_finalized_storage_proof_rejects_proof_on_unknown_header() {
@@ -628,6 +616,5 @@
 				(),
 			);
 		});
->>>>>>> c5f3f293
 	}
 }