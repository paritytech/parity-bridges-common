// Copyright 2020 Parity Technologies (UK) Ltd.
// This file is part of Parity Bridges Common.

// Parity Bridges Common is free software: you can redistribute it and/or modify
// it under the terms of the GNU General Public License as published by
// the Free Software Foundation, either version 3 of the License, or
// (at your option) any later version.

// Parity Bridges Common is distributed in the hope that it will be useful,
// but WITHOUT ANY WARRANTY; without even the implied warranty of
// MERCHANTABILITY or FITNESS FOR A PARTICULAR PURPOSE.  See the
// GNU General Public License for more details.

// You should have received a copy of the GNU General Public License
// along with Parity Bridges Common.  If not, see <http://www.gnu.org/licenses/>.

//! Substrate Bridge Pallet
//!
//! This pallet is an on-chain light client for chains which have a notion of finality.
//!
//! It has a simple interface for achieving this. First it can import headers to the runtime
//! storage. During this it will check the validity of the headers and ensure they don't conflict
//! with any existing headers (e.g they're on a different finalized chain). Secondly it can finalize
//! an already imported header (and its ancestors) given a valid GRANDPA justification.
//!
//! With these two functions the pallet is able to form a "source of truth" for what headers have
//! been finalized on a given Substrate chain. This can be a useful source of info for other
//! higher-level applications.

#![cfg_attr(not(feature = "std"), no_std)]
// Runtime-generated enums
#![allow(clippy::large_enum_variant)]

use crate::storage::ImportedHeader;
use bp_header_chain::AuthoritySet;
use bp_runtime::{BlockNumberOf, Chain, HashOf, HasherOf, HeaderOf};
use frame_support::{
	decl_error, decl_module, decl_storage, dispatch::DispatchResult, ensure, traits::Get, weights::DispatchClass,
};
use frame_system::{ensure_signed, RawOrigin};
use sp_runtime::traits::Header as HeaderT;
use sp_runtime::{traits::BadOrigin, RuntimeDebug};
use sp_std::{marker::PhantomData, prelude::*};
use sp_trie::StorageProof;

// Re-export since the node uses these when configuring genesis
pub use storage::{InitializationData, ScheduledChange};

pub use storage_proof::StorageProofChecker;

<<<<<<< HEAD
mod justification;
mod pruning;
=======
>>>>>>> 664426c0
mod storage;
mod storage_proof;
mod verifier;

#[cfg(test)]
mod mock;

#[cfg(test)]
mod fork_tests;

/// Block number of the bridged chain.
pub(crate) type BridgedBlockNumber<T> = BlockNumberOf<<T as Config>::BridgedChain>;
/// Block hash of the bridged chain.
pub(crate) type BridgedBlockHash<T> = HashOf<<T as Config>::BridgedChain>;
/// Hasher of the bridged chain.
pub(crate) type BridgedBlockHasher<T> = HasherOf<<T as Config>::BridgedChain>;
/// Header of the bridged chain.
pub(crate) type BridgedHeader<T> = HeaderOf<<T as Config>::BridgedChain>;

/// A convenience type identifying headers.
#[derive(RuntimeDebug, PartialEq)]
pub struct HeaderId<H: HeaderT> {
	/// The block number of the header.
	pub number: H::Number,
	/// The hash of the header.
	pub hash: H::Hash,
}

pub trait Config: frame_system::Config {
	/// Chain that we are bridging here.
	type BridgedChain: Chain;
}

decl_storage! {
	trait Store for Module<T: Config> as SubstrateBridge {
		/// Hash of the header used to bootstrap the pallet.
		InitialHash: BridgedBlockHash<T>;
		/// The number of the highest block(s) we know of.
		BestHeight: BridgedBlockNumber<T>;
		/// Hash of the header at the highest known height.
		///
		/// If there are multiple headers at the same "best" height
		/// this will contain all of their hashes.
		BestHeaders: Vec<BridgedBlockHash<T>>;
		/// Hash of the best finalized header.
		BestFinalized: BridgedBlockHash<T>;
		/// The set of header IDs (number, hash) which enact an authority set change and therefore
		/// require a GRANDPA justification.
		RequiresJustification: map hasher(identity) BridgedBlockHash<T> => BridgedBlockNumber<T>;
		/// Headers which have been imported into the pallet.
		ImportedHeaders: map hasher(identity) BridgedBlockHash<T> => Option<ImportedHeader<BridgedHeader<T>>>;
		/// The current GRANDPA Authority set.
		CurrentAuthoritySet: AuthoritySet;
		/// The next scheduled authority set change for a given fork.
		///
		/// The fork is indicated by the header which _signals_ the change (key in the mapping).
		/// Note that this is different than a header which _enacts_ a change.
		// GRANDPA doesn't require there to always be a pending change. In fact, most of the time
		// there will be no pending change available.
		NextScheduledChange: map hasher(identity) BridgedBlockHash<T> => Option<ScheduledChange<BridgedBlockNumber<T>>>;
		/// Optional pallet owner.
		///
		/// Pallet owner has a right to halt all pallet operations and then resume it. If it is
		/// `None`, then there are no direct ways to halt/resume pallet operations, but other
		/// runtime methods may still be used to do that (i.e. democracy::referendum to update halt
		/// flag directly or call the `halt_operations`).
		ModuleOwner get(fn module_owner): Option<T::AccountId>;
		/// If true, all pallet transactions are failed immediately.
		IsHalted get(fn is_halted): bool;
	}
	add_extra_genesis {
		config(owner): Option<T::AccountId>;
		config(init_data): Option<InitializationData<BridgedHeader<T>>>;
		build(|config| {
			if let Some(ref owner) = config.owner {
				<ModuleOwner<T>>::put(owner);
			}

			if let Some(init_data) = config.init_data.clone() {
				initialize_bridge::<T>(init_data);
			} else {
				// Since the bridge hasn't been initialized we shouldn't allow anyone to perform
				// transactions.
				IsHalted::put(true);
			}
		})
	}
}

decl_error! {
	pub enum Error for Module<T: Config> {
		/// This header has failed basic verification.
		InvalidHeader,
		/// This header has not been finalized.
		UnfinalizedHeader,
		/// The header is unknown.
		UnknownHeader,
		/// The storage proof doesn't contains storage root. So it is invalid for given header.
		StorageRootMismatch,
		/// Error when trying to fetch storage value from the proof.
		StorageValueUnavailable,
		/// All pallet operations are halted.
		Halted,
		/// The pallet has already been initialized.
		AlreadyInitialized,
		/// The given header is not a descendant of a particular header.
		NotDescendant,
	}
}

decl_module! {
	pub struct Module<T: Config> for enum Call where origin: T::Origin {
		type Error = Error<T>;

		/// Import a signed Substrate header into the runtime.
		///
		/// This will perform some basic checks to make sure it is fine to
		/// import into the runtime. However, it does not perform any checks
		/// related to finality.
		// TODO: Update weights [#78]
		#[weight = 0]
		pub fn import_signed_header(
			origin,
			header: BridgedHeader<T>,
		) -> DispatchResult {
			ensure_operational::<T>()?;
			let _ = ensure_signed(origin)?;
			let hash = header.hash();
			frame_support::debug::trace!("Going to import header {:?}: {:?}", hash, header);

			let mut verifier = verifier::Verifier {
				storage: PalletStorage::<T>::new(),
			};

			let _ = verifier
				.import_header(hash, header)
				.map_err(|e| {
					frame_support::debug::error!("Failed to import header {:?}: {:?}", hash, e);
					<Error<T>>::InvalidHeader
				})?;

			frame_support::debug::trace!("Successfully imported header: {:?}", hash);

			Ok(())
		}

		/// Import a finalty proof for a particular header.
		///
		/// This will take care of finalizing any already imported headers
		/// which get finalized when importing this particular proof, as well
		/// as updating the current and next validator sets.
		// TODO: Update weights [#78]
		#[weight = 0]
		pub fn finalize_header(
			origin,
			hash: BridgedBlockHash<T>,
			finality_proof: Vec<u8>,
		) -> DispatchResult {
			ensure_operational::<T>()?;
			let _ = ensure_signed(origin)?;
			frame_support::debug::trace!("Going to finalize header: {:?}", hash);

			let mut verifier = verifier::Verifier {
				storage: PalletStorage::<T>::new(),
			};

			let _ = verifier
				.import_finality_proof(hash, finality_proof.into())
				.map_err(|e| {
					frame_support::debug::error!("Failed to finalize header {:?}: {:?}", hash, e);
					<Error<T>>::UnfinalizedHeader
				})?;

			frame_support::debug::trace!("Successfully finalized header: {:?}", hash);

			Ok(())
		}

		// TODO: Update weights [#78]
		#[weight = 0]
		pub fn prune_old_headers(
			origin,
			header_hash: BridgedBlockHash<T>,
			ancestry_limit: u32,
		) -> DispatchResult {
			// TODO [ToDr] Parametrize.
			const MIN_HEADERS_TO_KEEP: u32 = 1024;

			ensure_operational::<T>()?;
			let _ = ensure_signed(origin)?;

			pruning::prune_ancestry(
				MIN_HEADERS_TO_KEEP,
				PalletStorage::<T>::new(),
				header_hash,
				ancestry_limit,
			).map_err(|_| <Error<T>>::InvalidHeader)?;

			Ok(())
		}

		/// Bootstrap the bridge pallet with an initial header and authority set from which to sync.
		///
		/// The initial configuration provided does not need to be the genesis header of the bridged
		/// chain, it can be any arbirary header. You can also provide the next scheduled set change
		/// if it is already know.
		///
		/// This function is only allowed to be called from a trusted origin and writes to storage
		/// with practically no checks in terms of the validity of the data. It is important that
		/// you ensure that valid data is being passed in.
		//TODO: Update weights [#78]
		#[weight = 0]
		pub fn initialize(
			origin,
			init_data: InitializationData<BridgedHeader<T>>,
		) {
			ensure_owner_or_root::<T>(origin)?;
			let init_allowed = !<BestFinalized<T>>::exists();
			ensure!(init_allowed, <Error<T>>::AlreadyInitialized);
			initialize_bridge::<T>(init_data.clone());

			frame_support::debug::info!(
				"Pallet has been initialized with the following parameters: {:?}", init_data
			);
		}

		/// Change `ModuleOwner`.
		///
		/// May only be called either by root, or by `ModuleOwner`.
		#[weight = (T::DbWeight::get().reads_writes(1, 1), DispatchClass::Operational)]
		pub fn set_owner(origin, new_owner: Option<T::AccountId>) {
			ensure_owner_or_root::<T>(origin)?;
			match new_owner {
				Some(new_owner) => {
					ModuleOwner::<T>::put(&new_owner);
					frame_support::debug::info!("Setting pallet Owner to: {:?}", new_owner);
				},
				None => {
					ModuleOwner::<T>::kill();
					frame_support::debug::info!("Removed Owner of pallet.");
				},
			}
		}

		/// Halt all pallet operations. Operations may be resumed using `resume_operations` call.
		///
		/// May only be called either by root, or by `ModuleOwner`.
		#[weight = (T::DbWeight::get().reads_writes(1, 1), DispatchClass::Operational)]
		pub fn halt_operations(origin) {
			ensure_owner_or_root::<T>(origin)?;
			IsHalted::put(true);
			frame_support::debug::warn!("Stopping pallet operations.");
		}

		/// Resume all pallet operations. May be called even if pallet is halted.
		///
		/// May only be called either by root, or by `ModuleOwner`.
		#[weight = (T::DbWeight::get().reads_writes(1, 1), DispatchClass::Operational)]
		pub fn resume_operations(origin) {
			ensure_owner_or_root::<T>(origin)?;
			IsHalted::put(false);
			frame_support::debug::info!("Resuming pallet operations.");
		}
	}
}

impl<T: Config> Module<T> {
	/// Get the highest header(s) that the pallet knows of.
	pub fn best_headers() -> Vec<(BridgedBlockNumber<T>, BridgedBlockHash<T>)> {
		PalletStorage::<T>::new()
			.best_headers()
			.iter()
			.map(|id| (id.number, id.hash))
			.collect()
	}

	/// Get the best finalized header the pallet knows of.
	///
	/// Returns a dummy header if there is no best header. This can only happen
	/// if the pallet has not been initialized yet.
	///
	/// Since this has been finalized correctly a user of the bridge
	/// pallet should be confident that any transactions that were
	/// included in this or any previous header will not be reverted.
	pub fn best_finalized() -> BridgedHeader<T> {
		PalletStorage::<T>::new().best_finalized_header().header
	}

	/// Check if a particular header is known to the bridge pallet.
	pub fn is_known_header(hash: BridgedBlockHash<T>) -> bool {
		PalletStorage::<T>::new().header_exists(hash)
	}

	/// Check if a particular header is finalized.
	///
	/// Will return false if the header is not known to the pallet.
	// One thing worth noting here is that this approach won't work well
	// once we track forks since there could be an older header on a
	// different fork which isn't an ancestor of our best finalized header.
	pub fn is_finalized_header(hash: BridgedBlockHash<T>) -> bool {
		let storage = PalletStorage::<T>::new();
		if let Some(header) = storage.header_by_hash(hash) {
			header.is_finalized
		} else {
			false
		}
	}

	/// Returns a list of headers which require finality proofs.
	///
	/// These headers require proofs because they enact authority set changes.
	pub fn require_justifications() -> Vec<(BridgedBlockNumber<T>, BridgedBlockHash<T>)> {
		PalletStorage::<T>::new()
			.missing_justifications()
			.iter()
			.map(|id| (id.number, id.hash))
			.collect()
	}

	/// Verify that the passed storage proof is valid, given it is crafted using
	/// known finalized header. If the proof is valid, then the `parse` callback
	/// is called and the function returns its result.
	pub fn parse_finalized_storage_proof<R>(
		finalized_header_hash: BridgedBlockHash<T>,
		storage_proof: StorageProof,
		parse: impl FnOnce(StorageProofChecker<BridgedBlockHasher<T>>) -> R,
	) -> Result<R, sp_runtime::DispatchError> {
		let storage = PalletStorage::<T>::new();
		let header = storage
			.header_by_hash(finalized_header_hash)
			.ok_or(Error::<T>::UnknownHeader)?;
		if !header.is_finalized {
			return Err(Error::<T>::UnfinalizedHeader.into());
		}

		let storage_proof_checker =
			StorageProofChecker::new(*header.state_root(), storage_proof).map_err(Error::<T>::from)?;
		Ok(parse(storage_proof_checker))
	}
}

impl<T: Config> bp_header_chain::HeaderChain<BridgedHeader<T>, sp_runtime::DispatchError> for Module<T> {
	fn best_finalized() -> BridgedHeader<T> {
		PalletStorage::<T>::new().best_finalized_header().header
	}

	fn authority_set() -> AuthoritySet {
		PalletStorage::<T>::new().current_authority_set()
	}

	fn append_header(header: BridgedHeader<T>) {
		import_header_unchecked::<_, T>(&mut PalletStorage::<T>::new(), header);
	}
}

/// Import a finalized header without checking if this is true.
///
/// This function assumes that all the given header has already been proven to be valid and
/// finalized. Using this assumption it will write them to storage with minimal checks. That
/// means it's of great importance that this function *not* called with any headers whose
/// finality has not been checked, otherwise you risk bricking your bridge.
///
/// One thing this function does do for you is GRANDPA authority set handoffs. However, since it
/// does not do verification on the incoming header it will assume that the authority set change
/// signals in the digest are well formed.
fn import_header_unchecked<S, T>(storage: &mut S, header: BridgedHeader<T>)
where
	S: BridgeStorage<Header = BridgedHeader<T>>,
	T: Config,
{
	// Since we want to use the existing storage infrastructure we need to indicate the fork
	// that we're on. We will assume that since we are using the unchecked import there are no
	// forks, and can indicate that by using the first imported header's "fork".
	let dummy_fork_hash = <InitialHash<T>>::get();

	// If we have a pending change in storage let's check if the current header enacts it.
	let enact_change = if let Some(pending_change) = storage.scheduled_set_change(dummy_fork_hash) {
		pending_change.height == *header.number()
	} else {
		// We don't have a scheduled change in storage at the moment. Let's check if the current
		// header signals an authority set change.
		if let Some(change) = verifier::find_scheduled_change(&header) {
			let next_set = AuthoritySet {
				authorities: change.next_authorities,
				set_id: storage.current_authority_set().set_id + 1,
			};

			let height = *header.number() + change.delay;
			let scheduled_change = ScheduledChange {
				authority_set: next_set,
				height,
			};

			storage.schedule_next_set_change(dummy_fork_hash, scheduled_change);

			// If the delay is 0 this header will enact the change it signaled
			height == *header.number()
		} else {
			false
		}
	};

	if enact_change {
		const ENACT_SET_PROOF: &str = "We only set `enact_change` as `true` if we are sure that there is a scheduled
				authority set change in storage. Therefore, it must exist.";

		// If we are unable to enact an authority set it means our storage entry for scheduled
		// changes is missing. Best to crash since this is likely a bug.
		let _ = storage.enact_authority_set(dummy_fork_hash).expect(ENACT_SET_PROOF);
	}

	storage.update_best_finalized(header.hash());

	storage.write_header(&ImportedHeader {
		header,
		requires_justification: false,
		is_finalized: true,
		signal_hash: None,
	});
}

/// Ensure that the origin is either root, or `ModuleOwner`.
fn ensure_owner_or_root<T: Config>(origin: T::Origin) -> Result<(), BadOrigin> {
	match origin.into() {
		Ok(RawOrigin::Root) => Ok(()),
		Ok(RawOrigin::Signed(ref signer)) if Some(signer) == <Module<T>>::module_owner().as_ref() => Ok(()),
		_ => Err(BadOrigin),
	}
}

/// Ensure that the pallet is in operational mode (not halted).
fn ensure_operational<T: Config>() -> Result<(), Error<T>> {
	if IsHalted::get() {
		Err(<Error<T>>::Halted)
	} else {
		Ok(())
	}
}

/// (Re)initialize bridge with given header for using it in external benchmarks.
#[cfg(feature = "runtime-benchmarks")]
pub fn initialize_for_benchmarks<T: Config>(header: HeaderOf<T::BridgedChain>) {
	initialize_bridge::<T>(InitializationData {
		header,
		authority_list: Vec::new(), // we don't verify any proofs in external benchmarks
		set_id: 0,
		scheduled_change: None,
		is_halted: false,
	});
}

/// Since this writes to storage with no real checks this should only be used in functions that were
/// called by a trusted origin.
fn initialize_bridge<T: Config>(init_params: InitializationData<BridgedHeader<T>>) {
	let InitializationData {
		header,
		authority_list,
		set_id,
		scheduled_change,
		is_halted,
	} = init_params;

	let initial_hash = header.hash();

	let mut signal_hash = None;
	if let Some(ref change) = scheduled_change {
		assert!(
			change.height > *header.number(),
			"Changes must be scheduled past initial header."
		);

		signal_hash = Some(initial_hash);
		<NextScheduledChange<T>>::insert(initial_hash, change);
	};

	<InitialHash<T>>::put(initial_hash);
	<BestHeight<T>>::put(header.number());
	<BestHeaders<T>>::put(vec![initial_hash]);
	<BestFinalized<T>>::put(initial_hash);

	let authority_set = AuthoritySet::new(authority_list, set_id);
	CurrentAuthoritySet::put(authority_set);

	<ImportedHeaders<T>>::insert(
		initial_hash,
		ImportedHeader {
			header,
			requires_justification: false,
			is_finalized: true,
			signal_hash,
		},
	);

	IsHalted::put(is_halted);
}

/// Expected interface for interacting with bridge pallet storage.
// TODO: This should be split into its own less-Substrate-dependent crate
pub trait BridgeStorage {
	/// The header type being used by the pallet.
	type Header: HeaderT;

	/// Write a header to storage.
	fn write_header(&mut self, header: &ImportedHeader<Self::Header>);

	/// Get the header(s) at the highest known height.
	fn best_headers(&self) -> Vec<HeaderId<Self::Header>>;

	/// Get the best finalized header the pallet knows of.
	///
	/// Returns None if there is no best header. This can only happen if the pallet
	/// has not been initialized yet.
	fn best_finalized_header(&self) -> ImportedHeader<Self::Header>;

	/// Update the best finalized header the pallet knows of.
	fn update_best_finalized(&self, hash: <Self::Header as HeaderT>::Hash);

	/// Check if a particular header is known to the pallet.
	fn header_exists(&self, hash: <Self::Header as HeaderT>::Hash) -> bool;

	/// Returns a list of headers which require justifications.
	///
	/// A header will require a justification if it enacts a new authority set.
	fn missing_justifications(&self) -> Vec<HeaderId<Self::Header>>;

	/// Get a specific header by its hash.
	///
	/// Returns None if it is not known to the pallet.
	fn header_by_hash(&self, hash: <Self::Header as HeaderT>::Hash) -> Option<ImportedHeader<Self::Header>>;

	/// Get the current GRANDPA authority set.
	fn current_authority_set(&self) -> AuthoritySet;

	/// Update the current GRANDPA authority set.
	///
	/// Should only be updated when a scheduled change has been triggered.
	fn update_current_authority_set(&self, new_set: AuthoritySet);

	/// Replace the current authority set with the next scheduled set.
	///
	/// Returns an error if there is no scheduled authority set to enact.
	#[allow(clippy::result_unit_err)]
	fn enact_authority_set(&mut self, signal_hash: <Self::Header as HeaderT>::Hash) -> Result<(), ()>;

	/// Get the next scheduled GRANDPA authority set change.
	fn scheduled_set_change(
		&self,
		signal_hash: <Self::Header as HeaderT>::Hash,
	) -> Option<ScheduledChange<<Self::Header as HeaderT>::Number>>;

	/// Schedule a GRANDPA authority set change in the future.
	///
	/// Takes the hash of the header which scheduled this particular change.
	fn schedule_next_set_change(
		&mut self,
		signal_hash: <Self::Header as HeaderT>::Hash,
		next_change: ScheduledChange<<Self::Header as HeaderT>::Number>,
	);

	/// Removes given list of old headers.
	///
	/// Note the caller has to ensure the header hashes are not recent, in particular
	/// that they are not the best finalized or known headers.
	fn remove_old_headers(&mut self, headers: &[<Self::Header as HeaderT>::Hash]);
}

/// Used to interact with the pallet storage in a more abstract way.
#[derive(Default, Clone)]
pub struct PalletStorage<T>(PhantomData<T>);

impl<T> PalletStorage<T> {
	fn new() -> Self {
		Self(PhantomData::<T>::default())
	}
}

impl<T: Config> BridgeStorage for PalletStorage<T> {
	type Header = BridgedHeader<T>;

	fn write_header(&mut self, header: &ImportedHeader<BridgedHeader<T>>) {
		use core::cmp::Ordering;

		let hash = header.hash();
		let current_height = header.number();
		let best_height = <BestHeight<T>>::get();

		match current_height.cmp(&best_height) {
			Ordering::Equal => {
				// Want to avoid duplicates in the case where we're writing a finalized header to
				// storage which also happens to be at the best height the best height
				let not_duplicate = !<ImportedHeaders<T>>::contains_key(hash);
				if not_duplicate {
					<BestHeaders<T>>::append(hash);
				}
			}
			Ordering::Greater => {
				<BestHeaders<T>>::kill();
				<BestHeaders<T>>::append(hash);
				<BestHeight<T>>::put(current_height);
			}
			Ordering::Less => {
				// This is fine. We can still have a valid header, but it might just be on a
				// different fork and at a lower height than the "best" overall header.
			}
		}

		if header.requires_justification {
			<RequiresJustification<T>>::insert(hash, current_height);
		} else {
			// If the key doesn't exist this is a no-op, so it's fine to call it often
			<RequiresJustification<T>>::remove(hash);
		}

		<ImportedHeaders<T>>::insert(hash, header);
	}

	fn best_headers(&self) -> Vec<HeaderId<BridgedHeader<T>>> {
		let number = <BestHeight<T>>::get();
		<BestHeaders<T>>::get()
			.iter()
			.map(|hash| HeaderId { number, hash: *hash })
			.collect()
	}

	fn best_finalized_header(&self) -> ImportedHeader<BridgedHeader<T>> {
		// We will only construct a dummy header if the pallet is not initialized and someone tries
		// to use the public module interface (not dispatchables) to get the best finalized header.
		// This is an edge case since this can only really happen when bootstrapping the bridge.
		let hash = <BestFinalized<T>>::get();
		self.header_by_hash(hash).unwrap_or_else(|| ImportedHeader {
			header: <BridgedHeader<T>>::new(
				Default::default(),
				Default::default(),
				Default::default(),
				Default::default(),
				Default::default(),
			),
			requires_justification: false,
			is_finalized: false,
			signal_hash: None,
		})
	}

	fn update_best_finalized(&self, hash: BridgedBlockHash<T>) {
		<BestFinalized<T>>::put(hash);
	}

	fn header_exists(&self, hash: BridgedBlockHash<T>) -> bool {
		<ImportedHeaders<T>>::contains_key(hash)
	}

	fn header_by_hash(&self, hash: BridgedBlockHash<T>) -> Option<ImportedHeader<BridgedHeader<T>>> {
		<ImportedHeaders<T>>::get(hash)
	}

	fn missing_justifications(&self) -> Vec<HeaderId<BridgedHeader<T>>> {
		<RequiresJustification<T>>::iter()
			.map(|(hash, number)| HeaderId { number, hash })
			.collect()
	}

	fn current_authority_set(&self) -> AuthoritySet {
		CurrentAuthoritySet::get()
	}

	fn update_current_authority_set(&self, new_set: AuthoritySet) {
		CurrentAuthoritySet::put(new_set)
	}

	fn enact_authority_set(&mut self, signal_hash: BridgedBlockHash<T>) -> Result<(), ()> {
		let new_set = <NextScheduledChange<T>>::take(signal_hash).ok_or(())?.authority_set;
		self.update_current_authority_set(new_set);

		Ok(())
	}

	fn scheduled_set_change(&self, signal_hash: BridgedBlockHash<T>) -> Option<ScheduledChange<BridgedBlockNumber<T>>> {
		<NextScheduledChange<T>>::get(signal_hash)
	}

	fn schedule_next_set_change(
		&mut self,
		signal_hash: BridgedBlockHash<T>,
		next_change: ScheduledChange<BridgedBlockNumber<T>>,
	) {
		<NextScheduledChange<T>>::insert(signal_hash, next_change)
	}

	fn remove_old_headers(&mut self, headers: &[<Self::Header as HeaderT>::Hash]) {
		for hash in headers {
			<ImportedHeaders<T>>::remove(hash);
			<RequiresJustification<T>>::remove(hash);
		}
	}
}

#[cfg(test)]
mod tests {
	use super::*;
	use crate::mock::{run_test, test_header, unfinalized_header, Origin, TestHeader, TestRuntime};
	use bp_header_chain::HeaderChain;
	use bp_test_utils::{alice, authority_list, bob};
	use frame_support::{assert_noop, assert_ok};
	use sp_runtime::DispatchError;

	fn init_with_origin(origin: Origin) -> Result<InitializationData<TestHeader>, DispatchError> {
		let init_data = InitializationData {
			header: test_header(1),
			authority_list: authority_list(),
			set_id: 1,
			scheduled_change: None,
			is_halted: false,
		};

		Module::<TestRuntime>::initialize(origin, init_data.clone()).map(|_| init_data)
	}

	#[test]
	fn init_root_or_owner_origin_can_initialize_pallet() {
		run_test(|| {
			assert_noop!(init_with_origin(Origin::signed(1)), DispatchError::BadOrigin);
			assert_ok!(init_with_origin(Origin::root()));

			// Reset storage so we can initialize the pallet again
			BestFinalized::<TestRuntime>::kill();
			ModuleOwner::<TestRuntime>::put(2);
			assert_ok!(init_with_origin(Origin::signed(2)));
		})
	}

	#[test]
	fn init_storage_entries_are_correctly_initialized() {
		run_test(|| {
			assert!(Module::<TestRuntime>::best_headers().is_empty());
			assert_eq!(Module::<TestRuntime>::best_finalized(), test_header(0));

			let init_data = init_with_origin(Origin::root()).unwrap();

			let storage = PalletStorage::<TestRuntime>::new();
			assert!(storage.header_exists(init_data.header.hash()));
			assert_eq!(
				storage.best_headers()[0],
				crate::HeaderId {
					number: *init_data.header.number(),
					hash: init_data.header.hash()
				}
			);
			assert_eq!(storage.best_finalized_header().hash(), init_data.header.hash());
			assert_eq!(storage.current_authority_set().authorities, init_data.authority_list);
			assert_eq!(IsHalted::get(), false);
		})
	}

	#[test]
	fn init_can_only_initialize_pallet_once() {
		run_test(|| {
			assert_ok!(init_with_origin(Origin::root()));
			assert_noop!(
				init_with_origin(Origin::root()),
				<Error<TestRuntime>>::AlreadyInitialized
			);
		})
	}

	#[test]
	fn pallet_owner_may_change_owner() {
		run_test(|| {
			ModuleOwner::<TestRuntime>::put(2);

			assert_ok!(Module::<TestRuntime>::set_owner(Origin::root(), Some(1)));
			assert_noop!(
				Module::<TestRuntime>::halt_operations(Origin::signed(2)),
				DispatchError::BadOrigin,
			);
			assert_ok!(Module::<TestRuntime>::halt_operations(Origin::root()));

			assert_ok!(Module::<TestRuntime>::set_owner(Origin::signed(1), None));
			assert_noop!(
				Module::<TestRuntime>::resume_operations(Origin::signed(1)),
				DispatchError::BadOrigin,
			);
			assert_noop!(
				Module::<TestRuntime>::resume_operations(Origin::signed(2)),
				DispatchError::BadOrigin,
			);
			assert_ok!(Module::<TestRuntime>::resume_operations(Origin::root()));
		});
	}

	#[test]
	fn pallet_may_be_halted_by_root() {
		run_test(|| {
			assert_ok!(Module::<TestRuntime>::halt_operations(Origin::root()));
			assert_ok!(Module::<TestRuntime>::resume_operations(Origin::root()));
		});
	}

	#[test]
	fn pallet_may_be_halted_by_owner() {
		run_test(|| {
			ModuleOwner::<TestRuntime>::put(2);

			assert_ok!(Module::<TestRuntime>::halt_operations(Origin::signed(2)));
			assert_ok!(Module::<TestRuntime>::resume_operations(Origin::signed(2)));

			assert_noop!(
				Module::<TestRuntime>::halt_operations(Origin::signed(1)),
				DispatchError::BadOrigin,
			);
			assert_noop!(
				Module::<TestRuntime>::resume_operations(Origin::signed(1)),
				DispatchError::BadOrigin,
			);

			assert_ok!(Module::<TestRuntime>::halt_operations(Origin::signed(2)));
			assert_noop!(
				Module::<TestRuntime>::resume_operations(Origin::signed(1)),
				DispatchError::BadOrigin,
			);
		});
	}

	#[test]
	fn pallet_rejects_transactions_if_halted() {
		run_test(|| {
			IsHalted::put(true);

			assert_noop!(
				Module::<TestRuntime>::import_signed_header(Origin::signed(1), test_header(1)),
				Error::<TestRuntime>::Halted,
			);

			assert_noop!(
				Module::<TestRuntime>::finalize_header(Origin::signed(1), test_header(1).hash(), vec![]),
				Error::<TestRuntime>::Halted,
			);
		})
	}

	#[test]
	fn parse_finalized_storage_proof_rejects_proof_on_unknown_header() {
		run_test(|| {
			assert_noop!(
				Module::<TestRuntime>::parse_finalized_storage_proof(
					Default::default(),
					StorageProof::new(vec![]),
					|_| (),
				),
				Error::<TestRuntime>::UnknownHeader,
			);
		});
	}

	#[test]
	fn parse_finalized_storage_proof_rejects_proof_on_unfinalized_header() {
		run_test(|| {
			let mut storage = PalletStorage::<TestRuntime>::new();
			let header = unfinalized_header(1);
			storage.write_header(&header);

			assert_noop!(
				Module::<TestRuntime>::parse_finalized_storage_proof(
					header.header.hash(),
					StorageProof::new(vec![]),
					|_| (),
				),
				Error::<TestRuntime>::UnfinalizedHeader,
			);
		});
	}

	#[test]
	fn parse_finalized_storage_accepts_valid_proof() {
		run_test(|| {
			let mut storage = PalletStorage::<TestRuntime>::new();
			let (state_root, storage_proof) = storage_proof::tests::craft_valid_storage_proof();
			let mut header = unfinalized_header(1);
			header.is_finalized = true;
			header.header.set_state_root(state_root);
			storage.write_header(&header);

			assert_ok!(
				Module::<TestRuntime>::parse_finalized_storage_proof(header.header.hash(), storage_proof, |_| (),),
				(),
			);
		});
	}

	#[test]
	fn importing_unchecked_headers_works() {
		run_test(|| {
			init_with_origin(Origin::root()).unwrap();
			let storage = PalletStorage::<TestRuntime>::new();

			let header = test_header(2);
			Module::<TestRuntime>::append_header(header.clone());

			assert!(storage.header_by_hash(header.hash()).unwrap().is_finalized);
			assert_eq!(storage.best_finalized_header().header, header);
			assert_eq!(storage.best_headers()[0].hash, header.hash());
		})
	}

	#[test]
	fn importing_unchecked_headers_enacts_new_authority_set() {
		run_test(|| {
			init_with_origin(Origin::root()).unwrap();
			let storage = PalletStorage::<TestRuntime>::new();

			let next_set_id = 2;
			let next_authorities = vec![(alice(), 1), (bob(), 1)];

			// Need to update the header digest to indicate that our header signals an authority set
			// change. The change will be enacted when we import our header.
			let mut header = test_header(2);
			header.digest = fork_tests::change_log(0);

			// Let's import our test header
			Module::<TestRuntime>::append_header(header.clone());

			// Make sure that our header is the best finalized
			assert_eq!(storage.best_finalized_header().header, header);
			assert_eq!(storage.best_headers()[0].hash, header.hash());

			// Make sure that the authority set actually changed upon importing our header
			assert_eq!(
				storage.current_authority_set(),
				AuthoritySet::new(next_authorities, next_set_id),
			);
		})
	}

	#[test]
	fn importing_unchecked_headers_enacts_new_authority_set_from_old_header() {
		run_test(|| {
			init_with_origin(Origin::root()).unwrap();
			let storage = PalletStorage::<TestRuntime>::new();

			let next_set_id = 2;
			let next_authorities = vec![(alice(), 1), (bob(), 1)];

			// Need to update the header digest to indicate that our header signals an authority set
			// change. However, the change doesn't happen until the next block.
			let mut schedules_change = test_header(2);
			schedules_change.digest = fork_tests::change_log(1);
			let header = test_header(3);

			// Let's import our test headers
			Module::<TestRuntime>::append_header(schedules_change);
			Module::<TestRuntime>::append_header(header.clone());

			// Make sure that our header is the best finalized
			assert_eq!(storage.best_finalized_header().header, header);
			assert_eq!(storage.best_headers()[0].hash, header.hash());

			// Make sure that the authority set actually changed upon importing our header
			assert_eq!(
				storage.current_authority_set(),
				AuthoritySet::new(next_authorities, next_set_id),
			);
		})
	}

	#[test]
	fn importing_unchecked_header_can_enact_set_change_scheduled_at_genesis() {
		run_test(|| {
			let storage = PalletStorage::<TestRuntime>::new();

			let next_authorities = vec![(alice(), 1)];
			let next_set_id = 2;
			let next_authority_set = AuthoritySet::new(next_authorities.clone(), next_set_id);

			let first_scheduled_change = ScheduledChange {
				authority_set: next_authority_set,
				height: 2,
			};

			let init_data = InitializationData {
				header: test_header(1),
				authority_list: authority_list(),
				set_id: 1,
				scheduled_change: Some(first_scheduled_change),
				is_halted: false,
			};

			assert_ok!(Module::<TestRuntime>::initialize(Origin::root(), init_data));

			// We are expecting an authority set change at height 2, so this header should enact
			// that upon being imported.
			Module::<TestRuntime>::append_header(test_header(2));

			// Make sure that the authority set actually changed upon importing our header
			assert_eq!(
				storage.current_authority_set(),
				AuthoritySet::new(next_authorities, next_set_id),
			);
		})
	}
}<|MERGE_RESOLUTION|>--- conflicted
+++ resolved
@@ -48,11 +48,7 @@
 
 pub use storage_proof::StorageProofChecker;
 
-<<<<<<< HEAD
-mod justification;
 mod pruning;
-=======
->>>>>>> 664426c0
 mod storage;
 mod storage_proof;
 mod verifier;
