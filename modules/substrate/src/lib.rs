// Copyright 2020 Parity Technologies (UK) Ltd.
// This file is part of Parity Bridges Common.

// Parity Bridges Common is free software: you can redistribute it and/or modify
// it under the terms of the GNU General Public License as published by
// the Free Software Foundation, either version 3 of the License, or
// (at your option) any later version.

// Parity Bridges Common is distributed in the hope that it will be useful,
// but WITHOUT ANY WARRANTY; without even the implied warranty of
// MERCHANTABILITY or FITNESS FOR A PARTICULAR PURPOSE.  See the
// GNU General Public License for more details.

// You should have received a copy of the GNU General Public License
// along with Parity Bridges Common.  If not, see <http://www.gnu.org/licenses/>.

//! Substrate Bridge Pallet
//!
//! This pallet is an on-chain light client for chains which have a notion of finality.
//!
//! It has a simple interface for achieving this. First it can import headers to the runtime
//! storage. During this it will check the validity of the headers and ensure they don't conflict
//! with any existing headers (e.g they're on a different finalized chain). Secondly it can finalize
//! an already imported header (and its ancestors) given a valid Grandpa justification.
//!
//! With these two functions the pallet is able to form a "source of truth" for what headers have
//! been finalized on a given Substrate chain. This can be a useful source of info for other
//! higher-level applications.

#![cfg_attr(not(feature = "std"), no_std)]
// Runtime-generated enums
#![allow(clippy::large_enum_variant)]

use crate::storage::ImportedHeader;
use bp_runtime::{BlockNumberOf, Chain, HashOf, HasherOf, HeaderOf};
<<<<<<< HEAD
use frame_support::{
	decl_error, decl_module, decl_storage, dispatch::DispatchResult, traits::Get, weights::DispatchClass,
};
use frame_system::{ensure_signed, RawOrigin};
=======
use frame_support::{decl_error, decl_module, decl_storage, dispatch::DispatchResult, ensure};
use frame_system::{ensure_root, ensure_signed};
>>>>>>> 990e994a
use sp_runtime::traits::Header as HeaderT;
use sp_runtime::{traits::BadOrigin, RuntimeDebug};
use sp_std::{marker::PhantomData, prelude::*};
use sp_trie::StorageProof;

// Re-export since the node uses these when configuring genesis
pub use storage::{AuthoritySet, InitializationData, ScheduledChange};

pub use justification::decode_justification_target;
pub use storage_proof::StorageProofChecker;

mod justification;
mod storage;
mod storage_proof;
mod verifier;

#[cfg(test)]
mod mock;

#[cfg(test)]
mod fork_tests;

/// Block number of the bridged chain.
pub(crate) type BridgedBlockNumber<T> = BlockNumberOf<<T as Trait>::BridgedChain>;
/// Block hash of the bridged chain.
pub(crate) type BridgedBlockHash<T> = HashOf<<T as Trait>::BridgedChain>;
/// Hasher of the bridged chain.
pub(crate) type BridgedBlockHasher<T> = HasherOf<<T as Trait>::BridgedChain>;
/// Header of the bridged chain.
pub(crate) type BridgedHeader<T> = HeaderOf<<T as Trait>::BridgedChain>;

/// A convenience type identifying headers.
#[derive(RuntimeDebug, PartialEq)]
pub struct HeaderId<H: HeaderT> {
	/// The block number of the header.
	pub number: H::Number,
	/// The hash of the header.
	pub hash: H::Hash,
}

pub trait Trait: frame_system::Trait {
	/// Chain that we are bridging here.
	type BridgedChain: Chain;
}

decl_storage! {
	trait Store for Module<T: Trait> as SubstrateBridge {
		/// The number of the highest block(s) we know of.
		BestHeight: BridgedBlockNumber<T>;
		/// Hash of the header at the highest known height.
		///
		/// If there are multiple headers at the same "best" height
		/// this will contain all of their hashes.
		BestHeaders: Vec<BridgedBlockHash<T>>;
		/// Hash of the best finalized header.
		BestFinalized: BridgedBlockHash<T>;
		/// The set of header IDs (number, hash) which enact an authority set change and therefore
		/// require a Grandpa justification.
		RequiresJustification: map hasher(identity) BridgedBlockHash<T> => BridgedBlockNumber<T>;
		/// Headers which have been imported into the pallet.
		ImportedHeaders: map hasher(identity) BridgedBlockHash<T> => Option<ImportedHeader<BridgedHeader<T>>>;
		/// The current Grandpa Authority set.
		CurrentAuthoritySet: AuthoritySet;
		/// The next scheduled authority set change for a given fork.
		///
		/// The fork is indicated by the header which _signals_ the change (key in the mapping).
		/// Note that this is different than a header which _enacts_ a change.
		// Grandpa doesn't require there to always be a pending change. In fact, most of the time
		// there will be no pending change available.
		NextScheduledChange: map hasher(identity) BridgedBlockHash<T> => Option<ScheduledChange<BridgedBlockNumber<T>>>;
<<<<<<< HEAD
		/// Optional pallet owner.
		///
		/// Pallet owner has a right to halt all pallet operations and then resume it. If it is
		/// `None`, then there are no direct ways to halt/resume pallet operations, but other
		/// runtime methods may still be used to do that (i.e. democracy::referendum to update halt
		/// flag directly or call the `halt_operations`).
		ModuleOwner get(fn module_owner) config(): Option<T::AccountId>;
		/// If true, all pallet transactions are failed immediately.
		IsHalted get(fn is_halted) config(): bool;
=======
		/// Whether or not the bridge has been initialized.
		///
		/// This is important to know to ensure that we don't try and initialize the bridge twice
		/// and create an inconsistent genesis state.
		IsInitialized: bool;
>>>>>>> 990e994a
	}
	add_extra_genesis {
		config(init_data): Option<InitializationData<BridgedHeader<T>>>;
		build(|config| {
			if let Some(init_data) = config.init_data.clone() {
				initialize_bridge::<T>(init_data);
			}
		})
	}
}

decl_error! {
	pub enum Error for Module<T: Trait> {
		/// This header has failed basic verification.
		InvalidHeader,
		/// This header has not been finalized.
		UnfinalizedHeader,
		/// The header is unknown.
		UnknownHeader,
		/// The pallet has already been initialized.
		AlreadyInitialized,
		/// The storage proof doesn't contains storage root. So it is invalid for given header.
		StorageRootMismatch,
		/// Error when trying to fetch storage value from the proof.
		StorageValueUnavailable,
		/// All pallet operations are halted.
		Halted,
	}
}

decl_module! {
	pub struct Module<T: Trait> for enum Call where origin: T::Origin {
		type Error = Error<T>;

		/// Import a signed Substrate header into the runtime.
		///
		/// This will perform some basic checks to make sure it is fine to
		/// import into the runtime. However, it does not perform any checks
		/// related to finality.
		// TODO: Update weights [#78]
		#[weight = 0]
		pub fn import_signed_header(
			origin,
			header: BridgedHeader<T>,
		) -> DispatchResult {
			ensure_operational::<T>()?;
			let _ = ensure_signed(origin)?;
			frame_support::debug::trace!(target: "sub-bridge", "Got header {:?}", header);

			let mut verifier = verifier::Verifier {
				storage: PalletStorage::<T>::new(),
			};

			let _ = verifier
				.import_header(header)
				.map_err(|_| <Error<T>>::InvalidHeader)?;

			Ok(())
		}

		/// Import a finalty proof for a particular header.
		///
		/// This will take care of finalizing any already imported headers
		/// which get finalized when importing this particular proof, as well
		/// as updating the current and next validator sets.
		// TODO: Update weights [#78]
		#[weight = 0]
		pub fn finalize_header(
			origin,
			hash: BridgedBlockHash<T>,
			finality_proof: Vec<u8>,
		) -> DispatchResult {
			ensure_operational::<T>()?;
			let _ = ensure_signed(origin)?;
			frame_support::debug::trace!(target: "sub-bridge", "Got header hash {:?}", hash);

			let mut verifier = verifier::Verifier {
				storage: PalletStorage::<T>::new(),
			};

			let _ = verifier
				.import_finality_proof(hash, finality_proof.into())
				.map_err(|_| <Error<T>>::UnfinalizedHeader)?;

			Ok(())
		}

<<<<<<< HEAD
		/// Change `ModuleOwner`.
		///
		/// May only be called either by root, or by `ModuleOwner`.
		#[weight = (T::DbWeight::get().reads_writes(1, 1), DispatchClass::Operational)]
		pub fn set_owner(origin, new_owner: Option<T::AccountId>) {
			ensure_owner_or_root::<T>(origin)?;
			match new_owner {
				Some(new_owner) => ModuleOwner::<T>::put(new_owner),
				None => ModuleOwner::<T>::kill(),
			}
		}

		/// Halt all pallet operations. Operations may be resumed using `resume_operations` call.
		///
		/// May only be called either by root, or by `ModuleOwner`.
		#[weight = (T::DbWeight::get().reads_writes(1, 1), DispatchClass::Operational)]
		pub fn halt_operations(origin) {
			ensure_owner_or_root::<T>(origin)?;
			IsHalted::put(true);
		}

		/// Resume all pallet operations. May be called even if pallet is halted.
		///
		/// May only be called either by root, or by `ModuleOwner`.
		#[weight = (T::DbWeight::get().reads_writes(1, 1), DispatchClass::Operational)]
		pub fn resume_operations(origin) {
			ensure_owner_or_root::<T>(origin)?;
			IsHalted::put(false);
=======
		/// Bootstrap the bridge pallet with an initial header and authority set from which to sync.
		///
		/// The initial configuration provided does not need to be the genesis header of the bridged
		/// chain, it can be any arbirary header. You can also provide the next scheduled set change
		/// if it is already know.
		///
		/// This function is only allowed to be called from a trusted origin and writes to storage
		/// with practically no checks in terms of the validity of the data. It is important that
		/// you ensure that valid data is being passed in.
		//TODO: Update weights [#78]
		#[weight = 0]
		pub fn initialize(
			origin,
			init_data: InitializationData<BridgedHeader<T>>,
		) {
			let _ = ensure_root(origin)?;
			let init_allowed = !IsInitialized::get();
			ensure!(init_allowed, <Error<T>>::AlreadyInitialized);
			initialize_bridge::<T>(init_data);
>>>>>>> 990e994a
		}
	}
}

impl<T: Trait> Module<T> {
	/// Get the highest header(s) that the pallet knows of.
	pub fn best_headers() -> Vec<(BridgedBlockNumber<T>, BridgedBlockHash<T>)> {
		PalletStorage::<T>::new()
			.best_headers()
			.iter()
			.map(|id| (id.number, id.hash))
			.collect()
	}

	/// Get the best finalized header the pallet knows of.
	///
	/// Since this has been finalized correctly a user of the bridge
	/// pallet should be confident that any transactions that were
	/// included in this or any previous header will not be reverted.
	pub fn best_finalized() -> BridgedHeader<T> {
		PalletStorage::<T>::new().best_finalized_header().header
	}

	/// Check if a particular header is known to the bridge pallet.
	pub fn is_known_header(hash: BridgedBlockHash<T>) -> bool {
		PalletStorage::<T>::new().header_exists(hash)
	}

	/// Check if a particular header is finalized.
	///
	/// Will return false if the header is not known to the pallet.
	// One thing worth noting here is that this approach won't work well
	// once we track forks since there could be an older header on a
	// different fork which isn't an ancestor of our best finalized header.
	pub fn is_finalized_header(hash: BridgedBlockHash<T>) -> bool {
		let storage = PalletStorage::<T>::new();
		if let Some(header) = storage.header_by_hash(hash) {
			header.is_finalized
		} else {
			false
		}
	}

	/// Returns a list of headers which require finality proofs.
	///
	/// These headers require proofs because they enact authority set changes.
	pub fn require_justifications() -> Vec<(BridgedBlockNumber<T>, BridgedBlockHash<T>)> {
		PalletStorage::<T>::new()
			.missing_justifications()
			.iter()
			.map(|id| (id.number, id.hash))
			.collect()
	}

	/// Verify that the passed storage proof is valid, given it is crafted using
	/// known finalized header. If the proof is valid, then the `parse` callback
	/// is called and the function returns its result.
	pub fn parse_finalized_storage_proof<R>(
		finalized_header_hash: BridgedBlockHash<T>,
		storage_proof: StorageProof,
		parse: impl FnOnce(StorageProofChecker<BridgedBlockHasher<T>>) -> R,
	) -> Result<R, sp_runtime::DispatchError> {
		let storage = PalletStorage::<T>::new();
		let header = storage
			.header_by_hash(finalized_header_hash)
			.ok_or(Error::<T>::UnknownHeader)?;
		if !header.is_finalized {
			return Err(Error::<T>::UnfinalizedHeader.into());
		}

		let storage_proof_checker =
			StorageProofChecker::new(*header.state_root(), storage_proof).map_err(Error::<T>::from)?;
		Ok(parse(storage_proof_checker))
	}
}

<<<<<<< HEAD
/// Ensure that the origin is either root, or `ModuleOwner`.
fn ensure_owner_or_root<T: Trait>(origin: T::Origin) -> Result<(), BadOrigin> {
	match origin.into() {
		Ok(RawOrigin::Root) => Ok(()),
		Ok(RawOrigin::Signed(ref signer)) if Some(signer) == <Module<T>>::module_owner().as_ref() => Ok(()),
		_ => Err(BadOrigin),
	}
}

/// Ensure that the pallet is in operational mode (not halted).
fn ensure_operational<T: Trait>() -> Result<(), Error<T>> {
	if IsHalted::get() {
		Err(<Error<T>>::Halted)
	} else {
		Ok(())
	}
=======
// Since this writes to storage with no real checks this should only be used in functions that were
// called by a trusted origin.
fn initialize_bridge<T: Trait>(init_params: InitializationData<BridgedHeader<T>>) {
	let InitializationData {
		header,
		authority_list,
		set_id,
		scheduled_change,
	} = init_params;

	let initial_hash = header.hash();

	let mut signal_hash = None;
	if let Some(ref change) = scheduled_change {
		assert!(
			change.height > *header.number(),
			"Changes must be scheduled past initial header."
		);

		signal_hash = Some(initial_hash);
		<NextScheduledChange<T>>::insert(initial_hash, change);
	};

	<BestHeight<T>>::put(header.number());
	<BestHeaders<T>>::put(vec![initial_hash]);
	<BestFinalized<T>>::put(initial_hash);

	let authority_set = AuthoritySet::new(authority_list, set_id);
	CurrentAuthoritySet::put(authority_set);

	<ImportedHeaders<T>>::insert(
		initial_hash,
		ImportedHeader {
			header,
			requires_justification: false,
			is_finalized: true,
			signal_hash,
		},
	);

	IsInitialized::put(true);
>>>>>>> 990e994a
}

/// Expected interface for interacting with bridge pallet storage.
// TODO: This should be split into its own less-Substrate-dependent crate
pub trait BridgeStorage {
	/// The header type being used by the pallet.
	type Header: HeaderT;

	/// Write a header to storage.
	fn write_header(&mut self, header: &ImportedHeader<Self::Header>);

	/// Get the header(s) at the highest known height.
	fn best_headers(&self) -> Vec<HeaderId<Self::Header>>;

	/// Get the best finalized header the pallet knows of.
	fn best_finalized_header(&self) -> ImportedHeader<Self::Header>;

	/// Update the best finalized header the pallet knows of.
	fn update_best_finalized(&self, hash: <Self::Header as HeaderT>::Hash);

	/// Check if a particular header is known to the pallet.
	fn header_exists(&self, hash: <Self::Header as HeaderT>::Hash) -> bool;

	/// Returns a list of headers which require justifications.
	///
	/// A header will require a justification if it enacts a new authority set.
	fn missing_justifications(&self) -> Vec<HeaderId<Self::Header>>;

	/// Get a specific header by its hash.
	///
	/// Returns None if it is not known to the pallet.
	fn header_by_hash(&self, hash: <Self::Header as HeaderT>::Hash) -> Option<ImportedHeader<Self::Header>>;

	/// Get the current Grandpa authority set.
	fn current_authority_set(&self) -> AuthoritySet;

	/// Update the current Grandpa authority set.
	///
	/// Should only be updated when a scheduled change has been triggered.
	fn update_current_authority_set(&self, new_set: AuthoritySet);

	/// Replace the current authority set with the next scheduled set.
	///
	/// Returns an error if there is no scheduled authority set to enact.
	fn enact_authority_set(&mut self, signal_hash: <Self::Header as HeaderT>::Hash) -> Result<(), ()>;

	/// Get the next scheduled Grandpa authority set change.
	fn scheduled_set_change(
		&self,
		signal_hash: <Self::Header as HeaderT>::Hash,
	) -> Option<ScheduledChange<<Self::Header as HeaderT>::Number>>;

	/// Schedule a Grandpa authority set change in the future.
	///
	/// Takes the hash of the header which scheduled this particular change.
	fn schedule_next_set_change(
		&mut self,
		signal_hash: <Self::Header as HeaderT>::Hash,
		next_change: ScheduledChange<<Self::Header as HeaderT>::Number>,
	);
}

/// Used to interact with the pallet storage in a more abstract way.
#[derive(Default, Clone)]
pub struct PalletStorage<T>(PhantomData<T>);

impl<T> PalletStorage<T> {
	fn new() -> Self {
		Self(PhantomData::<T>::default())
	}
}

impl<T: Trait> BridgeStorage for PalletStorage<T> {
	type Header = BridgedHeader<T>;

	fn write_header(&mut self, header: &ImportedHeader<BridgedHeader<T>>) {
		use core::cmp::Ordering;

		let hash = header.hash();
		let current_height = header.number();
		let best_height = <BestHeight<T>>::get();

		match current_height.cmp(&best_height) {
			Ordering::Equal => {
				<BestHeaders<T>>::append(hash);
			}
			Ordering::Greater => {
				<BestHeaders<T>>::kill();
				<BestHeaders<T>>::append(hash);
				<BestHeight<T>>::put(current_height);
			}
			Ordering::Less => {
				// This is fine. We can still have a valid header, but it might just be on a
				// different fork and at a lower height than the "best" overall header.
			}
		}

		if header.requires_justification {
			<RequiresJustification<T>>::insert(hash, current_height);
		} else {
			// If the key doesn't exist this is a no-op, so it's fine to call it often
			<RequiresJustification<T>>::remove(hash);
		}

		<ImportedHeaders<T>>::insert(hash, header);
	}

	fn best_headers(&self) -> Vec<HeaderId<BridgedHeader<T>>> {
		let number = <BestHeight<T>>::get();
		<BestHeaders<T>>::get()
			.iter()
			.map(|hash| HeaderId { number, hash: *hash })
			.collect()
	}

	fn best_finalized_header(&self) -> ImportedHeader<BridgedHeader<T>> {
		let hash = <BestFinalized<T>>::get();
		self.header_by_hash(hash)
			.expect("A finalized header was added at genesis, therefore this must always exist")
	}

	fn update_best_finalized(&self, hash: BridgedBlockHash<T>) {
		<BestFinalized<T>>::put(hash);
	}

	fn header_exists(&self, hash: BridgedBlockHash<T>) -> bool {
		<ImportedHeaders<T>>::contains_key(hash)
	}

	fn header_by_hash(&self, hash: BridgedBlockHash<T>) -> Option<ImportedHeader<BridgedHeader<T>>> {
		<ImportedHeaders<T>>::get(hash)
	}

	fn missing_justifications(&self) -> Vec<HeaderId<BridgedHeader<T>>> {
		<RequiresJustification<T>>::iter()
			.map(|(hash, number)| HeaderId { number, hash })
			.collect()
	}

	fn current_authority_set(&self) -> AuthoritySet {
		CurrentAuthoritySet::get()
	}

	fn update_current_authority_set(&self, new_set: AuthoritySet) {
		CurrentAuthoritySet::put(new_set)
	}

	fn enact_authority_set(&mut self, signal_hash: BridgedBlockHash<T>) -> Result<(), ()> {
		let new_set = <NextScheduledChange<T>>::take(signal_hash).ok_or(())?.authority_set;
		self.update_current_authority_set(new_set);

		Ok(())
	}

	fn scheduled_set_change(&self, signal_hash: BridgedBlockHash<T>) -> Option<ScheduledChange<BridgedBlockNumber<T>>> {
		<NextScheduledChange<T>>::get(signal_hash)
	}

	fn schedule_next_set_change(
		&mut self,
		signal_hash: BridgedBlockHash<T>,
		next_change: ScheduledChange<BridgedBlockNumber<T>>,
	) {
		<NextScheduledChange<T>>::insert(signal_hash, next_change)
	}
}

#[cfg(test)]
mod tests {
	use super::*;
<<<<<<< HEAD
	use crate::mock::{
		helpers::{test_header, unfinalized_header},
		run_test, Origin, TestRuntime,
	};
	use frame_support::{assert_noop, assert_ok};
	use sp_runtime::DispatchError;
=======
	use crate::mock::helpers::{authority_list, test_header, unfinalized_header};
	use crate::mock::{run_test, Origin, TestRuntime};
	use frame_support::{assert_noop, assert_ok};
	use sp_runtime::DispatchError;

	#[test]
	fn only_root_origin_can_initialize_pallet() {
		run_test(|| {
			let init_data = InitializationData {
				header: test_header(1),
				authority_list: authority_list(),
				set_id: 1,
				scheduled_change: None,
			};

			assert_noop!(
				Module::<TestRuntime>::initialize(Origin::signed(1), init_data.clone()),
				DispatchError::BadOrigin,
			);

			assert_ok!(Module::<TestRuntime>::initialize(Origin::root(), init_data));
		})
	}

	#[test]
	fn can_only_initialize_pallet_once() {
		run_test(|| {
			let init_data = InitializationData {
				header: test_header(1),
				authority_list: authority_list(),
				set_id: 1,
				scheduled_change: None,
			};

			assert_ok!(Module::<TestRuntime>::initialize(Origin::root(), init_data.clone()));
			assert_noop!(
				Module::<TestRuntime>::initialize(Origin::root(), init_data,),
				<Error<TestRuntime>>::AlreadyInitialized,
			);
		})
	}

	#[test]
	fn storage_entries_are_correctly_initialized() {
		run_test(|| {
			let init_data = InitializationData {
				header: test_header(1),
				authority_list: authority_list(),
				set_id: 1,
				scheduled_change: None,
			};

			assert_ok!(Module::<TestRuntime>::initialize(Origin::root(), init_data.clone()));

			let storage = PalletStorage::<TestRuntime>::new();

			assert!(IsInitialized::get());
			assert!(storage.header_exists(init_data.header.hash()));
			assert_eq!(
				storage.best_headers()[0],
				crate::HeaderId {
					number: *init_data.header.number(),
					hash: init_data.header.hash()
				}
			);
			assert_eq!(storage.best_finalized_header().hash(), init_data.header.hash());
			assert_eq!(storage.current_authority_set().authorities, init_data.authority_list);
		})
	}
>>>>>>> 990e994a

	#[test]
	fn parse_finalized_storage_proof_rejects_proof_on_unknown_header() {
		run_test(|| {
			assert_noop!(
				Module::<TestRuntime>::parse_finalized_storage_proof(
					Default::default(),
					StorageProof::new(vec![]),
					|_| (),
				),
				Error::<TestRuntime>::UnknownHeader,
			);
		});
	}

	#[test]
	fn parse_finalized_storage_proof_rejects_proof_on_unfinalized_header() {
		run_test(|| {
			let mut storage = PalletStorage::<TestRuntime>::new();
			let header = unfinalized_header(1);
			storage.write_header(&header);

			assert_noop!(
				Module::<TestRuntime>::parse_finalized_storage_proof(
					header.header.hash(),
					StorageProof::new(vec![]),
					|_| (),
				),
				Error::<TestRuntime>::UnfinalizedHeader,
			);
		});
	}

	#[test]
	fn parse_finalized_storage_accepts_valid_proof() {
		run_test(|| {
			let mut storage = PalletStorage::<TestRuntime>::new();
			let (state_root, storage_proof) = storage_proof::tests::craft_valid_storage_proof();
			let mut header = unfinalized_header(1);
			header.is_finalized = true;
			header.header.set_state_root(state_root);
			storage.write_header(&header);

			assert_ok!(
				Module::<TestRuntime>::parse_finalized_storage_proof(header.header.hash(), storage_proof, |_| (),),
				(),
			);
		});
	}

	#[test]
	fn pallet_owner_may_change_owner() {
		run_test(|| {
			ModuleOwner::<TestRuntime>::put(2);

			assert_ok!(Module::<TestRuntime>::set_owner(Origin::root(), Some(1)));
			assert_noop!(
				Module::<TestRuntime>::halt_operations(Origin::signed(2)),
				DispatchError::BadOrigin,
			);
			assert_ok!(Module::<TestRuntime>::halt_operations(Origin::root()));

			assert_ok!(Module::<TestRuntime>::set_owner(Origin::signed(1), None));
			assert_noop!(
				Module::<TestRuntime>::resume_operations(Origin::signed(1)),
				DispatchError::BadOrigin,
			);
			assert_noop!(
				Module::<TestRuntime>::resume_operations(Origin::signed(2)),
				DispatchError::BadOrigin,
			);
			assert_ok!(Module::<TestRuntime>::resume_operations(Origin::root()));
		});
	}

	#[test]
	fn pallet_may_be_halted_by_root() {
		run_test(|| {
			assert_ok!(Module::<TestRuntime>::halt_operations(Origin::root()));
			assert_ok!(Module::<TestRuntime>::resume_operations(Origin::root()));
		});
	}

	#[test]
	fn pallet_may_be_halted_by_owner() {
		run_test(|| {
			ModuleOwner::<TestRuntime>::put(2);

			assert_ok!(Module::<TestRuntime>::halt_operations(Origin::signed(2)));
			assert_ok!(Module::<TestRuntime>::resume_operations(Origin::signed(2)));

			assert_noop!(
				Module::<TestRuntime>::halt_operations(Origin::signed(1)),
				DispatchError::BadOrigin,
			);
			assert_noop!(
				Module::<TestRuntime>::resume_operations(Origin::signed(1)),
				DispatchError::BadOrigin,
			);

			assert_ok!(Module::<TestRuntime>::halt_operations(Origin::signed(2)));
			assert_noop!(
				Module::<TestRuntime>::resume_operations(Origin::signed(1)),
				DispatchError::BadOrigin,
			);
		});
	}

	#[test]
	fn pallet_rejects_transactions_if_halted() {
		run_test(|| {
			IsHalted::put(true);

			assert_noop!(
				Module::<TestRuntime>::import_signed_header(Origin::signed(1), test_header(1)),
				Error::<TestRuntime>::Halted,
			);

			assert_noop!(
				Module::<TestRuntime>::finalize_header(Origin::signed(1), test_header(1).hash(), vec![]),
				Error::<TestRuntime>::Halted,
			);
		})
	}
}<|MERGE_RESOLUTION|>--- conflicted
+++ resolved
@@ -33,15 +33,10 @@
 
 use crate::storage::ImportedHeader;
 use bp_runtime::{BlockNumberOf, Chain, HashOf, HasherOf, HeaderOf};
-<<<<<<< HEAD
 use frame_support::{
-	decl_error, decl_module, decl_storage, dispatch::DispatchResult, traits::Get, weights::DispatchClass,
+	decl_error, decl_module, decl_storage, dispatch::DispatchResult, ensure, traits::Get, weights::DispatchClass,
 };
-use frame_system::{ensure_signed, RawOrigin};
-=======
-use frame_support::{decl_error, decl_module, decl_storage, dispatch::DispatchResult, ensure};
-use frame_system::{ensure_root, ensure_signed};
->>>>>>> 990e994a
+use frame_system::{ensure_root, ensure_signed, RawOrigin};
 use sp_runtime::traits::Header as HeaderT;
 use sp_runtime::{traits::BadOrigin, RuntimeDebug};
 use sp_std::{marker::PhantomData, prelude::*};
@@ -112,7 +107,11 @@
 		// Grandpa doesn't require there to always be a pending change. In fact, most of the time
 		// there will be no pending change available.
 		NextScheduledChange: map hasher(identity) BridgedBlockHash<T> => Option<ScheduledChange<BridgedBlockNumber<T>>>;
-<<<<<<< HEAD
+		/// Whether or not the bridge has been initialized.
+		///
+		/// This is important to know to ensure that we don't try and initialize the bridge twice
+		/// and create an inconsistent genesis state.
+		IsInitialized: bool;
 		/// Optional pallet owner.
 		///
 		/// Pallet owner has a right to halt all pallet operations and then resume it. If it is
@@ -122,13 +121,6 @@
 		ModuleOwner get(fn module_owner) config(): Option<T::AccountId>;
 		/// If true, all pallet transactions are failed immediately.
 		IsHalted get(fn is_halted) config(): bool;
-=======
-		/// Whether or not the bridge has been initialized.
-		///
-		/// This is important to know to ensure that we don't try and initialize the bridge twice
-		/// and create an inconsistent genesis state.
-		IsInitialized: bool;
->>>>>>> 990e994a
 	}
 	add_extra_genesis {
 		config(init_data): Option<InitializationData<BridgedHeader<T>>>;
@@ -216,36 +208,6 @@
 			Ok(())
 		}
 
-<<<<<<< HEAD
-		/// Change `ModuleOwner`.
-		///
-		/// May only be called either by root, or by `ModuleOwner`.
-		#[weight = (T::DbWeight::get().reads_writes(1, 1), DispatchClass::Operational)]
-		pub fn set_owner(origin, new_owner: Option<T::AccountId>) {
-			ensure_owner_or_root::<T>(origin)?;
-			match new_owner {
-				Some(new_owner) => ModuleOwner::<T>::put(new_owner),
-				None => ModuleOwner::<T>::kill(),
-			}
-		}
-
-		/// Halt all pallet operations. Operations may be resumed using `resume_operations` call.
-		///
-		/// May only be called either by root, or by `ModuleOwner`.
-		#[weight = (T::DbWeight::get().reads_writes(1, 1), DispatchClass::Operational)]
-		pub fn halt_operations(origin) {
-			ensure_owner_or_root::<T>(origin)?;
-			IsHalted::put(true);
-		}
-
-		/// Resume all pallet operations. May be called even if pallet is halted.
-		///
-		/// May only be called either by root, or by `ModuleOwner`.
-		#[weight = (T::DbWeight::get().reads_writes(1, 1), DispatchClass::Operational)]
-		pub fn resume_operations(origin) {
-			ensure_owner_or_root::<T>(origin)?;
-			IsHalted::put(false);
-=======
 		/// Bootstrap the bridge pallet with an initial header and authority set from which to sync.
 		///
 		/// The initial configuration provided does not need to be the genesis header of the bridged
@@ -265,7 +227,36 @@
 			let init_allowed = !IsInitialized::get();
 			ensure!(init_allowed, <Error<T>>::AlreadyInitialized);
 			initialize_bridge::<T>(init_data);
->>>>>>> 990e994a
+		}
+
+		/// Change `ModuleOwner`.
+		///
+		/// May only be called either by root, or by `ModuleOwner`.
+		#[weight = (T::DbWeight::get().reads_writes(1, 1), DispatchClass::Operational)]
+		pub fn set_owner(origin, new_owner: Option<T::AccountId>) {
+			ensure_owner_or_root::<T>(origin)?;
+			match new_owner {
+				Some(new_owner) => ModuleOwner::<T>::put(new_owner),
+				None => ModuleOwner::<T>::kill(),
+			}
+		}
+
+		/// Halt all pallet operations. Operations may be resumed using `resume_operations` call.
+		///
+		/// May only be called either by root, or by `ModuleOwner`.
+		#[weight = (T::DbWeight::get().reads_writes(1, 1), DispatchClass::Operational)]
+		pub fn halt_operations(origin) {
+			ensure_owner_or_root::<T>(origin)?;
+			IsHalted::put(true);
+		}
+
+		/// Resume all pallet operations. May be called even if pallet is halted.
+		///
+		/// May only be called either by root, or by `ModuleOwner`.
+		#[weight = (T::DbWeight::get().reads_writes(1, 1), DispatchClass::Operational)]
+		pub fn resume_operations(origin) {
+			ensure_owner_or_root::<T>(origin)?;
+			IsHalted::put(false);
 		}
 	}
 }
@@ -342,7 +333,6 @@
 	}
 }
 
-<<<<<<< HEAD
 /// Ensure that the origin is either root, or `ModuleOwner`.
 fn ensure_owner_or_root<T: Trait>(origin: T::Origin) -> Result<(), BadOrigin> {
 	match origin.into() {
@@ -359,9 +349,10 @@
 	} else {
 		Ok(())
 	}
-=======
-// Since this writes to storage with no real checks this should only be used in functions that were
-// called by a trusted origin.
+}
+
+/// Since this writes to storage with no real checks this should only be used in functions that were
+/// called by a trusted origin.
 fn initialize_bridge<T: Trait>(init_params: InitializationData<BridgedHeader<T>>) {
 	let InitializationData {
 		header,
@@ -401,7 +392,6 @@
 	);
 
 	IsInitialized::put(true);
->>>>>>> 990e994a
 }
 
 /// Expected interface for interacting with bridge pallet storage.
@@ -572,14 +562,6 @@
 #[cfg(test)]
 mod tests {
 	use super::*;
-<<<<<<< HEAD
-	use crate::mock::{
-		helpers::{test_header, unfinalized_header},
-		run_test, Origin, TestRuntime,
-	};
-	use frame_support::{assert_noop, assert_ok};
-	use sp_runtime::DispatchError;
-=======
 	use crate::mock::helpers::{authority_list, test_header, unfinalized_header};
 	use crate::mock::{run_test, Origin, TestRuntime};
 	use frame_support::{assert_noop, assert_ok};
@@ -649,7 +631,81 @@
 			assert_eq!(storage.current_authority_set().authorities, init_data.authority_list);
 		})
 	}
->>>>>>> 990e994a
+
+	#[test]
+	fn pallet_owner_may_change_owner() {
+		run_test(|| {
+			ModuleOwner::<TestRuntime>::put(2);
+
+			assert_ok!(Module::<TestRuntime>::set_owner(Origin::root(), Some(1)));
+			assert_noop!(
+				Module::<TestRuntime>::halt_operations(Origin::signed(2)),
+				DispatchError::BadOrigin,
+			);
+			assert_ok!(Module::<TestRuntime>::halt_operations(Origin::root()));
+
+			assert_ok!(Module::<TestRuntime>::set_owner(Origin::signed(1), None));
+			assert_noop!(
+				Module::<TestRuntime>::resume_operations(Origin::signed(1)),
+				DispatchError::BadOrigin,
+			);
+			assert_noop!(
+				Module::<TestRuntime>::resume_operations(Origin::signed(2)),
+				DispatchError::BadOrigin,
+			);
+			assert_ok!(Module::<TestRuntime>::resume_operations(Origin::root()));
+		});
+	}
+
+	#[test]
+	fn pallet_may_be_halted_by_root() {
+		run_test(|| {
+			assert_ok!(Module::<TestRuntime>::halt_operations(Origin::root()));
+			assert_ok!(Module::<TestRuntime>::resume_operations(Origin::root()));
+		});
+	}
+
+	#[test]
+	fn pallet_may_be_halted_by_owner() {
+		run_test(|| {
+			ModuleOwner::<TestRuntime>::put(2);
+
+			assert_ok!(Module::<TestRuntime>::halt_operations(Origin::signed(2)));
+			assert_ok!(Module::<TestRuntime>::resume_operations(Origin::signed(2)));
+
+			assert_noop!(
+				Module::<TestRuntime>::halt_operations(Origin::signed(1)),
+				DispatchError::BadOrigin,
+			);
+			assert_noop!(
+				Module::<TestRuntime>::resume_operations(Origin::signed(1)),
+				DispatchError::BadOrigin,
+			);
+
+			assert_ok!(Module::<TestRuntime>::halt_operations(Origin::signed(2)));
+			assert_noop!(
+				Module::<TestRuntime>::resume_operations(Origin::signed(1)),
+				DispatchError::BadOrigin,
+			);
+		});
+	}
+
+	#[test]
+	fn pallet_rejects_transactions_if_halted() {
+		run_test(|| {
+			IsHalted::put(true);
+
+			assert_noop!(
+				Module::<TestRuntime>::import_signed_header(Origin::signed(1), test_header(1)),
+				Error::<TestRuntime>::Halted,
+			);
+
+			assert_noop!(
+				Module::<TestRuntime>::finalize_header(Origin::signed(1), test_header(1).hash(), vec![]),
+				Error::<TestRuntime>::Halted,
+			);
+		})
+	}
 
 	#[test]
 	fn parse_finalized_storage_proof_rejects_proof_on_unknown_header() {
@@ -699,79 +755,4 @@
 			);
 		});
 	}
-
-	#[test]
-	fn pallet_owner_may_change_owner() {
-		run_test(|| {
-			ModuleOwner::<TestRuntime>::put(2);
-
-			assert_ok!(Module::<TestRuntime>::set_owner(Origin::root(), Some(1)));
-			assert_noop!(
-				Module::<TestRuntime>::halt_operations(Origin::signed(2)),
-				DispatchError::BadOrigin,
-			);
-			assert_ok!(Module::<TestRuntime>::halt_operations(Origin::root()));
-
-			assert_ok!(Module::<TestRuntime>::set_owner(Origin::signed(1), None));
-			assert_noop!(
-				Module::<TestRuntime>::resume_operations(Origin::signed(1)),
-				DispatchError::BadOrigin,
-			);
-			assert_noop!(
-				Module::<TestRuntime>::resume_operations(Origin::signed(2)),
-				DispatchError::BadOrigin,
-			);
-			assert_ok!(Module::<TestRuntime>::resume_operations(Origin::root()));
-		});
-	}
-
-	#[test]
-	fn pallet_may_be_halted_by_root() {
-		run_test(|| {
-			assert_ok!(Module::<TestRuntime>::halt_operations(Origin::root()));
-			assert_ok!(Module::<TestRuntime>::resume_operations(Origin::root()));
-		});
-	}
-
-	#[test]
-	fn pallet_may_be_halted_by_owner() {
-		run_test(|| {
-			ModuleOwner::<TestRuntime>::put(2);
-
-			assert_ok!(Module::<TestRuntime>::halt_operations(Origin::signed(2)));
-			assert_ok!(Module::<TestRuntime>::resume_operations(Origin::signed(2)));
-
-			assert_noop!(
-				Module::<TestRuntime>::halt_operations(Origin::signed(1)),
-				DispatchError::BadOrigin,
-			);
-			assert_noop!(
-				Module::<TestRuntime>::resume_operations(Origin::signed(1)),
-				DispatchError::BadOrigin,
-			);
-
-			assert_ok!(Module::<TestRuntime>::halt_operations(Origin::signed(2)));
-			assert_noop!(
-				Module::<TestRuntime>::resume_operations(Origin::signed(1)),
-				DispatchError::BadOrigin,
-			);
-		});
-	}
-
-	#[test]
-	fn pallet_rejects_transactions_if_halted() {
-		run_test(|| {
-			IsHalted::put(true);
-
-			assert_noop!(
-				Module::<TestRuntime>::import_signed_header(Origin::signed(1), test_header(1)),
-				Error::<TestRuntime>::Halted,
-			);
-
-			assert_noop!(
-				Module::<TestRuntime>::finalize_header(Origin::signed(1), test_header(1).hash(), vec![]),
-				Error::<TestRuntime>::Halted,
-			);
-		})
-	}
 }