--- conflicted
+++ resolved
@@ -159,12 +159,7 @@
 
 		// check if the lane is already suspended. If it is, do nothing. We still accept new
 		// messages to the suspended bridge, hoping that it'll be actually suspended soon
-<<<<<<< HEAD
-		let is_already_suspended = SuspendedBridges::<T, I>::get().contains(&locations.bridge_id);
-		if is_already_suspended {
-=======
 		if bridge.state == BridgeState::Suspended {
->>>>>>> 8a9683a0
 			return
 		}
 
