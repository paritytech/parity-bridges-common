[package]
name = "pallet-xcm-bridge-hub"
description = "Module that adds dynamic bridges/lanes support to XCM infrastucture at the bridge hub."
version = "0.1.0"
authors = ["Parity Technologies <admin@parity.io>"]
edition = "2021"
license = "GPL-3.0-or-later WITH Classpath-exception-2.0"

[dependencies]
codec = { package = "parity-scale-codec", version = "3.1.5", default-features = false }
log = { version = "0.4.20", default-features = false }
scale-info = { version = "2.7.0", default-features = false, features = ["derive"] }

# Bridge Dependencies

bp-messages = { path = "../../primitives/messages", default-features = false }
bp-runtime = { path = "../../primitives/runtime", default-features = false }
bp-xcm-bridge-hub = { path = "../../primitives/xcm-bridge-hub", default-features = false }
pallet-bridge-messages = { path = "../messages", default-features = false }

# Substrate Dependencies

frame-support = { git = "https://github.com/paritytech/substrate", branch = "polkadot-v1.0.0", default-features = false }
frame-system = { git = "https://github.com/paritytech/substrate", branch = "polkadot-v1.0.0", default-features = false }
sp-core = { git = "https://github.com/paritytech/substrate", branch = "polkadot-v1.0.0", default-features = false }
sp-runtime = { git = "https://github.com/paritytech/substrate", branch = "polkadot-v1.0.0", default-features = false }
sp-std = { git = "https://github.com/paritytech/substrate", branch = "polkadot-v1.0.0", default-features = false }

# Polkadot Dependencies

<<<<<<< HEAD
xcm = { git = "https://github.com/paritytech/polkadot", branch = "release-v1.0.0", default-features = false }
xcm-builder = { git = "https://github.com/paritytech/polkadot", branch = "release-v1.0.0" }
xcm-executor = { git = "https://github.com/paritytech/polkadot", branch = "release-v1.0.0", default-features = false }
=======
xcm = { git = "https://github.com/paritytech/polkadot", branch = "master", default-features = false }
xcm-builder = { git = "https://github.com/paritytech/polkadot", branch = "master", default-features = false }
xcm-executor = { git = "https://github.com/paritytech/polkadot", branch = "master", default-features = false }
>>>>>>> fda0f076

[dev-dependencies]
pallet-balances = { git = "https://github.com/paritytech/substrate", branch = "polkadot-v1.0.0" }
polkadot-parachain = { git = "https://github.com/paritytech/polkadot", branch = "release-v1.0.0" }
sp-io = { git = "https://github.com/paritytech/substrate", branch = "polkadot-v1.0.0" }

[features]
default = ["std"]
std = [
	"bp-messages/std",
	"bp-runtime/std",
	"codec/std",
	"frame-support/std",
	"frame-system/std",
	"log/std",
	"pallet-bridge-messages/std",
	"scale-info/std",
	"sp-core/std",
	"sp-runtime/std",
	"sp-std/std",
	"xcm/std",
	"xcm-builder/std",
	"xcm-executor/std",
]
runtime-benchmarks = []<|MERGE_RESOLUTION|>--- conflicted
+++ resolved
@@ -28,15 +28,9 @@
 
 # Polkadot Dependencies
 
-<<<<<<< HEAD
 xcm = { git = "https://github.com/paritytech/polkadot", branch = "release-v1.0.0", default-features = false }
-xcm-builder = { git = "https://github.com/paritytech/polkadot", branch = "release-v1.0.0" }
+xcm-builder = { git = "https://github.com/paritytech/polkadot", branch = "release-v1.0.0", default-features = false }
 xcm-executor = { git = "https://github.com/paritytech/polkadot", branch = "release-v1.0.0", default-features = false }
-=======
-xcm = { git = "https://github.com/paritytech/polkadot", branch = "master", default-features = false }
-xcm-builder = { git = "https://github.com/paritytech/polkadot", branch = "master", default-features = false }
-xcm-executor = { git = "https://github.com/paritytech/polkadot", branch = "master", default-features = false }
->>>>>>> fda0f076
 
 [dev-dependencies]
 pallet-balances = { git = "https://github.com/paritytech/substrate", branch = "polkadot-v1.0.0" }
