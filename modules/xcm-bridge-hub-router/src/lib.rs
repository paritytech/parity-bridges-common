// Copyright 2019-2021 Parity Technologies (UK) Ltd.
// This file is part of Parity Bridges Common.

// Parity Bridges Common is free software: you can redistribute it and/or modify
// it under the terms of the GNU General Public License as published by
// the Free Software Foundation, either version 3 of the License, or
// (at your option) any later version.

// Parity Bridges Common is distributed in the hope that it will be useful,
// but WITHOUT ANY WARRANTY; without even the implied warranty of
// MERCHANTABILITY or FITNESS FOR A PARTICULAR PURPOSE.  See the
// GNU General Public License for more details.

// You should have received a copy of the GNU General Public License
// along with Parity Bridges Common.  If not, see <http://www.gnu.org/licenses/>.

//! Pallet that may be used instead of `SovereignPaidRemoteExporter` in the XCM router
//! configuration. The main thing that the pallet offers is the dynamic message fee,
//! that is computed based on the bridge queues state. It starts exponentially increasing
//! if the queue between this chain and the sibling/child bridge hub is congested.
//!
//! All other bridge hub queues offer some backpressure mechanisms. So if at least one
//! of all queues is congested, it will eventually lead to the growth of the queue at
//! this chain.
//!
//! **A note on terminology**: when we mention the bridge hub here, we mean the chain that
//! has the messages pallet deployed (`pallet-bridge-grandpa`, `pallet-bridge-messages`,
//! `pallet-xcm-bridge-hub`, ...). It may be the system bridge hub parachain or any other
//! chain.

#![cfg_attr(not(feature = "std"), no_std)]

use bp_xcm_bridge_hub::LocalXcmChannelManager;
use codec::Encode;
use frame_support::traits::Get;
use sp_runtime::{FixedPointNumber, FixedU128, Saturating};
use xcm::prelude::*;
use xcm_builder::{ExporterFor, SovereignPaidRemoteExporter};

pub use pallet::*;
pub use weights::WeightInfo;

pub mod benchmarking;
pub mod weights;

mod mock;

/// Minimal delivery fee factor.
pub const MINIMAL_DELIVERY_FEE_FACTOR: FixedU128 = FixedU128::from_u32(1);

/// The factor that is used to increase current message fee factor when bridge experiencing
/// some lags.
const EXPONENTIAL_FEE_BASE: FixedU128 = FixedU128::from_rational(105, 100); // 1.05
/// The factor that is used to increase current message fee factor for every sent kilobyte.
const MESSAGE_SIZE_FEE_BASE: FixedU128 = FixedU128::from_rational(1, 1000); // 0.001

/// Maximal size of the XCM message that may be sent over bridge.
///
/// This should be less than the maximal size, allowed by the messages pallet, because
/// the message itself is wrapped in other structs and is double encoded.
pub const HARD_MESSAGE_SIZE_LIMIT: u32 = 32 * 1024;

/// The target that will be used when publishing logs related to this pallet.
///
/// This doesn't match the pattern used by other bridge pallets (`runtime::bridge-*`). But this
/// pallet has significant differences with those pallets. The main one is that is intended to
/// be deployed at sending chains. Other bridge pallets are likely to be deployed at the separate
/// bridge hub parachain.
pub const LOG_TARGET: &str = "xcm::bridge-hub-router";

#[frame_support::pallet]
pub mod pallet {
	use super::*;
	use frame_support::pallet_prelude::*;
	use frame_system::pallet_prelude::*;

	#[pallet::config]
	pub trait Config<I: 'static = ()>: frame_system::Config {
		/// Benchmarks results from runtime we're plugged into.
		type WeightInfo: WeightInfo;

		/// Universal location of this runtime.
		type UniversalLocation: Get<InteriorMultiLocation>;
		/// Relative location of the sibling bridge hub.
		type SiblingBridgeHubLocation: Get<MultiLocation>;
		/// The bridged network that this config is for if specified.
		/// Also used for filtering `Bridges` by `BridgedNetworkId`.
		/// If not specified, allows all networks pass through.
		type BridgedNetworkId: Get<NetworkId>;
		/// Configuration for supported **bridged networks/locations** with **bridge location** and
		/// **possible fee**. Allows to externalize better control over allowed **bridged
		/// networks/locations**.
		type Bridges: ExporterFor;

		/// Actual message sender (`HRMP` or `DMP`) to the sibling bridge hub location.
		type ToBridgeHubSender: SendXcm;
		/// Local XCM channel manager.
		type LocalXcmChannelManager: LocalXcmChannelManager;

		/// Additional fee that is paid for every byte of the outbound message.
		type ByteFee: Get<u128>;
		/// Asset that is used to paid bridge fee.
		type FeeAsset: Get<AssetId>;
	}

	#[pallet::pallet]
	pub struct Pallet<T, I = ()>(PhantomData<(T, I)>);

	#[pallet::hooks]
	impl<T: Config<I>, I: 'static> Hooks<BlockNumberFor<T>> for Pallet<T, I> {
		fn on_initialize(_n: BlockNumberFor<T>) -> Weight {
<<<<<<< HEAD
			// if XCM queue is still congested, we don't change anything
=======
			// if XCM channel is still congested, we don't change anything
>>>>>>> bd874882
			if T::LocalXcmChannelManager::is_congested(&T::SiblingBridgeHubLocation::get()) {
				return T::WeightInfo::on_initialize_when_congested()
			}

			// if we can't decrease the delivery fee factor anymore, we don't change anything
			let mut delivery_fee_factor = Self::delivery_fee_factor();
			if delivery_fee_factor == MINIMAL_DELIVERY_FEE_FACTOR {
				return T::WeightInfo::on_initialize_when_congested()
			}

			let previous_factor = delivery_fee_factor;
			delivery_fee_factor =
				MINIMAL_DELIVERY_FEE_FACTOR.max(delivery_fee_factor / EXPONENTIAL_FEE_BASE);
			log::info!(
				target: LOG_TARGET,
				"Bridge channel is uncongested. Decreased fee factor from {} to {}",
				previous_factor,
				delivery_fee_factor,
			);

			DeliveryFeeFactor::<T, I>::put(delivery_fee_factor);
			T::WeightInfo::on_initialize_when_non_congested()
		}
	}

	/// Initialization value for the delivery fee factor.
	#[pallet::type_value]
	pub fn InitialFactor() -> FixedU128 {
		MINIMAL_DELIVERY_FEE_FACTOR
	}

	/// The number to multiply the base delivery fee by.
	///
	/// This factor is shared by all bridges, served by this pallet. For example, if this
	/// chain (`Config::UniversalLocation`) opens two bridges (
	/// `X2(GlobalConsensus(Config::BridgedNetworkId::get()), Parachain(1000))` and
	/// `X2(GlobalConsensus(Config::BridgedNetworkId::get()), Parachain(2000))`), then they
	/// both will be sharing the same fee factor. This is because both bridges are sharing
	/// the same local XCM channel with the child/sibling bridge hub, which we are using
	/// to detect congestion:
	///
	/// ```nocompile
	///  ThisChain --- Local XCM chanel --> Sibling Bridge Hub ------
	///                                            |                   |
	///                                            |                   |
	///                                            |                   |
	///                                          Lane1               Lane2
	///                                            |                   |
	///                                            |                   |
	///                                            |                   |
	///                                           \ /                  |
	///  Parachain1  <-- Local XCM channel --- Remote Bridge Hub <------
	///                                            |
	///                                            |
	///  Parachain1  <-- Local XCM channel ---------
	/// ```
	///
	/// If at least one of other channels is congested, the local XCM channel with sibling
	/// bridge hub eventually becomes congested too. And we have no means to detect - which
	/// bridge exactly causes the congestion. So the best solution here is not to make
	/// any differences between all bridges, started by this chain.
	#[pallet::storage]
	#[pallet::getter(fn delivery_fee_factor)]
	pub type DeliveryFeeFactor<T: Config<I>, I: 'static = ()> =
		StorageValue<_, FixedU128, ValueQuery, InitialFactor>;

	impl<T: Config<I>, I: 'static> Pallet<T, I> {
		/// Called when new message is sent (queued to local outbound XCM queue) over the bridge.
		pub(crate) fn on_message_sent_to_bridge(message_size: u32) {
<<<<<<< HEAD
			// if outbound queue is not congested, do nothing
=======
			// if outbound channel is not congested, do nothing
>>>>>>> bd874882
			if !T::LocalXcmChannelManager::is_congested(&T::SiblingBridgeHubLocation::get()) {
				return
			}

			// ok - we need to increase the fee factor, let's do that
			let message_size_factor = FixedU128::from_u32(message_size.saturating_div(1024))
				.saturating_mul(MESSAGE_SIZE_FEE_BASE);
			let total_factor = EXPONENTIAL_FEE_BASE.saturating_add(message_size_factor);
			DeliveryFeeFactor::<T, I>::mutate(|f| {
				let previous_factor = *f;
				*f = f.saturating_mul(total_factor);
				log::info!(
					target: LOG_TARGET,
					"Bridge channel is congested. Increased fee factor from {} to {}",
					previous_factor,
					f,
				);
				*f
			});
		}
	}
}

/// We'll be using `SovereignPaidRemoteExporter` to send remote messages over the sibling/child
/// bridge hub.
type ViaBridgeHubExporter<T, I> = SovereignPaidRemoteExporter<
	Pallet<T, I>,
	<T as Config<I>>::ToBridgeHubSender,
	<T as Config<I>>::UniversalLocation,
>;

// This pallet acts as the `ExporterFor` for the `SovereignPaidRemoteExporter` to compute
// message fee using fee factor.
impl<T: Config<I>, I: 'static> ExporterFor for Pallet<T, I> {
	fn exporter_for(
		network: &NetworkId,
		remote_location: &InteriorMultiLocation,
		message: &Xcm<()>,
	) -> Option<(MultiLocation, Option<MultiAsset>)> {
		// ensure that the message is sent to the expected bridged network (if specified).
		if *network != T::BridgedNetworkId::get() {
			log::trace!(
				target: LOG_TARGET,
				"Router with bridged_network_id {:?} does not support bridging to network {:?}!",
				T::BridgedNetworkId::get(),
				network,
			);
			return None
		}

		// ensure that the message is sent to the expected bridged network and location.
		let Some((bridge_hub_location, maybe_payment)) =
			T::Bridges::exporter_for(network, remote_location, message)
		else {
			log::trace!(
				target: LOG_TARGET,
				"Router with bridged_network_id {:?} does not support bridging to network {:?} \
				and remote_location {:?}!",
				T::BridgedNetworkId::get(),
				network,
				remote_location,
			);
			return None
		};

		// ensure that the bridge hub location is the expected one
		if bridge_hub_location != T::SiblingBridgeHubLocation::get() {
			log::trace!(
				target: LOG_TARGET,
				"Router with bridged_network_id {:?} is configured to use different bridge hub \
				router {:?}. Expected: {:?}",
				T::BridgedNetworkId::get(),
				bridge_hub_location,
				T::SiblingBridgeHubLocation::get(),
			);
			return None
		}

		// take `base_fee` from `T::Brides`, but it has to be the same `T::FeeAsset`
		let base_fee = match maybe_payment {
			Some(payment) => match payment {
				MultiAsset { fun: Fungible(amount), id } if id.eq(&T::FeeAsset::get()) => amount,
				invalid_asset => {
					log::error!(
						target: LOG_TARGET,
						"Router with bridged_network_id {:?} is configured for `T::FeeAsset` {:?} \
						which is not compatible with {:?} for bridge_hub_location: {:?} for bridging to {:?}/{:?}!",
						T::BridgedNetworkId::get(),
						T::FeeAsset::get(),
						invalid_asset,
						bridge_hub_location,
						network,
						remote_location,
					);
					return None
				},
			},
			None => 0,
		};

		// compute fee amount. Keep in mind that this is only the bridge fee. The fee for sending
		// message from this chain to child/sibling bridge hub is determined by the
		// `Config::ToBridgeHubSender`
		let message_size = message.encoded_size();
		let message_fee = (message_size as u128).saturating_mul(T::ByteFee::get());
		let fee_sum = base_fee.saturating_add(message_fee);
		let fee_factor = Self::delivery_fee_factor();
		let fee = fee_factor.saturating_mul_int(fee_sum);
		let fee = if fee > 0 { Some((T::FeeAsset::get(), fee).into()) } else { None };

		log::info!(
			target: LOG_TARGET,
			"Going to send message ({} bytes) over bridge. Computed bridge fee {:?} using fee factor {}",
			message_size,
			fee,
			fee_factor,
		);

		Some((bridge_hub_location, fee))
	}
}

// This pallet acts as the `SendXcm` to the sibling/child bridge hub instead of regular
// XCMP/DMP transport. This allows injecting dynamic message fees into XCM programs that
// are going to the bridged network.
impl<T: Config<I>, I: 'static> SendXcm for Pallet<T, I> {
	type Ticket = (u32, <T::ToBridgeHubSender as SendXcm>::Ticket);

	fn validate(
		dest: &mut Option<MultiLocation>,
		xcm: &mut Option<Xcm<()>>,
	) -> SendResult<Self::Ticket> {
		// we won't have an access to `dest` and `xcm` in the `delvier` method, so precompute
		// everything required here
		let message_size = xcm
			.as_ref()
			.map(|xcm| xcm.encoded_size() as _)
			.ok_or(SendError::MissingArgument)?;

		// bridge doesn't support oversized/overweight messages now. So it is better to drop such
		// messages here than at the bridge hub. Let's check the message size.
		if message_size > HARD_MESSAGE_SIZE_LIMIT {
			return Err(SendError::ExceedsMaxMessageSize)
		}

		// just use exporter to validate destination and insert instructions to pay message fee
		// at the sibling/child bridge hub
		//
		// the cost will include both cost of: (1) to-sibling bridg hub delivery (returned by
		// the `Config::ToBridgeHubSender`) and (2) to-bridged bridge hub delivery (returned by
		// `Self::exporter_for`)
		ViaBridgeHubExporter::<T, I>::validate(dest, xcm)
			.map(|(ticket, cost)| ((message_size, ticket), cost))
	}

	fn deliver(ticket: Self::Ticket) -> Result<XcmHash, SendError> {
		// use router to enqueue message to the sibling/child bridge hub. This also should handle
		// payment for passing through this queue.
		let (message_size, ticket) = ticket;
		let xcm_hash = ViaBridgeHubExporter::<T, I>::deliver(ticket)?;

		// increase delivery fee factor if required
		Self::on_message_sent_to_bridge(message_size);

		Ok(xcm_hash)
	}
}

#[cfg(test)]
mod tests {
	use super::*;
	use mock::*;

	use frame_support::traits::Hooks;
	use sp_runtime::traits::One;

	#[test]
	fn initial_fee_factor_is_one() {
		run_test(|| {
			assert_eq!(DeliveryFeeFactor::<TestRuntime, ()>::get(), MINIMAL_DELIVERY_FEE_FACTOR);
		})
	}

	#[test]
	fn fee_factor_is_not_decreased_from_on_initialize_when_queue_is_congested() {
		run_test(|| {
			DeliveryFeeFactor::<TestRuntime, ()>::put(FixedU128::from_rational(125, 100));
			TestLocalXcmChannelManager::make_congested();

			// it should not decrease, because queue is congested
			let old_delivery_fee_factor = XcmBridgeHubRouter::delivery_fee_factor();
			XcmBridgeHubRouter::on_initialize(One::one());
			assert_eq!(XcmBridgeHubRouter::delivery_fee_factor(), old_delivery_fee_factor);
		})
	}

	#[test]
	fn fee_factor_is_decreased_from_on_initialize_when_queue_is_uncongested() {
		run_test(|| {
			DeliveryFeeFactor::<TestRuntime, ()>::put(FixedU128::from_rational(125, 100));

			// it shold eventually decreased to one
			while XcmBridgeHubRouter::delivery_fee_factor() > MINIMAL_DELIVERY_FEE_FACTOR {
				XcmBridgeHubRouter::on_initialize(One::one());
			}

			// verify that it doesn't decreases anymore
			XcmBridgeHubRouter::on_initialize(One::one());
			assert_eq!(XcmBridgeHubRouter::delivery_fee_factor(), MINIMAL_DELIVERY_FEE_FACTOR);
		})
	}

	#[test]
	fn not_applicable_if_destination_is_within_other_network() {
		run_test(|| {
			assert_eq!(
				send_xcm::<XcmBridgeHubRouter>(
					MultiLocation::new(2, X2(GlobalConsensus(Rococo), Parachain(1000))),
					vec![].into(),
				),
				Err(SendError::NotApplicable),
			);
		});
	}

	#[test]
	fn exceeds_max_message_size_if_size_is_above_hard_limit() {
		run_test(|| {
			assert_eq!(
				send_xcm::<XcmBridgeHubRouter>(
					MultiLocation::new(2, X2(GlobalConsensus(Rococo), Parachain(1000))),
					vec![ClearOrigin; HARD_MESSAGE_SIZE_LIMIT as usize].into(),
				),
				Err(SendError::ExceedsMaxMessageSize),
			);
		});
	}

	#[test]
	fn returns_proper_delivery_price() {
		run_test(|| {
			let dest = MultiLocation::new(2, X1(GlobalConsensus(BridgedNetworkId::get())));
			let xcm: Xcm<()> = vec![ClearOrigin].into();
			let msg_size = xcm.encoded_size();

			// initially the base fee is used: `BASE_FEE + BYTE_FEE * msg_size + HRMP_FEE`
			let expected_fee = BASE_FEE + BYTE_FEE * (msg_size as u128) + HRMP_FEE;
			assert_eq!(
				XcmBridgeHubRouter::validate(&mut Some(dest), &mut Some(xcm.clone()))
					.unwrap()
					.1
					.get(0),
				Some(&(BridgeFeeAsset::get(), expected_fee).into()),
			);

			// but when factor is larger than one, it increases the fee, so it becomes:
			// `(BASE_FEE + BYTE_FEE * msg_size) * F + HRMP_FEE`
			let factor = FixedU128::from_rational(125, 100);
			DeliveryFeeFactor::<TestRuntime, ()>::put(factor);
			let expected_fee =
				(FixedU128::saturating_from_integer(BASE_FEE + BYTE_FEE * (msg_size as u128)) *
					factor)
					.into_inner() / FixedU128::DIV +
					HRMP_FEE;
			assert_eq!(
				XcmBridgeHubRouter::validate(&mut Some(dest), &mut Some(xcm)).unwrap().1.get(0),
				Some(&(BridgeFeeAsset::get(), expected_fee).into()),
			);
		});
	}

	#[test]
	fn sent_message_doesnt_increase_factor_if_queue_is_uncongested() {
		run_test(|| {
			let old_delivery_fee_factor = XcmBridgeHubRouter::delivery_fee_factor();
			assert_eq!(
				send_xcm::<XcmBridgeHubRouter>(
					MultiLocation::new(
						2,
						X2(GlobalConsensus(BridgedNetworkId::get()), Parachain(1000))
					),
					vec![ClearOrigin].into(),
				)
				.map(drop),
				Ok(()),
			);

			assert!(TestToBridgeHubSender::is_message_sent());
			assert_eq!(old_delivery_fee_factor, XcmBridgeHubRouter::delivery_fee_factor());
		});
	}

	#[test]
	fn sent_message_increases_factor_if_queue_is_congested() {
		run_test(|| {
			TestLocalXcmChannelManager::make_congested();

			let old_delivery_fee_factor = XcmBridgeHubRouter::delivery_fee_factor();
			assert_eq!(
				send_xcm::<XcmBridgeHubRouter>(
					MultiLocation::new(
						2,
						X2(GlobalConsensus(BridgedNetworkId::get()), Parachain(1000))
					),
					vec![ClearOrigin].into(),
				)
				.map(drop),
				Ok(()),
			);

			assert!(TestToBridgeHubSender::is_message_sent());
			assert!(old_delivery_fee_factor < XcmBridgeHubRouter::delivery_fee_factor());
		});
	}
}<|MERGE_RESOLUTION|>--- conflicted
+++ resolved
@@ -109,11 +109,7 @@
 	#[pallet::hooks]
 	impl<T: Config<I>, I: 'static> Hooks<BlockNumberFor<T>> for Pallet<T, I> {
 		fn on_initialize(_n: BlockNumberFor<T>) -> Weight {
-<<<<<<< HEAD
-			// if XCM queue is still congested, we don't change anything
-=======
 			// if XCM channel is still congested, we don't change anything
->>>>>>> bd874882
 			if T::LocalXcmChannelManager::is_congested(&T::SiblingBridgeHubLocation::get()) {
 				return T::WeightInfo::on_initialize_when_congested()
 			}
@@ -183,11 +179,7 @@
 	impl<T: Config<I>, I: 'static> Pallet<T, I> {
 		/// Called when new message is sent (queued to local outbound XCM queue) over the bridge.
 		pub(crate) fn on_message_sent_to_bridge(message_size: u32) {
-<<<<<<< HEAD
-			// if outbound queue is not congested, do nothing
-=======
 			// if outbound channel is not congested, do nothing
->>>>>>> bd874882
 			if !T::LocalXcmChannelManager::is_congested(&T::SiblingBridgeHubLocation::get()) {
 				return
 			}
