// Copyright 2019-2021 Parity Technologies (UK) Ltd.
// This file is part of Parity Bridges Common.

// Parity Bridges Common is free software: you can redistribute it and/or modify
// it under the terms of the GNU General Public License as published by
// the Free Software Foundation, either version 3 of the License, or
// (at your option) any later version.

// Parity Bridges Common is distributed in the hope that it will be useful,
// but WITHOUT ANY WARRANTY; without even the implied warranty of
// MERCHANTABILITY or FITNESS FOR A PARTICULAR PURPOSE.  See the
// GNU General Public License for more details.

// You should have received a copy of the GNU General Public License
// along with Parity Bridges Common.  If not, see <http://www.gnu.org/licenses/>.

//! Pallet that may be used instead of `SovereignPaidRemoteExporter` in the XCM router
//! configuration. The main thing that the pallet offers is the dynamic message fee,
//! that is computed based on the bridge queues state. It starts exponentially increasing
//! if the queue between this chain and the sibling/child bridge hub is congested.
//!
//! All other bridge hub queues offer some backpressure mechanisms. So if at least one
//! of all queues is congested, it will eventually lead to the growth of the queue at
//! this chain.

#![cfg_attr(not(feature = "std"), no_std)]

<<<<<<< HEAD
use bp_xcm_bridge_hub_router::{BridgeState, LocalXcmChannel};
=======
use bp_xcm_bridge_hub_router::XcmChannelStatusProvider;
>>>>>>> 569a80f2
use codec::Encode;
use frame_support::traits::Get;
use sp_core::H256;
use sp_runtime::{traits::One, FixedPointNumber, FixedU128, Saturating};
use xcm::prelude::*;
use xcm_builder::{ExporterFor, SovereignPaidRemoteExporter};

pub use pallet::*;
pub use weights::WeightInfo;

pub mod benchmarking;
pub mod weights;

mod mock;

/// The factor that is used to increase current message fee factor when bridge experiencing
/// some lags.
const EXPONENTIAL_FEE_BASE: FixedU128 = FixedU128::from_rational(105, 100); // 1.05
/// The factor that is used to increase current message fee factor for every sent kilobyte.
const MESSAGE_SIZE_FEE_BASE: FixedU128 = FixedU128::from_rational(1, 1000); // 0.001

/// Maximal size of the XCM message that may be sent over bridge.
///
/// This should be less than the maximal size, allowed by the messages pallet, because
/// the message itself is wrapped in other structs and is double encoded.
pub const HARD_MESSAGE_SIZE_LIMIT: u32 = 32 * 1024;

/// The target that will be used when publishing logs related to this pallet.
///
/// This doesn't match the pattern used by other bridge pallets (`runtime::bridge-*`). But this
/// pallet has significant differences with those pallets. The main one is that is intended to
/// be deployed at sending chains. Other bridge pallets are likely to be deployed at the separate
/// bridge hub parachain.
pub const LOG_TARGET: &str = "xcm::bridge-hub-router";

#[frame_support::pallet]
pub mod pallet {
	use super::*;
	use frame_support::pallet_prelude::*;
	use frame_system::pallet_prelude::*;

	#[pallet::config]
	pub trait Config<I: 'static = ()>: frame_system::Config {
		/// Benchmarks results from runtime we're plugged into.
		type WeightInfo: WeightInfo;

		/// Universal location of this runtime.
		type UniversalLocation: Get<InteriorMultiLocation>;
		/// The bridged network that this config is for if specified.
		/// Also used for filtering `Bridges` by `BridgedNetworkId`.
		/// If not specified, allows all networks pass through.
		type BridgedNetworkId: Get<Option<NetworkId>>;
		/// Configuration for supported **bridged networks/locations** with **bridge location** and
		/// **possible fee**. Allows to externalize better control over allowed **bridged
		/// networks/locations**.
		type Bridges: ExporterFor;

		/// Origin of the sibling bridge hub that is allowed to report bridge status.
		type BridgeHubOrigin: EnsureOrigin<Self::RuntimeOrigin>;
		/// Actual message sender (`HRMP` or `DMP`) to the sibling bridge hub location.
		type ToBridgeHubSender: SendXcm;
		/// Underlying channel with the sibling bridge hub. It must match the channel, used
		/// by the `Self::ToBridgeHubSender`.
		type WithBridgeHubChannel: XcmChannelStatusProvider;

		/// Additional fee that is paid for every byte of the outbound message.
		type ByteFee: Get<u128>;
		/// Asset that is used to paid bridge fee.
		type FeeAsset: Get<AssetId>;
	}

	#[pallet::pallet]
	pub struct Pallet<T, I = ()>(PhantomData<(T, I)>);

	#[pallet::hooks]
	impl<T: Config<I>, I: 'static> Hooks<BlockNumberFor<T>> for Pallet<T, I> {
		fn on_initialize(_n: BlockNumberFor<T>) -> Weight {
			Bridge::<T, I>::mutate(|bridge| {
				// TODO: make sure that `WithBridgeHubChannel::is_congested` returns true if either
				// of XCM channels (outbound/inbound) is suspended. Because if outbound is suspended
				// that is definitely congestion. If inbound is suspended, then we are not able to
				// receive the "report_bridge_status" signal (that maybe sent by the bridge hub).

				// if the channel with sibling/child bridge hub is suspended, we don't change
				// anything
				if T::WithBridgeHubChannel::is_congested() {
					return T::WeightInfo::on_initialize_when_congested()
				}

				// if bridge has reported congestion, we don't change anything
				if bridge.is_congested {
					return T::WeightInfo::on_initialize_when_congested()
				}

				// if fee factor is already minimal, we don't change anything
				if bridge.delivery_fee_factor == FixedU128::one() {
					return T::WeightInfo::on_initialize_when_congested()
				}

				let previous_factor = bridge.delivery_fee_factor;
				bridge.delivery_fee_factor =
					FixedU128::one().max(bridge.delivery_fee_factor / EXPONENTIAL_FEE_BASE);
				log::info!(
					target: LOG_TARGET,
					"Bridge queue is uncongested. Decreased fee factor from {} to {}",
					previous_factor,
					bridge.delivery_fee_factor,
				);

				T::WeightInfo::on_initialize_when_non_congested()
			})
		}
	}

	#[pallet::call]
	impl<T: Config<I>, I: 'static> Pallet<T, I> {
		/// Notification about congested bridge queue.
		#[pallet::call_index(0)]
		#[pallet::weight(Weight::zero())] // TODO
		pub fn report_bridge_status(
			origin: OriginFor<T>,
			// this argument is not currently used, but to ease future migration, we'll keep it
			// here
			bridge_id: H256,
			is_congested: bool,
		) -> DispatchResult {
			let _ = T::BridgeHubOrigin::ensure_origin(origin)?;

			log::info!(
				target: LOG_TARGET,
				"Received bridge status from {:?}: congested = {}",
				bridge_id,
				is_congested,
			);

			Bridge::<T, I>::mutate(|bridge| {
				bridge.is_congested = is_congested;
			});
			Ok(())
		}
	}

	/// Bridge that we are using.
	///
	/// **bridges-v1** assumptions: all outbound messages through this router are using single lane
	/// and to single remote consensus. If there is some other remote consensus that uses the same
	/// bridge hub, the separate pallet instance shall be used, In v2 we'll have all required
	/// primitives (lane-id aka bridge-id, derived from XCM locations) to support multiple  bridges
	/// by the same pallet instance.
	#[pallet::storage]
	#[pallet::getter(fn bridge)]
	pub type Bridge<T: Config<I>, I: 'static = ()> = StorageValue<_, BridgeState, ValueQuery>;

	impl<T: Config<I>, I: 'static> Pallet<T, I> {
		/// Called when new message is sent (queued to local outbound XCM queue) over the bridge.
		pub(crate) fn on_message_sent_to_bridge(message_size: u32) {
			let _ = Bridge::<T, I>::try_mutate(|bridge| {
				let is_channel_with_bridge_hub_congested = T::WithBridgeHubChannel::is_congested();
				let is_bridge_congested = bridge.is_congested;

				// if outbound queue is not congested AND bridge has not reported congestion, do
				// nothing
				if !is_channel_with_bridge_hub_congested && !is_bridge_congested {
					return Err(())
				}

				// ok - we need to increase the fee factor, let's do that
				let message_size_factor = FixedU128::from_u32(message_size.saturating_div(1024))
					.saturating_mul(MESSAGE_SIZE_FEE_BASE);
				let total_factor = EXPONENTIAL_FEE_BASE.saturating_add(message_size_factor);
				let previous_factor = bridge.delivery_fee_factor;
				bridge.delivery_fee_factor =
					bridge.delivery_fee_factor.saturating_mul(total_factor);

				log::info!(
					target: LOG_TARGET,
					"Bridge queue is congested. Increased fee factor from {} to {}",
					previous_factor,
					bridge.delivery_fee_factor,
				);

				Ok(())
			});
		}
	}
}

/// We'll be using `SovereignPaidRemoteExporter` to send remote messages over the sibling/child
/// bridge hub.
type ViaBridgeHubExporter<T, I> = SovereignPaidRemoteExporter<
	Pallet<T, I>,
	<T as Config<I>>::ToBridgeHubSender,
	<T as Config<I>>::UniversalLocation,
>;

// This pallet acts as the `ExporterFor` for the `SovereignPaidRemoteExporter` to compute
// message fee using fee factor.
impl<T: Config<I>, I: 'static> ExporterFor for Pallet<T, I> {
	fn exporter_for(
		network: &NetworkId,
		remote_location: &InteriorMultiLocation,
		message: &Xcm<()>,
	) -> Option<(MultiLocation, Option<MultiAsset>)> {
		// ensure that the message is sent to the expected bridged network (if specified).
		if let Some(bridged_network) = T::BridgedNetworkId::get() {
			if *network != bridged_network {
				log::trace!(
					target: LOG_TARGET,
					"Router with bridged_network_id {:?} does not support bridging to network {:?}!",
					bridged_network,
					network,
				);
				return None
			}
		}

		// ensure that the message is sent to the expected bridged network and location.
		let Some((bridge_hub_location, maybe_payment)) = T::Bridges::exporter_for(network, remote_location, message) else {
			log::trace!(
				target: LOG_TARGET,
				"Router with bridged_network_id {:?} does not support bridging to network {:?} and remote_location {:?}!",
				T::BridgedNetworkId::get(),
				network,
				remote_location,
			);
			return None
		};

		// take `base_fee` from `T::Brides`, but it has to be the same `T::FeeAsset`
		let base_fee = match maybe_payment {
			Some(payment) => match payment {
				MultiAsset { fun: Fungible(amount), id } if id.eq(&T::FeeAsset::get()) => amount,
				invalid_asset => {
					log::error!(
						target: LOG_TARGET,
						"Router with bridged_network_id {:?} is configured for `T::FeeAsset` {:?} which is not compatible with {:?} for bridge_hub_location: {:?} for bridging to {:?}/{:?}!",
						T::BridgedNetworkId::get(),
						T::FeeAsset::get(),
						invalid_asset,
						bridge_hub_location,
						network,
						remote_location,
					);
					return None
				},
			},
			None => 0,
		};

		// compute fee amount. Keep in mind that this is only the bridge fee. The fee for sending
		// message from this chain to child/sibling bridge hub is determined by the
		// `Config::ToBridgeHubSender`
		let message_size = message.encoded_size();
		let message_fee = (message_size as u128).saturating_mul(T::ByteFee::get());
<<<<<<< HEAD
		let fee_sum = T::BaseFee::get().saturating_add(message_fee);
		let fee_factor = Self::bridge().delivery_fee_factor;
=======
		let fee_sum = base_fee.saturating_add(message_fee);
		let fee_factor = Self::delivery_fee_factor();
>>>>>>> 569a80f2
		let fee = fee_factor.saturating_mul_int(fee_sum);

		let fee = if fee > 0 { Some((T::FeeAsset::get(), fee).into()) } else { None };

		log::info!(
			target: LOG_TARGET,
<<<<<<< HEAD
			"Going to send message to {:?} ({} bytes) over bridge. Computed bridge fee {} using fee factor {}",
			(network, remote_location),
			fee,
			fee_factor,
=======
			"Going to send message ({} bytes) over bridge. Computed bridge fee {:?} using fee factor {}",
>>>>>>> 569a80f2
			message_size,
			fee,
			fee_factor
		);

		Some((bridge_hub_location, fee))
	}
}

// This pallet acts as the `SendXcm` to the sibling/child bridge hub instead of regular
// XCMP/DMP transport. This allows injecting dynamic message fees into XCM programs that
// are going to the bridged network.
impl<T: Config<I>, I: 'static> SendXcm for Pallet<T, I> {
	type Ticket = (u32, <T::ToBridgeHubSender as SendXcm>::Ticket);

	fn validate(
		dest: &mut Option<MultiLocation>,
		xcm: &mut Option<Xcm<()>>,
	) -> SendResult<Self::Ticket> {
		// we won't have an access to `dest` and `xcm` in the `delvier` method, so precompute
		// everything required here
		let message_size = xcm
			.as_ref()
			.map(|xcm| xcm.encoded_size() as _)
			.ok_or(SendError::MissingArgument)?;

		// bridge doesn't support oversized/overweight messages now. So it is better to drop such
		// messages here than at the bridge hub. Let's check the message size.
		if message_size > HARD_MESSAGE_SIZE_LIMIT {
			return Err(SendError::ExceedsMaxMessageSize)
		}

		// just use exporter to validate destination and insert instructions to pay message fee
		// at the sibling/child bridge hub
		//
		// the cost will include both cost of: (1) to-sibling bridg hub delivery (returned by
		// the `Config::ToBridgeHubSender`) and (2) to-bridged bridge hub delivery (returned by
		// `Self::exporter_for`)
		ViaBridgeHubExporter::<T, I>::validate(dest, xcm)
			.map(|(ticket, cost)| ((message_size, ticket), cost))
	}

	fn deliver(ticket: Self::Ticket) -> Result<XcmHash, SendError> {
		// use router to enqueue message to the sibling/child bridge hub. This also should handle
		// payment for passing through this queue.
		let (message_size, ticket) = ticket;
		let xcm_hash = ViaBridgeHubExporter::<T, I>::deliver(ticket)?;

		// increase delivery fee factor if required
		Self::on_message_sent_to_bridge(message_size);

		Ok(xcm_hash)
	}
}

#[cfg(test)]
mod tests {
	use super::*;
	use mock::*;

	use frame_support::traits::Hooks;

	fn congested_bridge(delivery_fee_factor: FixedU128) -> BridgeState {
		BridgeState { is_congested: true, delivery_fee_factor }
	}

	fn uncongested_bridge(delivery_fee_factor: FixedU128) -> BridgeState {
		BridgeState { is_congested: false, delivery_fee_factor }
	}

	#[test]
	fn initial_fee_factor_is_one() {
		run_test(|| {
			assert_eq!(Bridge::<TestRuntime, ()>::get(), uncongested_bridge(FixedU128::one()),);
		})
	}

	#[test]
	fn fee_factor_is_not_decreased_from_on_initialize_when_xcm_channel_is_congested() {
		run_test(|| {
			Bridge::<TestRuntime, ()>::put(uncongested_bridge(FixedU128::from_rational(125, 100)));
			TestWithBridgeHubChannel::make_congested();

			// it should not decrease, because xcm channel is congested
			let old_bridge = XcmBridgeHubRouter::bridge();
			XcmBridgeHubRouter::on_initialize(One::one());
			assert_eq!(XcmBridgeHubRouter::bridge(), old_bridge);
		})
	}

	#[test]
	fn fee_factor_is_not_decreased_from_on_initialize_when_bridge_has_reported_congestion() {
		run_test(|| {
			Bridge::<TestRuntime, ()>::put(congested_bridge(FixedU128::from_rational(125, 100)));

			// it should not decrease, because bridge congested
			let old_bridge = XcmBridgeHubRouter::bridge();
			XcmBridgeHubRouter::on_initialize(One::one());
			assert_eq!(XcmBridgeHubRouter::bridge(), old_bridge);
		})
	}

	#[test]
	fn fee_factor_is_decreased_from_on_initialize_when_xcm_channel_is_uncongested() {
		run_test(|| {
			Bridge::<TestRuntime, ()>::put(uncongested_bridge(FixedU128::from_rational(125, 100)));

			// it shold eventually decreased to one
			while XcmBridgeHubRouter::bridge().delivery_fee_factor > FixedU128::one() {
				XcmBridgeHubRouter::on_initialize(One::one());
			}

			// verify that it doesn't decreases anymore
			XcmBridgeHubRouter::on_initialize(One::one());
			assert_eq!(XcmBridgeHubRouter::bridge(), uncongested_bridge(FixedU128::one()));
		})
	}

	#[test]
	fn not_applicable_if_destination_is_within_other_network() {
		run_test(|| {
			assert_eq!(
				send_xcm::<XcmBridgeHubRouter>(
					MultiLocation::new(2, X2(GlobalConsensus(Rococo), Parachain(1000))),
					vec![].into(),
				),
				Err(SendError::NotApplicable),
			);
		});
	}

	#[test]
	fn exceeds_max_message_size_if_size_is_above_hard_limit() {
		run_test(|| {
			assert_eq!(
				send_xcm::<XcmBridgeHubRouter>(
					MultiLocation::new(2, X2(GlobalConsensus(Rococo), Parachain(1000))),
					vec![ClearOrigin; HARD_MESSAGE_SIZE_LIMIT as usize].into(),
				),
				Err(SendError::ExceedsMaxMessageSize),
			);
		});
	}

	#[test]
	fn returns_proper_delivery_price() {
		run_test(|| {
			let dest = MultiLocation::new(2, X1(GlobalConsensus(BridgedNetworkId::get())));
			let xcm: Xcm<()> = vec![ClearOrigin].into();
			let msg_size = xcm.encoded_size();

			// initially the base fee is used: `BASE_FEE + BYTE_FEE * msg_size + HRMP_FEE`
			let expected_fee = BASE_FEE + BYTE_FEE * (msg_size as u128) + HRMP_FEE;
			assert_eq!(
				XcmBridgeHubRouter::validate(&mut Some(dest), &mut Some(xcm.clone()))
					.unwrap()
					.1
					.get(0),
				Some(&(BridgeFeeAsset::get(), expected_fee).into()),
			);

			// but when factor is larger than one, it increases the fee, so it becomes:
			// `(BASE_FEE + BYTE_FEE * msg_size) * F + HRMP_FEE`
			let factor = FixedU128::from_rational(125, 100);
			Bridge::<TestRuntime, ()>::put(uncongested_bridge(factor));
			let expected_fee =
				(FixedU128::saturating_from_integer(BASE_FEE + BYTE_FEE * (msg_size as u128)) *
					factor)
					.into_inner() / FixedU128::DIV +
					HRMP_FEE;
			assert_eq!(
				XcmBridgeHubRouter::validate(&mut Some(dest), &mut Some(xcm)).unwrap().1.get(0),
				Some(&(BridgeFeeAsset::get(), expected_fee).into()),
			);
		});
	}

	#[test]
	fn sent_message_doesnt_increase_factor_if_xcm_channel_is_uncongested() {
		run_test(|| {
			let old_bridge = XcmBridgeHubRouter::bridge();
			assert_eq!(
				send_xcm::<XcmBridgeHubRouter>(
					MultiLocation::new(
						2,
						X2(GlobalConsensus(BridgedNetworkId::get()), Parachain(1000))
					),
					vec![ClearOrigin].into(),
				)
				.map(drop),
				Ok(()),
			);

			assert!(TestToBridgeHubSender::is_message_sent());
			assert_eq!(old_bridge, XcmBridgeHubRouter::bridge());
		});
	}

	#[test]
	fn sent_message_increases_factor_if_xcm_channel_is_congested() {
		run_test(|| {
			TestWithBridgeHubChannel::make_congested();

			let old_bridge = XcmBridgeHubRouter::bridge();
			assert_eq!(
				send_xcm::<XcmBridgeHubRouter>(
					MultiLocation::new(
						2,
						X2(GlobalConsensus(BridgedNetworkId::get()), Parachain(1000))
					),
					vec![ClearOrigin].into(),
				)
				.map(drop),
				Ok(()),
			);

			assert!(TestToBridgeHubSender::is_message_sent());
			assert!(
				old_bridge.delivery_fee_factor < XcmBridgeHubRouter::bridge().delivery_fee_factor
			);
		});
	}

	#[test]
	fn sent_message_increases_factor_if_bridge_has_reported_congestion() {
		run_test(|| {
			Bridge::<TestRuntime, ()>::put(congested_bridge(FixedU128::one()));

			let old_bridge = XcmBridgeHubRouter::bridge();
			assert_eq!(
				send_xcm::<XcmBridgeHubRouter>(
					MultiLocation::new(
						2,
						X2(GlobalConsensus(BridgedNetworkId::get()), Parachain(1000))
					),
					vec![ClearOrigin].into(),
				)
				.map(drop),
				Ok(()),
			);

			assert!(TestToBridgeHubSender::is_message_sent());
			assert!(
				old_bridge.delivery_fee_factor < XcmBridgeHubRouter::bridge().delivery_fee_factor
			);
		});
	}
}<|MERGE_RESOLUTION|>--- conflicted
+++ resolved
@@ -25,11 +25,7 @@
 
 #![cfg_attr(not(feature = "std"), no_std)]
 
-<<<<<<< HEAD
-use bp_xcm_bridge_hub_router::{BridgeState, LocalXcmChannel};
-=======
-use bp_xcm_bridge_hub_router::XcmChannelStatusProvider;
->>>>>>> 569a80f2
+use bp_xcm_bridge_hub_router::{BridgeState, XcmChannelStatusProvider};
 use codec::Encode;
 use frame_support::traits::Get;
 use sp_core::H256;
@@ -247,7 +243,9 @@
 		}
 
 		// ensure that the message is sent to the expected bridged network and location.
-		let Some((bridge_hub_location, maybe_payment)) = T::Bridges::exporter_for(network, remote_location, message) else {
+		let Some((bridge_hub_location, maybe_payment)) =
+			T::Bridges::exporter_for(network, remote_location, message)
+		else {
 			log::trace!(
 				target: LOG_TARGET,
 				"Router with bridged_network_id {:?} does not support bridging to network {:?} and remote_location {:?}!",
@@ -284,27 +282,16 @@
 		// `Config::ToBridgeHubSender`
 		let message_size = message.encoded_size();
 		let message_fee = (message_size as u128).saturating_mul(T::ByteFee::get());
-<<<<<<< HEAD
-		let fee_sum = T::BaseFee::get().saturating_add(message_fee);
+		let fee_sum = base_fee.saturating_add(message_fee);
 		let fee_factor = Self::bridge().delivery_fee_factor;
-=======
-		let fee_sum = base_fee.saturating_add(message_fee);
-		let fee_factor = Self::delivery_fee_factor();
->>>>>>> 569a80f2
 		let fee = fee_factor.saturating_mul_int(fee_sum);
 
 		let fee = if fee > 0 { Some((T::FeeAsset::get(), fee).into()) } else { None };
 
 		log::info!(
 			target: LOG_TARGET,
-<<<<<<< HEAD
-			"Going to send message to {:?} ({} bytes) over bridge. Computed bridge fee {} using fee factor {}",
+			"Going to send message to {:?} ({} bytes) over bridge. Computed bridge fee {:?} using fee factor {}",
 			(network, remote_location),
-			fee,
-			fee_factor,
-=======
-			"Going to send message ({} bytes) over bridge. Computed bridge fee {:?} using fee factor {}",
->>>>>>> 569a80f2
 			message_size,
 			fee,
 			fee_factor
