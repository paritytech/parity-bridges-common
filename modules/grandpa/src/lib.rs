--- conflicted
+++ resolved
@@ -832,7 +832,6 @@
 	fn succesfully_imports_header_with_valid_finality() {
 		run_test(|| {
 			initialize_substrate_bridge();
-<<<<<<< HEAD
 
 			let header_number = 1;
 			let header = test_header(header_number.into());
@@ -853,11 +852,6 @@
 				actual_proof_size < pre_dispatch_proof_size,
 				"Actual proof size {actual_proof_size} must be less than the pre-dispatch {pre_dispatch_proof_size}",
 			);
-=======
-			let result = submit_finality_proof(1);
-			assert_ok!(result);
-			assert_eq!(result.unwrap().pays_fee, frame_support::dispatch::Pays::Yes);
->>>>>>> b39cb0de
 
 			let header = test_header(1);
 			assert_eq!(<BestFinalized<TestRuntime>>::get().unwrap().1, header.hash());
