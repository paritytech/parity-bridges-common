// Copyright 2021 Parity Technologies (UK) Ltd.
// This file is part of Parity Bridges Common.

// Parity Bridges Common is free software: you can redistribute it and/or modify
// it under the terms of the GNU General Public License as published by
// the Free Software Foundation, either version 3 of the License, or
// (at your option) any later version.

// Parity Bridges Common is distributed in the hope that it will be useful,
// but WITHOUT ANY WARRANTY; without even the implied warranty of
// MERCHANTABILITY or FITNESS FOR A PARTICULAR PURPOSE.  See the
// GNU General Public License for more details.

// You should have received a copy of the GNU General Public License
// along with Parity Bridges Common.  If not, see <http://www.gnu.org/licenses/>.

//! Substrate GRANDPA Pallet
//!
//! This pallet is an on-chain GRANDPA light client for Substrate based chains.
//!
//! This pallet achieves this by trustlessly verifying GRANDPA finality proofs on-chain. Once
//! verified, finalized headers are stored in the pallet, thereby creating a sparse header chain.
//! This sparse header chain can be used as a source of truth for other higher-level applications.
//!
//! The pallet is responsible for tracking GRANDPA validator set hand-offs. We only import headers
//! with justifications signed by the current validator set we know of. The header is inspected for
//! a `ScheduledChanges` digest item, which is then used to update to next validator set.
//!
//! Since this pallet only tracks finalized headers it does not deal with forks. Forks can only
//! occur if the GRANDPA validator set on the bridged chain is either colluding or there is a severe
//! bug causing resulting in an equivocation. Such events are outside the scope of this pallet.
//! Shall the fork occur on the bridged chain governance intervention will be required to
//! re-initialize the bridge and track the right fork.

#![cfg_attr(not(feature = "std"), no_std)]
// Runtime-generated enums
#![allow(clippy::large_enum_variant)]

use bp_header_chain::{justification::GrandpaJustification, InitializationData};
use bp_runtime::{BlockNumberOf, Chain, HashOf, HasherOf, HeaderOf};
use finality_grandpa::voter_set::VoterSet;
use frame_support::{ensure, fail};
use frame_system::{ensure_signed, RawOrigin};
use sp_finality_grandpa::{ConsensusLog, GRANDPA_ENGINE_ID};
use sp_runtime::traits::{BadOrigin, Header as HeaderT, Zero};
use sp_std::{boxed::Box, convert::TryInto};

mod extension;
#[cfg(test)]
mod mock;

/// Module, containing weights for this pallet.
pub mod weights;

#[cfg(feature = "runtime-benchmarks")]
pub mod benchmarking;

// Re-export in crate namespace for `construct_runtime!`
pub use pallet::*;
<<<<<<< HEAD
//pub use extension::CheckBridgedBlockNumber;
=======
pub use weights::WeightInfo;
>>>>>>> 6d7a5eab

/// Block number of the bridged chain.
pub type BridgedBlockNumber<T, I> = BlockNumberOf<<T as Config<I>>::BridgedChain>;
/// Block hash of the bridged chain.
pub type BridgedBlockHash<T, I> = HashOf<<T as Config<I>>::BridgedChain>;
/// Hasher of the bridged chain.
pub type BridgedBlockHasher<T, I> = HasherOf<<T as Config<I>>::BridgedChain>;
/// Header of the bridged chain.
pub type BridgedHeader<T, I> = HeaderOf<<T as Config<I>>::BridgedChain>;

#[frame_support::pallet]
pub mod pallet {
	use super::*;
	use frame_support::pallet_prelude::*;
	use frame_system::pallet_prelude::*;

	#[pallet::config]
	pub trait Config<I: 'static = ()>: frame_system::Config {
		/// The chain we are bridging to here.
		type BridgedChain: Chain;

		/// The upper bound on the number of requests allowed by the pallet.
		///
		/// A request refers to an action which writes a header to storage.
		///
		/// Once this bound is reached the pallet will not allow any dispatchables to be called
		/// until the request count has decreased.
		#[pallet::constant]
		type MaxRequests: Get<u32>;

		/// Maximal number of finalized headers to keep in the storage.
		///
		/// The setting is there to prevent growing the on-chain state indefinitely. Note
		/// the setting does not relate to block numbers - we will simply keep as much items
		/// in the storage, so it doesn't guarantee any fixed timeframe for finality headers.
		#[pallet::constant]
		type HeadersToKeep: Get<u32>;

		/// Weights gathered through benchmarking.
		type WeightInfo: WeightInfo;
	}

	#[pallet::pallet]
	#[pallet::without_storage_info]
	pub struct Pallet<T, I = ()>(PhantomData<(T, I)>);

	#[pallet::hooks]
	impl<T: Config<I>, I: 'static> Hooks<BlockNumberFor<T>> for Pallet<T, I> {
		fn on_initialize(_n: T::BlockNumber) -> frame_support::weights::Weight {
			<RequestCount<T, I>>::mutate(|count| *count = count.saturating_sub(1));

			(0_u64)
				.saturating_add(T::DbWeight::get().reads(1))
				.saturating_add(T::DbWeight::get().writes(1))
		}
	}

	#[pallet::call]
	impl<T: Config<I>, I: 'static> Pallet<T, I> {
		/// Verify a target header is finalized according to the given finality proof.
		///
		/// It will use the underlying storage pallet to fetch information about the current
		/// authorities and best finalized header in order to verify that the header is finalized.
		///
		/// If successful in verification, it will write the target header to the underlying storage
		/// pallet.
		#[pallet::weight(T::WeightInfo::submit_finality_proof(
			justification.commit.precommits.len().try_into().unwrap_or(u32::MAX),
			justification.votes_ancestries.len().try_into().unwrap_or(u32::MAX),
		))]
		pub fn submit_finality_proof(
			origin: OriginFor<T>,
			finality_target: Box<BridgedHeader<T, I>>,
			justification: GrandpaJustification<BridgedHeader<T, I>>,
		) -> DispatchResultWithPostInfo {
			ensure_operational::<T, I>()?;
			let _ = ensure_signed(origin)?;

			ensure!(Self::request_count() < T::MaxRequests::get(), <Error<T, I>>::TooManyRequests);

			let (hash, number) = (finality_target.hash(), finality_target.number());
			log::trace!(target: "runtime::bridge-grandpa", "Going to try and finalize header {:?}", finality_target);

			let best_finalized = match <ImportedHeaders<T, I>>::get(<BestFinalized<T, I>>::get()) {
				Some(best_finalized) => best_finalized,
				None => {
					log::error!(
						target: "runtime::bridge-grandpa",
						"Cannot finalize header {:?} because pallet is not yet initialized",
						finality_target,
					);
					fail!(<Error<T, I>>::NotInitialized);
				},
			};

			// We do a quick check here to ensure that our header chain is making progress and isn't
			// "travelling back in time" (which could be indicative of something bad, e.g a
			// hard-fork).
			ensure!(best_finalized.number() < number, <Error<T, I>>::OldHeader);

			let authority_set = <CurrentAuthoritySet<T, I>>::get();
			let set_id = authority_set.set_id;
			verify_justification::<T, I>(&justification, hash, *number, authority_set)?;

			let is_authorities_change_enacted =
				try_enact_authority_change::<T, I>(&finality_target, set_id)?;
			<RequestCount<T, I>>::mutate(|count| *count += 1);
			insert_header::<T, I>(*finality_target, hash);
			log::info!(target: "runtime::bridge-grandpa", "Successfully imported finalized header with hash {:?}!", hash);

			// mandatory header is a header that changes authorities set. The pallet can't go
			// further without importing this header. So every bridge MUST import mandatory headers.
			//
			// We don't want to charge extra costs for mandatory operations. So relayer is not
			// paying fee for mandatory headers import transactions.
			let is_mandatory_header = is_authorities_change_enacted;
			let pays_fee = if is_mandatory_header { Pays::No } else { Pays::Yes };

			Ok(pays_fee.into())
		}

		/// Bootstrap the bridge pallet with an initial header and authority set from which to sync.
		///
		/// The initial configuration provided does not need to be the genesis header of the bridged
		/// chain, it can be any arbitrary header. You can also provide the next scheduled set
		/// change if it is already know.
		///
		/// This function is only allowed to be called from a trusted origin and writes to storage
		/// with practically no checks in terms of the validity of the data. It is important that
		/// you ensure that valid data is being passed in.
		#[pallet::weight((T::DbWeight::get().reads_writes(2, 5), DispatchClass::Operational))]
		pub fn initialize(
			origin: OriginFor<T>,
			init_data: super::InitializationData<BridgedHeader<T, I>>,
		) -> DispatchResultWithPostInfo {
			ensure_owner_or_root::<T, I>(origin)?;

			let init_allowed = !<BestFinalized<T, I>>::exists();
			ensure!(init_allowed, <Error<T, I>>::AlreadyInitialized);
			initialize_bridge::<T, I>(init_data.clone());

			log::info!(
				target: "runtime::bridge-grandpa",
				"Pallet has been initialized with the following parameters: {:?}",
				init_data
			);

			Ok(().into())
		}

		/// Change `PalletOwner`.
		///
		/// May only be called either by root, or by `PalletOwner`.
		#[pallet::weight((T::DbWeight::get().reads_writes(1, 1), DispatchClass::Operational))]
		pub fn set_owner(
			origin: OriginFor<T>,
			new_owner: Option<T::AccountId>,
		) -> DispatchResultWithPostInfo {
			ensure_owner_or_root::<T, I>(origin)?;
			match new_owner {
				Some(new_owner) => {
					PalletOwner::<T, I>::put(&new_owner);
					log::info!(target: "runtime::bridge-grandpa", "Setting pallet Owner to: {:?}", new_owner);
				},
				None => {
					PalletOwner::<T, I>::kill();
					log::info!(target: "runtime::bridge-grandpa", "Removed Owner of pallet.");
				},
			}

			Ok(().into())
		}

		/// Halt or resume all pallet operations.
		///
		/// May only be called either by root, or by `PalletOwner`.
		#[pallet::weight((T::DbWeight::get().reads_writes(1, 1), DispatchClass::Operational))]
		pub fn set_operational(
			origin: OriginFor<T>,
			operational: bool,
		) -> DispatchResultWithPostInfo {
			ensure_owner_or_root::<T, I>(origin)?;
			<IsHalted<T, I>>::put(!operational);

			if operational {
				log::info!(target: "runtime::bridge-grandpa", "Resuming pallet operations.");
			} else {
				log::warn!(target: "runtime::bridge-grandpa", "Stopping pallet operations.");
			}

			Ok(().into())
		}
	}

	/// The current number of requests which have written to storage.
	///
	/// If the `RequestCount` hits `MaxRequests`, no more calls will be allowed to the pallet until
	/// the request capacity is increased.
	///
	/// The `RequestCount` is decreased by one at the beginning of every block. This is to ensure
	/// that the pallet can always make progress.
	#[pallet::storage]
	#[pallet::getter(fn request_count)]
	pub(super) type RequestCount<T: Config<I>, I: 'static = ()> = StorageValue<_, u32, ValueQuery>;

	/// Hash of the header used to bootstrap the pallet.
	#[pallet::storage]
	pub(super) type InitialHash<T: Config<I>, I: 'static = ()> =
		StorageValue<_, BridgedBlockHash<T, I>, ValueQuery>;

	/// Hash of the best finalized header.
	#[pallet::storage]
	pub type BestFinalized<T: Config<I>, I: 'static = ()> =
		StorageValue<_, BridgedBlockHash<T, I>, ValueQuery>;

	/// A ring buffer of imported hashes. Ordered by the insertion time.
	#[pallet::storage]
	pub(super) type ImportedHashes<T: Config<I>, I: 'static = ()> =
		StorageMap<_, Identity, u32, BridgedBlockHash<T, I>>;

	/// Current ring buffer position.
	#[pallet::storage]
	pub(super) type ImportedHashesPointer<T: Config<I>, I: 'static = ()> =
		StorageValue<_, u32, ValueQuery>;

	/// Headers which have been imported into the pallet.
	#[pallet::storage]
	pub type ImportedHeaders<T: Config<I>, I: 'static = ()> =
		StorageMap<_, Identity, BridgedBlockHash<T, I>, BridgedHeader<T, I>>;

	/// The current GRANDPA Authority set.
	#[pallet::storage]
	pub(super) type CurrentAuthoritySet<T: Config<I>, I: 'static = ()> =
		StorageValue<_, bp_header_chain::AuthoritySet, ValueQuery>;

	/// Optional pallet owner.
	///
	/// Pallet owner has a right to halt all pallet operations and then resume it. If it is
	/// `None`, then there are no direct ways to halt/resume pallet operations, but other
	/// runtime methods may still be used to do that (i.e. democracy::referendum to update halt
	/// flag directly or call the `halt_operations`).
	#[pallet::storage]
	pub type PalletOwner<T: Config<I>, I: 'static = ()> =
		StorageValue<_, T::AccountId, OptionQuery>;

	/// If true, all pallet transactions are failed immediately.
	#[pallet::storage]
	pub(super) type IsHalted<T: Config<I>, I: 'static = ()> = StorageValue<_, bool, ValueQuery>;

	#[pallet::genesis_config]
	pub struct GenesisConfig<T: Config<I>, I: 'static = ()> {
		/// Optional module owner account.
		pub owner: Option<T::AccountId>,
		/// Optional module initialization data.
		pub init_data: Option<super::InitializationData<BridgedHeader<T, I>>>,
	}

	#[cfg(feature = "std")]
	impl<T: Config<I>, I: 'static> Default for GenesisConfig<T, I> {
		fn default() -> Self {
			Self { owner: None, init_data: None }
		}
	}

	#[pallet::genesis_build]
	impl<T: Config<I>, I: 'static> GenesisBuild<T, I> for GenesisConfig<T, I> {
		fn build(&self) {
			if let Some(ref owner) = self.owner {
				<PalletOwner<T, I>>::put(owner);
			}

			if let Some(init_data) = self.init_data.clone() {
				initialize_bridge::<T, I>(init_data);
			} else {
				// Since the bridge hasn't been initialized we shouldn't allow anyone to perform
				// transactions.
				<IsHalted<T, I>>::put(true);
			}
		}
	}

	#[pallet::error]
	pub enum Error<T, I = ()> {
		/// The given justification is invalid for the given header.
		InvalidJustification,
		/// The authority set from the underlying header chain is invalid.
		InvalidAuthoritySet,
		/// There are too many requests for the current window to handle.
		TooManyRequests,
		/// The header being imported is older than the best finalized header known to the pallet.
		OldHeader,
		/// The header is unknown to the pallet.
		UnknownHeader,
		/// The scheduled authority set change found in the header is unsupported by the pallet.
		///
		/// This is the case for non-standard (e.g forced) authority set changes.
		UnsupportedScheduledChange,
		/// The pallet is not yet initialized.
		NotInitialized,
		/// The pallet has already been initialized.
		AlreadyInitialized,
		/// All pallet operations are halted.
		Halted,
		/// The storage proof doesn't contains storage root. So it is invalid for given header.
		StorageRootMismatch,
	}

	/// Check the given header for a GRANDPA scheduled authority set change. If a change
	/// is found it will be enacted immediately.
	///
	/// This function does not support forced changes, or scheduled changes with delays
	/// since these types of changes are indicative of abnormal behavior from GRANDPA.
	///
	/// Returned value will indicate if a change was enacted or not.
	pub(crate) fn try_enact_authority_change<T: Config<I>, I: 'static>(
		header: &BridgedHeader<T, I>,
		current_set_id: sp_finality_grandpa::SetId,
	) -> Result<bool, sp_runtime::DispatchError> {
		let mut change_enacted = false;

		// We don't support forced changes - at that point governance intervention is required.
		ensure!(
			super::find_forced_change(header).is_none(),
			<Error<T, I>>::UnsupportedScheduledChange
		);

		if let Some(change) = super::find_scheduled_change(header) {
			// GRANDPA only includes a `delay` for forced changes, so this isn't valid.
			ensure!(change.delay == Zero::zero(), <Error<T, I>>::UnsupportedScheduledChange);

			// TODO [#788]: Stop manually increasing the `set_id` here.
			let next_authorities = bp_header_chain::AuthoritySet {
				authorities: change.next_authorities,
				set_id: current_set_id + 1,
			};

			// Since our header schedules a change and we know the delay is 0, it must also enact
			// the change.
			<CurrentAuthoritySet<T, I>>::put(&next_authorities);
			change_enacted = true;

			log::info!(
				target: "runtime::bridge-grandpa",
				"Transitioned from authority set {} to {}! New authorities are: {:?}",
				current_set_id,
				current_set_id + 1,
				next_authorities,
			);
		};

		Ok(change_enacted)
	}

	/// Verify a GRANDPA justification (finality proof) for a given header.
	///
	/// Will use the GRANDPA current authorities known to the pallet.
	///
	/// If successful it returns the decoded GRANDPA justification so we can refund any weight which
	/// was overcharged in the initial call.
	pub(crate) fn verify_justification<T: Config<I>, I: 'static>(
		justification: &GrandpaJustification<BridgedHeader<T, I>>,
		hash: BridgedBlockHash<T, I>,
		number: BridgedBlockNumber<T, I>,
		authority_set: bp_header_chain::AuthoritySet,
	) -> Result<(), sp_runtime::DispatchError> {
		use bp_header_chain::justification::verify_justification;

		let voter_set =
			VoterSet::new(authority_set.authorities).ok_or(<Error<T, I>>::InvalidAuthoritySet)?;
		let set_id = authority_set.set_id;

		Ok(verify_justification::<BridgedHeader<T, I>>(
			(hash, number),
			set_id,
			&voter_set,
			justification,
		)
		.map_err(|e| {
			log::error!(
				target: "runtime::bridge-grandpa",
				"Received invalid justification for {:?}: {:?}",
				hash,
				e,
			);
			<Error<T, I>>::InvalidJustification
		})?)
	}

	/// Import a previously verified header to the storage.
	///
	/// Note this function solely takes care of updating the storage and pruning old entries,
	/// but does not verify the validity of such import.
	pub(crate) fn insert_header<T: Config<I>, I: 'static>(
		header: BridgedHeader<T, I>,
		hash: BridgedBlockHash<T, I>,
	) {
		let index = <ImportedHashesPointer<T, I>>::get();
		let pruning = <ImportedHashes<T, I>>::try_get(index);
		<BestFinalized<T, I>>::put(hash);
		<ImportedHeaders<T, I>>::insert(hash, header);
		<ImportedHashes<T, I>>::insert(index, hash);

		// Update ring buffer pointer and remove old header.
		<ImportedHashesPointer<T, I>>::put((index + 1) % T::HeadersToKeep::get());
		if let Ok(hash) = pruning {
			log::debug!(target: "runtime::bridge-grandpa", "Pruning old header: {:?}.", hash);
			<ImportedHeaders<T, I>>::remove(hash);
		}
	}

	/// Since this writes to storage with no real checks this should only be used in functions that
	/// were called by a trusted origin.
	pub(crate) fn initialize_bridge<T: Config<I>, I: 'static>(
		init_params: super::InitializationData<BridgedHeader<T, I>>,
	) {
		let super::InitializationData { header, authority_list, set_id, is_halted } = init_params;

		let initial_hash = header.hash();
		<InitialHash<T, I>>::put(initial_hash);
		<ImportedHashesPointer<T, I>>::put(0);
		insert_header::<T, I>(*header, initial_hash);

		let authority_set = bp_header_chain::AuthoritySet::new(authority_list, set_id);
		<CurrentAuthoritySet<T, I>>::put(authority_set);

		<IsHalted<T, I>>::put(is_halted);
	}

	#[cfg(feature = "runtime-benchmarks")]
	pub(crate) fn bootstrap_bridge<T: Config<I>, I: 'static>(
		init_params: super::InitializationData<BridgedHeader<T, I>>,
	) {
		let start_number = *init_params.header.number();
		let end_number = start_number + T::HeadersToKeep::get().into();
		initialize_bridge::<T, I>(init_params);

		let mut number = start_number;
		while number < end_number {
			number = number + sp_runtime::traits::One::one();
			let header = <BridgedHeader<T, I>>::new(
				number,
				Default::default(),
				Default::default(),
				Default::default(),
				Default::default(),
			);
			let hash = header.hash();
			insert_header::<T, I>(header, hash);
		}
	}

	/// Ensure that the origin is either root, or `PalletOwner`.
	fn ensure_owner_or_root<T: Config<I>, I: 'static>(origin: T::Origin) -> Result<(), BadOrigin> {
		match origin.into() {
			Ok(RawOrigin::Root) => Ok(()),
			Ok(RawOrigin::Signed(ref signer))
				if Some(signer) == <PalletOwner<T, I>>::get().as_ref() =>
				Ok(()),
			_ => Err(BadOrigin),
		}
	}

	/// Ensure that the pallet is in operational mode (not halted).
	fn ensure_operational<T: Config<I>, I: 'static>() -> Result<(), Error<T, I>> {
		if <IsHalted<T, I>>::get() {
			Err(<Error<T, I>>::Halted)
		} else {
			Ok(())
		}
	}
}

impl<T: Config<I>, I: 'static> Pallet<T, I> {
	/// Get the best finalized header the pallet knows of.
	///
	/// Returns a dummy header if there is no best header. This can only happen
	/// if the pallet has not been initialized yet.
	pub fn best_finalized() -> BridgedHeader<T, I> {
		let hash = <BestFinalized<T, I>>::get();
		<ImportedHeaders<T, I>>::get(hash).unwrap_or_else(|| {
			<BridgedHeader<T, I>>::new(
				Default::default(),
				Default::default(),
				Default::default(),
				Default::default(),
				Default::default(),
			)
		})
	}

	/// Check if a particular header is known to the bridge pallet.
	pub fn is_known_header(hash: BridgedBlockHash<T, I>) -> bool {
		<ImportedHeaders<T, I>>::contains_key(hash)
	}

	/// Verify that the passed storage proof is valid, given it is crafted using
	/// known finalized header. If the proof is valid, then the `parse` callback
	/// is called and the function returns its result.
	pub fn parse_finalized_storage_proof<R>(
		hash: BridgedBlockHash<T, I>,
		storage_proof: sp_trie::StorageProof,
		parse: impl FnOnce(bp_runtime::StorageProofChecker<BridgedBlockHasher<T, I>>) -> R,
	) -> Result<R, sp_runtime::DispatchError> {
		let header = <ImportedHeaders<T, I>>::get(hash).ok_or(Error::<T, I>::UnknownHeader)?;
		let storage_proof_checker =
			bp_runtime::StorageProofChecker::new(*header.state_root(), storage_proof)
				.map_err(|_| Error::<T, I>::StorageRootMismatch)?;

		Ok(parse(storage_proof_checker))
	}
}

pub(crate) fn find_scheduled_change<H: HeaderT>(
	header: &H,
) -> Option<sp_finality_grandpa::ScheduledChange<H::Number>> {
	use sp_runtime::generic::OpaqueDigestItemId;

	let id = OpaqueDigestItemId::Consensus(&GRANDPA_ENGINE_ID);

	let filter_log = |log: ConsensusLog<H::Number>| match log {
		ConsensusLog::ScheduledChange(change) => Some(change),
		_ => None,
	};

	// find the first consensus digest with the right ID which converts to
	// the right kind of consensus log.
	header.digest().convert_first(|l| l.try_to(id).and_then(filter_log))
}

/// Checks the given header for a consensus digest signaling a **forced** scheduled change and
/// extracts it.
pub(crate) fn find_forced_change<H: HeaderT>(
	header: &H,
) -> Option<(H::Number, sp_finality_grandpa::ScheduledChange<H::Number>)> {
	use sp_runtime::generic::OpaqueDigestItemId;

	let id = OpaqueDigestItemId::Consensus(&GRANDPA_ENGINE_ID);

	let filter_log = |log: ConsensusLog<H::Number>| match log {
		ConsensusLog::ForcedChange(delay, change) => Some((delay, change)),
		_ => None,
	};

	// find the first consensus digest with the right ID which converts to
	// the right kind of consensus log.
	header.digest().convert_first(|l| l.try_to(id).and_then(filter_log))
}

/// (Re)initialize bridge with given header for using it in `pallet-bridge-messages` benchmarks.
#[cfg(feature = "runtime-benchmarks")]
pub fn initialize_for_benchmarks<T: Config<I>, I: 'static>(header: BridgedHeader<T, I>) {
	initialize_bridge::<T, I>(InitializationData {
		header: Box::new(header),
		authority_list: sp_std::vec::Vec::new(), /* we don't verify any proofs in external
		                                          * benchmarks */
		set_id: 0,
		is_halted: false,
	});
}

#[cfg(test)]
mod tests {
	use super::*;
	use crate::mock::{run_test, test_header, Origin, TestHeader, TestNumber, TestRuntime};
	use bp_test_utils::{
		authority_list, make_default_justification, make_justification_for_header,
		JustificationGeneratorParams, ALICE, BOB,
	};
	use codec::Encode;
	use frame_support::{
		assert_err, assert_noop, assert_ok, storage::generator::StorageValue,
		weights::PostDispatchInfo,
	};
	use sp_runtime::{Digest, DigestItem, DispatchError};

	fn initialize_substrate_bridge() {
		assert_ok!(init_with_origin(Origin::root()));
	}

	fn init_with_origin(
		origin: Origin,
	) -> Result<
		InitializationData<TestHeader>,
		sp_runtime::DispatchErrorWithPostInfo<PostDispatchInfo>,
	> {
		let genesis = test_header(0);

		let init_data = InitializationData {
			header: Box::new(genesis),
			authority_list: authority_list(),
			set_id: 1,
			is_halted: false,
		};

		Pallet::<TestRuntime>::initialize(origin, init_data.clone()).map(|_| init_data)
	}

	fn submit_finality_proof(header: u8) -> frame_support::dispatch::DispatchResultWithPostInfo {
		let header = test_header(header.into());
		let justification = make_default_justification(&header);

		Pallet::<TestRuntime>::submit_finality_proof(
			Origin::signed(1),
			Box::new(header),
			justification,
		)
	}

	fn next_block() {
		use frame_support::traits::OnInitialize;

		let current_number = frame_system::Pallet::<TestRuntime>::block_number();
		frame_system::Pallet::<TestRuntime>::set_block_number(current_number + 1);
		let _ = Pallet::<TestRuntime>::on_initialize(current_number);
	}

	fn change_log(delay: u64) -> Digest {
		let consensus_log =
			ConsensusLog::<TestNumber>::ScheduledChange(sp_finality_grandpa::ScheduledChange {
				next_authorities: vec![(ALICE.into(), 1), (BOB.into(), 1)],
				delay,
			});

		Digest { logs: vec![DigestItem::Consensus(GRANDPA_ENGINE_ID, consensus_log.encode())] }
	}

	fn forced_change_log(delay: u64) -> Digest {
		let consensus_log = ConsensusLog::<TestNumber>::ForcedChange(
			delay,
			sp_finality_grandpa::ScheduledChange {
				next_authorities: vec![(ALICE.into(), 1), (BOB.into(), 1)],
				delay,
			},
		);

		Digest { logs: vec![DigestItem::Consensus(GRANDPA_ENGINE_ID, consensus_log.encode())] }
	}

	#[test]
	fn init_root_or_owner_origin_can_initialize_pallet() {
		run_test(|| {
			assert_noop!(init_with_origin(Origin::signed(1)), DispatchError::BadOrigin);
			assert_ok!(init_with_origin(Origin::root()));

			// Reset storage so we can initialize the pallet again
			BestFinalized::<TestRuntime>::kill();
			PalletOwner::<TestRuntime>::put(2);
			assert_ok!(init_with_origin(Origin::signed(2)));
		})
	}

	#[test]
	fn init_storage_entries_are_correctly_initialized() {
		run_test(|| {
			assert_eq!(
				BestFinalized::<TestRuntime>::get(),
				BridgedBlockHash::<TestRuntime, ()>::default()
			);
			assert_eq!(Pallet::<TestRuntime>::best_finalized(), test_header(0));

			let init_data = init_with_origin(Origin::root()).unwrap();

			assert!(<ImportedHeaders<TestRuntime>>::contains_key(init_data.header.hash()));
			assert_eq!(BestFinalized::<TestRuntime>::get(), init_data.header.hash());
			assert_eq!(
				CurrentAuthoritySet::<TestRuntime>::get().authorities,
				init_data.authority_list
			);
			assert!(!IsHalted::<TestRuntime>::get());
		})
	}

	#[test]
	fn init_can_only_initialize_pallet_once() {
		run_test(|| {
			initialize_substrate_bridge();
			assert_noop!(
				init_with_origin(Origin::root()),
				<Error<TestRuntime>>::AlreadyInitialized
			);
		})
	}

	#[test]
	fn pallet_owner_may_change_owner() {
		run_test(|| {
			PalletOwner::<TestRuntime>::put(2);

			assert_ok!(Pallet::<TestRuntime>::set_owner(Origin::root(), Some(1)));
			assert_noop!(
				Pallet::<TestRuntime>::set_operational(Origin::signed(2), false),
				DispatchError::BadOrigin,
			);
			assert_ok!(Pallet::<TestRuntime>::set_operational(Origin::root(), false));

			assert_ok!(Pallet::<TestRuntime>::set_owner(Origin::signed(1), None));
			assert_noop!(
				Pallet::<TestRuntime>::set_operational(Origin::signed(1), true),
				DispatchError::BadOrigin,
			);
			assert_noop!(
				Pallet::<TestRuntime>::set_operational(Origin::signed(2), true),
				DispatchError::BadOrigin,
			);
			assert_ok!(Pallet::<TestRuntime>::set_operational(Origin::root(), true));
		});
	}

	#[test]
	fn pallet_may_be_halted_by_root() {
		run_test(|| {
			assert_ok!(Pallet::<TestRuntime>::set_operational(Origin::root(), false));
			assert_ok!(Pallet::<TestRuntime>::set_operational(Origin::root(), true));
		});
	}

	#[test]
	fn pallet_may_be_halted_by_owner() {
		run_test(|| {
			PalletOwner::<TestRuntime>::put(2);

			assert_ok!(Pallet::<TestRuntime>::set_operational(Origin::signed(2), false));
			assert_ok!(Pallet::<TestRuntime>::set_operational(Origin::signed(2), true));

			assert_noop!(
				Pallet::<TestRuntime>::set_operational(Origin::signed(1), false),
				DispatchError::BadOrigin,
			);
			assert_noop!(
				Pallet::<TestRuntime>::set_operational(Origin::signed(1), true),
				DispatchError::BadOrigin,
			);

			assert_ok!(Pallet::<TestRuntime>::set_operational(Origin::signed(2), false));
			assert_noop!(
				Pallet::<TestRuntime>::set_operational(Origin::signed(1), true),
				DispatchError::BadOrigin,
			);
		});
	}

	#[test]
	fn pallet_rejects_transactions_if_halted() {
		run_test(|| {
			initialize_substrate_bridge();

			assert_ok!(Pallet::<TestRuntime>::set_operational(Origin::root(), false));
			assert_noop!(submit_finality_proof(1), Error::<TestRuntime>::Halted);

			assert_ok!(Pallet::<TestRuntime>::set_operational(Origin::root(), true));
			assert_ok!(submit_finality_proof(1));
		})
	}

	#[test]
	fn pallet_rejects_header_if_not_initialized_yet() {
		run_test(|| {
			assert_noop!(submit_finality_proof(1), Error::<TestRuntime>::NotInitialized);
		});
	}

	#[test]
	fn succesfully_imports_header_with_valid_finality() {
		run_test(|| {
			initialize_substrate_bridge();
			assert_ok!(
				submit_finality_proof(1),
				PostDispatchInfo {
					actual_weight: None,
					pays_fee: frame_support::weights::Pays::Yes,
				},
			);

			let header = test_header(1);
			assert_eq!(<BestFinalized<TestRuntime>>::get(), header.hash());
			assert!(<ImportedHeaders<TestRuntime>>::contains_key(header.hash()));
		})
	}

	#[test]
	fn rejects_justification_that_skips_authority_set_transition() {
		run_test(|| {
			initialize_substrate_bridge();

			let header = test_header(1);

			let params =
				JustificationGeneratorParams::<TestHeader> { set_id: 2, ..Default::default() };
			let justification = make_justification_for_header(params);

			assert_err!(
				Pallet::<TestRuntime>::submit_finality_proof(
					Origin::signed(1),
					Box::new(header),
					justification,
				),
				<Error<TestRuntime>>::InvalidJustification
			);
		})
	}

	#[test]
	fn does_not_import_header_with_invalid_finality_proof() {
		run_test(|| {
			initialize_substrate_bridge();

			let header = test_header(1);
			let mut justification = make_default_justification(&header);
			justification.round = 42;

			assert_err!(
				Pallet::<TestRuntime>::submit_finality_proof(
					Origin::signed(1),
					Box::new(header),
					justification,
				),
				<Error<TestRuntime>>::InvalidJustification
			);
		})
	}

	#[test]
	fn disallows_invalid_authority_set() {
		run_test(|| {
			let genesis = test_header(0);

			let invalid_authority_list = vec![(ALICE.into(), u64::MAX), (BOB.into(), u64::MAX)];
			let init_data = InitializationData {
				header: Box::new(genesis),
				authority_list: invalid_authority_list,
				set_id: 1,
				is_halted: false,
			};

			assert_ok!(Pallet::<TestRuntime>::initialize(Origin::root(), init_data));

			let header = test_header(1);
			let justification = make_default_justification(&header);

			assert_err!(
				Pallet::<TestRuntime>::submit_finality_proof(
					Origin::signed(1),
					Box::new(header),
					justification,
				),
				<Error<TestRuntime>>::InvalidAuthoritySet
			);
		})
	}

	#[test]
	fn importing_header_ensures_that_chain_is_extended() {
		run_test(|| {
			initialize_substrate_bridge();

			assert_ok!(submit_finality_proof(4));
			assert_err!(submit_finality_proof(3), Error::<TestRuntime>::OldHeader);
			assert_ok!(submit_finality_proof(5));
		})
	}

	#[test]
	fn importing_header_enacts_new_authority_set() {
		run_test(|| {
			initialize_substrate_bridge();

			let next_set_id = 2;
			let next_authorities = vec![(ALICE.into(), 1), (BOB.into(), 1)];

			// Need to update the header digest to indicate that our header signals an authority set
			// change. The change will be enacted when we import our header.
			let mut header = test_header(2);
			header.digest = change_log(0);

			// Create a valid justification for the header
			let justification = make_default_justification(&header);

			// Let's import our test header
			assert_ok!(
				Pallet::<TestRuntime>::submit_finality_proof(
					Origin::signed(1),
					Box::new(header.clone()),
					justification
				),
				PostDispatchInfo {
					actual_weight: None,
					pays_fee: frame_support::weights::Pays::No,
				},
			);

			// Make sure that our header is the best finalized
			assert_eq!(<BestFinalized<TestRuntime>>::get(), header.hash());
			assert!(<ImportedHeaders<TestRuntime>>::contains_key(header.hash()));

			// Make sure that the authority set actually changed upon importing our header
			assert_eq!(
				<CurrentAuthoritySet<TestRuntime>>::get(),
				bp_header_chain::AuthoritySet::new(next_authorities, next_set_id),
			);
		})
	}

	#[test]
	fn importing_header_rejects_header_with_scheduled_change_delay() {
		run_test(|| {
			initialize_substrate_bridge();

			// Need to update the header digest to indicate that our header signals an authority set
			// change. However, the change doesn't happen until the next block.
			let mut header = test_header(2);
			header.digest = change_log(1);

			// Create a valid justification for the header
			let justification = make_default_justification(&header);

			// Should not be allowed to import this header
			assert_err!(
				Pallet::<TestRuntime>::submit_finality_proof(
					Origin::signed(1),
					Box::new(header),
					justification
				),
				<Error<TestRuntime>>::UnsupportedScheduledChange
			);
		})
	}

	#[test]
	fn importing_header_rejects_header_with_forced_changes() {
		run_test(|| {
			initialize_substrate_bridge();

			// Need to update the header digest to indicate that it signals a forced authority set
			// change.
			let mut header = test_header(2);
			header.digest = forced_change_log(0);

			// Create a valid justification for the header
			let justification = make_default_justification(&header);

			// Should not be allowed to import this header
			assert_err!(
				Pallet::<TestRuntime>::submit_finality_proof(
					Origin::signed(1),
					Box::new(header),
					justification
				),
				<Error<TestRuntime>>::UnsupportedScheduledChange
			);
		})
	}

	#[test]
	fn parse_finalized_storage_proof_rejects_proof_on_unknown_header() {
		run_test(|| {
			assert_noop!(
				Pallet::<TestRuntime>::parse_finalized_storage_proof(
					Default::default(),
					sp_trie::StorageProof::new(vec![]),
					|_| (),
				),
				Error::<TestRuntime>::UnknownHeader,
			);
		});
	}

	#[test]
	fn parse_finalized_storage_accepts_valid_proof() {
		run_test(|| {
			let (state_root, storage_proof) = bp_runtime::craft_valid_storage_proof();

			let mut header = test_header(2);
			header.set_state_root(state_root);

			let hash = header.hash();
			<BestFinalized<TestRuntime>>::put(hash);
			<ImportedHeaders<TestRuntime>>::insert(hash, header);

			assert_ok!(
				Pallet::<TestRuntime>::parse_finalized_storage_proof(hash, storage_proof, |_| (),),
				(),
			);
		});
	}

	#[test]
	fn rate_limiter_disallows_imports_once_limit_is_hit_in_single_block() {
		run_test(|| {
			initialize_substrate_bridge();

			assert_ok!(submit_finality_proof(1));
			assert_ok!(submit_finality_proof(2));
			assert_err!(submit_finality_proof(3), <Error<TestRuntime>>::TooManyRequests);
		})
	}

	#[test]
	fn rate_limiter_invalid_requests_do_not_count_towards_request_count() {
		run_test(|| {
			let submit_invalid_request = || {
				let header = test_header(1);
				let mut invalid_justification = make_default_justification(&header);
				invalid_justification.round = 42;

				Pallet::<TestRuntime>::submit_finality_proof(
					Origin::signed(1),
					Box::new(header),
					invalid_justification,
				)
			};

			initialize_substrate_bridge();

			for _ in 0..<TestRuntime as Config>::MaxRequests::get() + 1 {
				// Notice that the error here *isn't* `TooManyRequests`
				assert_err!(submit_invalid_request(), <Error<TestRuntime>>::InvalidJustification);
			}

			// Can still submit `MaxRequests` requests afterwards
			assert_ok!(submit_finality_proof(1));
			assert_ok!(submit_finality_proof(2));
			assert_err!(submit_finality_proof(3), <Error<TestRuntime>>::TooManyRequests);
		})
	}

	#[test]
	fn rate_limiter_allows_request_after_new_block_has_started() {
		run_test(|| {
			initialize_substrate_bridge();
			assert_ok!(submit_finality_proof(1));
			assert_ok!(submit_finality_proof(2));

			next_block();
			assert_ok!(submit_finality_proof(3));
		})
	}

	#[test]
	fn rate_limiter_disallows_imports_once_limit_is_hit_across_different_blocks() {
		run_test(|| {
			initialize_substrate_bridge();
			assert_ok!(submit_finality_proof(1));
			assert_ok!(submit_finality_proof(2));

			next_block();
			assert_ok!(submit_finality_proof(3));
			assert_err!(submit_finality_proof(4), <Error<TestRuntime>>::TooManyRequests);
		})
	}

	#[test]
	fn rate_limiter_allows_max_requests_after_long_time_with_no_activity() {
		run_test(|| {
			initialize_substrate_bridge();
			assert_ok!(submit_finality_proof(1));
			assert_ok!(submit_finality_proof(2));

			next_block();
			next_block();

			next_block();
			assert_ok!(submit_finality_proof(5));
			assert_ok!(submit_finality_proof(7));
		})
	}

	#[test]
	fn should_prune_headers_over_headers_to_keep_parameter() {
		run_test(|| {
			initialize_substrate_bridge();
			assert_ok!(submit_finality_proof(1));
			let first_header = Pallet::<TestRuntime>::best_finalized();
			next_block();

			assert_ok!(submit_finality_proof(2));
			next_block();
			assert_ok!(submit_finality_proof(3));
			next_block();
			assert_ok!(submit_finality_proof(4));
			next_block();
			assert_ok!(submit_finality_proof(5));
			next_block();

			assert_ok!(submit_finality_proof(6));

			assert!(
				!Pallet::<TestRuntime>::is_known_header(first_header.hash()),
				"First header should be pruned."
			);
		})
	}

	#[test]
	fn storage_keys_computed_properly() {
		assert_eq!(
			IsHalted::<TestRuntime>::storage_value_final_key().to_vec(),
			bp_header_chain::storage_keys::is_halted_key("Grandpa").0,
		);

		assert_eq!(
			BestFinalized::<TestRuntime>::storage_value_final_key().to_vec(),
			bp_header_chain::storage_keys::best_finalized_hash_key("Grandpa").0,
		);
	}
}<|MERGE_RESOLUTION|>--- conflicted
+++ resolved
@@ -57,11 +57,7 @@
 
 // Re-export in crate namespace for `construct_runtime!`
 pub use pallet::*;
-<<<<<<< HEAD
-//pub use extension::CheckBridgedBlockNumber;
-=======
 pub use weights::WeightInfo;
->>>>>>> 6d7a5eab
 
 /// Block number of the bridged chain.
 pub type BridgedBlockNumber<T, I> = BlockNumberOf<<T as Config<I>>::BridgedChain>;
