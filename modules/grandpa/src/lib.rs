// Copyright 2021 Parity Technologies (UK) Ltd.
// This file is part of Parity Bridges Common.

// Parity Bridges Common is free software: you can redistribute it and/or modify
// it under the terms of the GNU General Public License as published by
// the Free Software Foundation, either version 3 of the License, or
// (at your option) any later version.

// Parity Bridges Common is distributed in the hope that it will be useful,
// but WITHOUT ANY WARRANTY; without even the implied warranty of
// MERCHANTABILITY or FITNESS FOR A PARTICULAR PURPOSE.  See the
// GNU General Public License for more details.

// You should have received a copy of the GNU General Public License
// along with Parity Bridges Common.  If not, see <http://www.gnu.org/licenses/>.

//! Substrate GRANDPA Pallet
//!
//! This pallet is an on-chain GRANDPA light client for Substrate based chains.
//!
//! This pallet achieves this by trustlessly verifying GRANDPA finality proofs on-chain. Once
//! verified, finalized headers are stored in the pallet, thereby creating a sparse header chain.
//! This sparse header chain can be used as a source of truth for other higher-level applications.
//!
//! The pallet is responsible for tracking GRANDPA validator set hand-offs. We only import headers
//! with justifications signed by the current validator set we know of. The header is inspected for
//! a `ScheduledChanges` digest item, which is then used to update to next validator set.
//!
//! Since this pallet only tracks finalized headers it does not deal with forks. Forks can only
//! occur if the GRANDPA validator set on the bridged chain is either colluding or there is a severe
//! bug causing resulting in an equivocation. Such events are outside the scope of this pallet.
//! Shall the fork occur on the bridged chain governance intervention will be required to
//! re-initialize the bridge and track the right fork.

#![cfg_attr(not(feature = "std"), no_std)]
// Runtime-generated enums
#![allow(clippy::large_enum_variant)]

use storage_types::StoredAuthoritySet;

use bp_header_chain::{
	justification::GrandpaJustification, HeaderChain, InitializationData, StoredHeaderData,
	StoredHeaderDataBuilder,
};
use bp_runtime::{BlockNumberOf, Chain, HashOf, HasherOf, HeaderId, HeaderOf, OwnedBridgeModule};
use finality_grandpa::voter_set::VoterSet;
use frame_support::{ensure, fail};
use frame_system::ensure_signed;
use sp_finality_grandpa::{ConsensusLog, GRANDPA_ENGINE_ID};
use sp_runtime::traits::{Header as HeaderT, Zero};
use sp_std::{boxed::Box, convert::TryInto};

mod extension;
#[cfg(test)]
mod mock;
mod storage_types;

/// Module, containing weights for this pallet.
pub mod weights;

#[cfg(feature = "runtime-benchmarks")]
pub mod benchmarking;

// Re-export in crate namespace for `construct_runtime!`
pub use pallet::*;
pub use weights::WeightInfo;

/// The target that will be used when publishing logs related to this pallet.
pub const LOG_TARGET: &str = "runtime::bridge-grandpa";

/// Bridged chain from the pallet configuration.
pub type BridgedChain<T, I> = <T as Config<I>>::BridgedChain;
/// Block number of the bridged chain.
pub type BridgedBlockNumber<T, I> = BlockNumberOf<<T as Config<I>>::BridgedChain>;
/// Block hash of the bridged chain.
pub type BridgedBlockHash<T, I> = HashOf<<T as Config<I>>::BridgedChain>;
/// Block id of the bridged chain.
pub type BridgedBlockId<T, I> = HeaderId<BridgedBlockHash<T, I>, BridgedBlockNumber<T, I>>;
/// Hasher of the bridged chain.
pub type BridgedBlockHasher<T, I> = HasherOf<<T as Config<I>>::BridgedChain>;
/// Header of the bridged chain.
pub type BridgedHeader<T, I> = HeaderOf<<T as Config<I>>::BridgedChain>;
/// Header data of the bridged chain that is stored at this chain by this pallet.
pub type BridgedStoredHeaderData<T, I> =
	StoredHeaderData<BridgedBlockNumber<T, I>, BridgedBlockHash<T, I>>;

#[frame_support::pallet]
pub mod pallet {
	use super::*;
	use bp_runtime::BasicOperatingMode;
	use frame_support::pallet_prelude::*;
	use frame_system::pallet_prelude::*;

	#[pallet::config]
	pub trait Config<I: 'static = ()>: frame_system::Config {
		/// The chain we are bridging to here.
		type BridgedChain: Chain;

		/// The upper bound on the number of requests allowed by the pallet.
		///
		/// A request refers to an action which writes a header to storage.
		///
		/// Once this bound is reached the pallet will not allow any dispatchables to be called
		/// until the request count has decreased.
		#[pallet::constant]
		type MaxRequests: Get<u32>;

		/// Maximal number of finalized headers to keep in the storage.
		///
		/// The setting is there to prevent growing the on-chain state indefinitely. Note
		/// the setting does not relate to block numbers - we will simply keep as much items
		/// in the storage, so it doesn't guarantee any fixed timeframe for finality headers.
		///
		/// Incautious change of this constant may lead to orphan entries in the runtime storage.
		#[pallet::constant]
		type HeadersToKeep: Get<u32>;

		/// Max number of authorities at the bridged chain.
		#[pallet::constant]
		type MaxBridgedAuthorities: Get<u32>;

		/// Weights gathered through benchmarking.
		type WeightInfo: WeightInfo;
	}

	#[pallet::pallet]
	pub struct Pallet<T, I = ()>(PhantomData<(T, I)>);

	#[pallet::hooks]
	impl<T: Config<I>, I: 'static> Hooks<BlockNumberFor<T>> for Pallet<T, I> {
		fn on_initialize(_n: T::BlockNumber) -> frame_support::weights::Weight {
			<RequestCount<T, I>>::mutate(|count| *count = count.saturating_sub(1));

			T::DbWeight::get().reads_writes(1, 1)
		}
	}

	impl<T: Config<I>, I: 'static> OwnedBridgeModule<T> for Pallet<T, I> {
		const LOG_TARGET: &'static str = LOG_TARGET;
		type OwnerStorage = PalletOwner<T, I>;
		type OperatingMode = BasicOperatingMode;
		type OperatingModeStorage = PalletOperatingMode<T, I>;
	}

	#[pallet::call]
	impl<T: Config<I>, I: 'static> Pallet<T, I> {
		/// Verify a target header is finalized according to the given finality proof.
		///
		/// It will use the underlying storage pallet to fetch information about the current
		/// authorities and best finalized header in order to verify that the header is finalized.
		///
		/// If successful in verification, it will write the target header to the underlying storage
		/// pallet.
		#[pallet::weight(T::WeightInfo::submit_finality_proof(
			justification.commit.precommits.len().try_into().unwrap_or(u32::MAX),
			justification.votes_ancestries.len().try_into().unwrap_or(u32::MAX),
		))]
		pub fn submit_finality_proof(
			origin: OriginFor<T>,
			finality_target: Box<BridgedHeader<T, I>>,
			justification: GrandpaJustification<BridgedHeader<T, I>>,
		) -> DispatchResultWithPostInfo {
			Self::ensure_not_halted().map_err(Error::<T, I>::BridgeModule)?;
			let _ = ensure_signed(origin)?;

			ensure!(Self::request_count() < T::MaxRequests::get(), <Error<T, I>>::TooManyRequests);

			let (hash, number) = (finality_target.hash(), finality_target.number());
			log::trace!(
				target: LOG_TARGET,
				"Going to try and finalize header {:?}",
				finality_target
			);

			let best_finalized_number = match BestFinalized::<T, I>::get() {
				Some(best_finalized_id) => best_finalized_id.number(),
				None => {
					log::error!(
						target: LOG_TARGET,
						"Cannot finalize header {:?} because pallet is not yet initialized",
						finality_target,
					);
					fail!(<Error<T, I>>::NotInitialized);
				},
			};

			// We do a quick check here to ensure that our header chain is making progress and isn't
			// "travelling back in time" (which could be indicative of something bad, e.g a
			// hard-fork).
			ensure!(best_finalized_number < *number, <Error<T, I>>::OldHeader);

			let authority_set = <CurrentAuthoritySet<T, I>>::get();
			let set_id = authority_set.set_id;
			verify_justification::<T, I>(&justification, hash, *number, authority_set.into())?;

			let is_authorities_change_enacted =
				try_enact_authority_change::<T, I>(&finality_target, set_id)?;
			<RequestCount<T, I>>::mutate(|count| *count += 1);
			insert_header::<T, I>(*finality_target, hash);
			log::info!(
				target: LOG_TARGET,
				"Successfully imported finalized header with hash {:?}!",
				hash
			);

			// mandatory header is a header that changes authorities set. The pallet can't go
			// further without importing this header. So every bridge MUST import mandatory headers.
			//
			// We don't want to charge extra costs for mandatory operations. So relayer is not
			// paying fee for mandatory headers import transactions.
			let is_mandatory_header = is_authorities_change_enacted;
			let pays_fee = if is_mandatory_header { Pays::No } else { Pays::Yes };

			Ok(pays_fee.into())
		}

		/// Bootstrap the bridge pallet with an initial header and authority set from which to sync.
		///
		/// The initial configuration provided does not need to be the genesis header of the bridged
		/// chain, it can be any arbitrary header. You can also provide the next scheduled set
		/// change if it is already know.
		///
		/// This function is only allowed to be called from a trusted origin and writes to storage
		/// with practically no checks in terms of the validity of the data. It is important that
		/// you ensure that valid data is being passed in.
		#[pallet::weight((T::DbWeight::get().reads_writes(2, 5), DispatchClass::Operational))]
		pub fn initialize(
			origin: OriginFor<T>,
			init_data: super::InitializationData<BridgedHeader<T, I>>,
		) -> DispatchResultWithPostInfo {
			Self::ensure_owner_or_root(origin)?;

			let init_allowed = !<BestFinalized<T, I>>::exists();
			ensure!(init_allowed, <Error<T, I>>::AlreadyInitialized);
			initialize_bridge::<T, I>(init_data.clone())?;

			log::info!(
				target: LOG_TARGET,
				"Pallet has been initialized with the following parameters: {:?}",
				init_data
			);

			Ok(().into())
		}

		/// Change `PalletOwner`.
		///
		/// May only be called either by root, or by `PalletOwner`.
		#[pallet::weight((T::DbWeight::get().reads_writes(1, 1), DispatchClass::Operational))]
		pub fn set_owner(origin: OriginFor<T>, new_owner: Option<T::AccountId>) -> DispatchResult {
			<Self as OwnedBridgeModule<_>>::set_owner(origin, new_owner)
		}

		/// Halt or resume all pallet operations.
		///
		/// May only be called either by root, or by `PalletOwner`.
		#[pallet::weight((T::DbWeight::get().reads_writes(1, 1), DispatchClass::Operational))]
		pub fn set_operating_mode(
			origin: OriginFor<T>,
			operating_mode: BasicOperatingMode,
		) -> DispatchResult {
			<Self as OwnedBridgeModule<_>>::set_operating_mode(origin, operating_mode)
		}
	}

	/// The current number of requests which have written to storage.
	///
	/// If the `RequestCount` hits `MaxRequests`, no more calls will be allowed to the pallet until
	/// the request capacity is increased.
	///
	/// The `RequestCount` is decreased by one at the beginning of every block. This is to ensure
	/// that the pallet can always make progress.
	#[pallet::storage]
	#[pallet::getter(fn request_count)]
	pub(super) type RequestCount<T: Config<I>, I: 'static = ()> = StorageValue<_, u32, ValueQuery>;

	/// Hash of the header used to bootstrap the pallet.
	#[pallet::storage]
	pub(super) type InitialHash<T: Config<I>, I: 'static = ()> =
		StorageValue<_, BridgedBlockHash<T, I>, ValueQuery>;

	/// Hash of the best finalized header.
	#[pallet::storage]
	#[pallet::getter(fn best_finalized)]
	pub type BestFinalized<T: Config<I>, I: 'static = ()> =
		StorageValue<_, BridgedBlockId<T, I>, OptionQuery>;

	/// A ring buffer of imported hashes. Ordered by the insertion time.
	#[pallet::storage]
	pub(super) type ImportedHashes<T: Config<I>, I: 'static = ()> =
		StorageMap<_, Identity, u32, BridgedBlockHash<T, I>>;

	/// Current ring buffer position.
	#[pallet::storage]
	pub(super) type ImportedHashesPointer<T: Config<I>, I: 'static = ()> =
		StorageValue<_, u32, ValueQuery>;

	/// Relevant fields of imported headers.
	#[pallet::storage]
	pub type ImportedHeaders<T: Config<I>, I: 'static = ()> =
		StorageMap<_, Identity, BridgedBlockHash<T, I>, BridgedStoredHeaderData<T, I>>;

	/// The current GRANDPA Authority set.
	#[pallet::storage]
	pub(super) type CurrentAuthoritySet<T: Config<I>, I: 'static = ()> =
		StorageValue<_, StoredAuthoritySet<T, I>, ValueQuery>;

	/// Optional pallet owner.
	///
	/// Pallet owner has a right to halt all pallet operations and then resume it. If it is
	/// `None`, then there are no direct ways to halt/resume pallet operations, but other
	/// runtime methods may still be used to do that (i.e. democracy::referendum to update halt
	/// flag directly or call the `halt_operations`).
	#[pallet::storage]
	pub type PalletOwner<T: Config<I>, I: 'static = ()> =
		StorageValue<_, T::AccountId, OptionQuery>;

	/// The current operating mode of the pallet.
	///
	/// Depending on the mode either all, or no transactions will be allowed.
	#[pallet::storage]
	pub type PalletOperatingMode<T: Config<I>, I: 'static = ()> =
		StorageValue<_, BasicOperatingMode, ValueQuery>;

	#[pallet::genesis_config]
	pub struct GenesisConfig<T: Config<I>, I: 'static = ()> {
		/// Optional module owner account.
		pub owner: Option<T::AccountId>,
		/// Optional module initialization data.
		pub init_data: Option<super::InitializationData<BridgedHeader<T, I>>>,
	}

	#[cfg(feature = "std")]
	impl<T: Config<I>, I: 'static> Default for GenesisConfig<T, I> {
		fn default() -> Self {
			Self { owner: None, init_data: None }
		}
	}

	#[pallet::genesis_build]
	impl<T: Config<I>, I: 'static> GenesisBuild<T, I> for GenesisConfig<T, I> {
		fn build(&self) {
			if let Some(ref owner) = self.owner {
				<PalletOwner<T, I>>::put(owner);
			}

			if let Some(init_data) = self.init_data.clone() {
				initialize_bridge::<T, I>(init_data).expect("genesis config is correct; qed");
			} else {
				// Since the bridge hasn't been initialized we shouldn't allow anyone to perform
				// transactions.
				<PalletOperatingMode<T, I>>::put(BasicOperatingMode::Halted);
			}
		}
	}

	#[pallet::error]
	pub enum Error<T, I = ()> {
		/// The given justification is invalid for the given header.
		InvalidJustification,
		/// The authority set from the underlying header chain is invalid.
		InvalidAuthoritySet,
		/// There are too many requests for the current window to handle.
		TooManyRequests,
		/// The header being imported is older than the best finalized header known to the pallet.
		OldHeader,
		/// The scheduled authority set change found in the header is unsupported by the pallet.
		///
		/// This is the case for non-standard (e.g forced) authority set changes.
		UnsupportedScheduledChange,
		/// The pallet is not yet initialized.
		NotInitialized,
		/// The pallet has already been initialized.
		AlreadyInitialized,
		/// Too many authorities in the set.
		TooManyAuthoritiesInSet,
		/// Error generated by the `OwnedBridgeModule` trait.
		BridgeModule(bp_runtime::OwnedBridgeModuleError),
	}

	/// Check the given header for a GRANDPA scheduled authority set change. If a change
	/// is found it will be enacted immediately.
	///
	/// This function does not support forced changes, or scheduled changes with delays
	/// since these types of changes are indicative of abnormal behavior from GRANDPA.
	///
	/// Returned value will indicate if a change was enacted or not.
	pub(crate) fn try_enact_authority_change<T: Config<I>, I: 'static>(
		header: &BridgedHeader<T, I>,
		current_set_id: sp_finality_grandpa::SetId,
	) -> Result<bool, sp_runtime::DispatchError> {
		let mut change_enacted = false;

		// We don't support forced changes - at that point governance intervention is required.
		ensure!(
			super::find_forced_change(header).is_none(),
			<Error<T, I>>::UnsupportedScheduledChange
		);

		if let Some(change) = super::find_scheduled_change(header) {
			// GRANDPA only includes a `delay` for forced changes, so this isn't valid.
			ensure!(change.delay == Zero::zero(), <Error<T, I>>::UnsupportedScheduledChange);

			// TODO [#788]: Stop manually increasing the `set_id` here.
			let next_authorities = StoredAuthoritySet::<T, I> {
				authorities: change
					.next_authorities
					.try_into()
					.map_err(|_| Error::<T, I>::TooManyAuthoritiesInSet)?,
				set_id: current_set_id + 1,
			};

			// Since our header schedules a change and we know the delay is 0, it must also enact
			// the change.
			<CurrentAuthoritySet<T, I>>::put(&next_authorities);
			change_enacted = true;

			log::info!(
				target: LOG_TARGET,
				"Transitioned from authority set {} to {}! New authorities are: {:?}",
				current_set_id,
				current_set_id + 1,
				next_authorities,
			);
		};

		Ok(change_enacted)
	}

	/// Verify a GRANDPA justification (finality proof) for a given header.
	///
	/// Will use the GRANDPA current authorities known to the pallet.
	///
	/// If successful it returns the decoded GRANDPA justification so we can refund any weight which
	/// was overcharged in the initial call.
	pub(crate) fn verify_justification<T: Config<I>, I: 'static>(
		justification: &GrandpaJustification<BridgedHeader<T, I>>,
		hash: BridgedBlockHash<T, I>,
		number: BridgedBlockNumber<T, I>,
		authority_set: bp_header_chain::AuthoritySet,
	) -> Result<(), sp_runtime::DispatchError> {
		use bp_header_chain::justification::verify_justification;

		let voter_set =
			VoterSet::new(authority_set.authorities).ok_or(<Error<T, I>>::InvalidAuthoritySet)?;
		let set_id = authority_set.set_id;

		Ok(verify_justification::<BridgedHeader<T, I>>(
			(hash, number),
			set_id,
			&voter_set,
			justification,
		)
		.map_err(|e| {
			log::error!(
				target: LOG_TARGET,
				"Received invalid justification for {:?}: {:?}",
				hash,
				e,
			);
			<Error<T, I>>::InvalidJustification
		})?)
	}

	/// Import a previously verified header to the storage.
	///
	/// Note this function solely takes care of updating the storage and pruning old entries,
	/// but does not verify the validity of such import.
	pub(crate) fn insert_header<T: Config<I>, I: 'static>(
		header: BridgedHeader<T, I>,
		hash: BridgedBlockHash<T, I>,
	) {
		let index = <ImportedHashesPointer<T, I>>::get();
		let pruning = <ImportedHashes<T, I>>::try_get(index);
		<BestFinalized<T, I>>::put(HeaderId(*header.number(), hash));
		<ImportedHeaders<T, I>>::insert(hash, header.build());
		<ImportedHashes<T, I>>::insert(index, hash);

		// Update ring buffer pointer and remove old header.
		<ImportedHashesPointer<T, I>>::put((index + 1) % T::HeadersToKeep::get());
		if let Ok(hash) = pruning {
			log::debug!(target: LOG_TARGET, "Pruning old header: {:?}.", hash);
			<ImportedHeaders<T, I>>::remove(hash);
		}
	}

	/// Since this writes to storage with no real checks this should only be used in functions that
	/// were called by a trusted origin.
	pub(crate) fn initialize_bridge<T: Config<I>, I: 'static>(
		init_params: super::InitializationData<BridgedHeader<T, I>>,
	) -> Result<(), Error<T, I>> {
		let super::InitializationData { header, authority_list, set_id, operating_mode } =
			init_params;
		let authority_set_length = authority_list.len();
		let authority_set = StoredAuthoritySet::<T, I>::try_new(authority_list, set_id)
			.map_err(|_| {
				log::error!(
					target: LOG_TARGET,
					"Failed to initialize bridge. Number of authorities in the set {} is larger than the configured value {}",
					authority_set_length,
					T::MaxBridgedAuthorities::get(),
				);

				Error::TooManyAuthoritiesInSet
			})?;
		let initial_hash = header.hash();

		<InitialHash<T, I>>::put(initial_hash);
		<ImportedHashesPointer<T, I>>::put(0);
		insert_header::<T, I>(*header, initial_hash);

		<CurrentAuthoritySet<T, I>>::put(authority_set);

		<PalletOperatingMode<T, I>>::put(operating_mode);

		Ok(())
	}

	#[cfg(feature = "runtime-benchmarks")]
	pub(crate) fn bootstrap_bridge<T: Config<I>, I: 'static>(
		init_params: super::InitializationData<BridgedHeader<T, I>>,
	) {
		let start_number = *init_params.header.number();
		let end_number = start_number + T::HeadersToKeep::get().into();
		initialize_bridge::<T, I>(init_params).expect("benchmarks are correct");

		let mut number = start_number;
		while number < end_number {
			number = number + sp_runtime::traits::One::one();
			let header = <BridgedHeader<T, I>>::new(
				number,
				Default::default(),
				Default::default(),
				Default::default(),
				Default::default(),
			);
			let hash = header.hash();
			insert_header::<T, I>(header, hash);
		}
	}
}

<<<<<<< HEAD
impl<T: Config<I>, I: 'static> Pallet<T, I> {
	/// Get the best finalized block number.
	pub fn best_finalized_number() -> Option<BridgedBlockNumber<T, I>> {
		BestFinalized::<T, I>::get().map(|(number, _)| number)
	}

	/// Get the best finalized header the pallet knows of.
	pub fn best_finalized() -> Option<BridgedHeader<T, I>> {
		let (_, hash) = <BestFinalized<T, I>>::get()?;
		<ImportedHeaders<T, I>>::get(hash).map(|h| h.into_inner())
	}

	/// Check if a particular header is known to the bridge pallet.
	pub fn is_known_header(hash: BridgedBlockHash<T, I>) -> bool {
		<ImportedHeaders<T, I>>::contains_key(hash)
	}
}

=======
>>>>>>> fab2344f
/// Bridge GRANDPA pallet as header chain.
pub type GrandpaChainHeaders<T, I> = Pallet<T, I>;

impl<T: Config<I>, I: 'static> HeaderChain<BridgedChain<T, I>> for GrandpaChainHeaders<T, I> {
	fn finalized_header_state_root(
		header_hash: HashOf<BridgedChain<T, I>>,
	) -> Option<HashOf<BridgedChain<T, I>>> {
		ImportedHeaders::<T, I>::get(header_hash).map(|h| h.state_root)
	}
}

pub(crate) fn find_scheduled_change<H: HeaderT>(
	header: &H,
) -> Option<sp_finality_grandpa::ScheduledChange<H::Number>> {
	use sp_runtime::generic::OpaqueDigestItemId;

	let id = OpaqueDigestItemId::Consensus(&GRANDPA_ENGINE_ID);

	let filter_log = |log: ConsensusLog<H::Number>| match log {
		ConsensusLog::ScheduledChange(change) => Some(change),
		_ => None,
	};

	// find the first consensus digest with the right ID which converts to
	// the right kind of consensus log.
	header.digest().convert_first(|l| l.try_to(id).and_then(filter_log))
}

/// Checks the given header for a consensus digest signaling a **forced** scheduled change and
/// extracts it.
pub(crate) fn find_forced_change<H: HeaderT>(
	header: &H,
) -> Option<(H::Number, sp_finality_grandpa::ScheduledChange<H::Number>)> {
	use sp_runtime::generic::OpaqueDigestItemId;

	let id = OpaqueDigestItemId::Consensus(&GRANDPA_ENGINE_ID);

	let filter_log = |log: ConsensusLog<H::Number>| match log {
		ConsensusLog::ForcedChange(delay, change) => Some((delay, change)),
		_ => None,
	};

	// find the first consensus digest with the right ID which converts to
	// the right kind of consensus log.
	header.digest().convert_first(|l| l.try_to(id).and_then(filter_log))
}

/// (Re)initialize bridge with given header for using it in `pallet-bridge-messages` benchmarks.
#[cfg(feature = "runtime-benchmarks")]
pub fn initialize_for_benchmarks<T: Config<I>, I: 'static>(header: BridgedHeader<T, I>) {
	initialize_bridge::<T, I>(InitializationData {
		header: Box::new(header),
		authority_list: sp_std::vec::Vec::new(), /* we don't verify any proofs in external
		                                          * benchmarks */
		set_id: 0,
		operating_mode: bp_runtime::BasicOperatingMode::Normal,
	})
	.expect("only used from benchmarks; benchmarks are correct; qed");
}

#[cfg(test)]
mod tests {
	use super::*;
	use crate::mock::{
		run_test, test_header, RuntimeOrigin, TestHeader, TestNumber, TestRuntime,
		MAX_BRIDGED_AUTHORITIES,
	};
	use bp_runtime::BasicOperatingMode;
	use bp_test_utils::{
		authority_list, generate_owned_bridge_module_tests, make_default_justification,
		make_justification_for_header, JustificationGeneratorParams, ALICE, BOB,
	};
	use codec::Encode;
	use frame_support::{
		assert_err, assert_noop, assert_ok, dispatch::PostDispatchInfo,
		storage::generator::StorageValue,
	};
	use sp_runtime::{Digest, DigestItem, DispatchError};

	fn initialize_substrate_bridge() {
		assert_ok!(init_with_origin(RuntimeOrigin::root()));
	}

	fn init_with_origin(
		origin: RuntimeOrigin,
	) -> Result<
		InitializationData<TestHeader>,
		sp_runtime::DispatchErrorWithPostInfo<PostDispatchInfo>,
	> {
		let genesis = test_header(0);

		let init_data = InitializationData {
			header: Box::new(genesis),
			authority_list: authority_list(),
			set_id: 1,
			operating_mode: BasicOperatingMode::Normal,
		};

		Pallet::<TestRuntime>::initialize(origin, init_data.clone()).map(|_| init_data)
	}

	fn submit_finality_proof(header: u8) -> frame_support::dispatch::DispatchResultWithPostInfo {
		let header = test_header(header.into());
		let justification = make_default_justification(&header);

		Pallet::<TestRuntime>::submit_finality_proof(
			RuntimeOrigin::signed(1),
			Box::new(header),
			justification,
		)
	}

	fn next_block() {
		use frame_support::traits::OnInitialize;

		let current_number = frame_system::Pallet::<TestRuntime>::block_number();
		frame_system::Pallet::<TestRuntime>::set_block_number(current_number + 1);
		let _ = Pallet::<TestRuntime>::on_initialize(current_number);
	}

	fn change_log(delay: u64) -> Digest {
		let consensus_log =
			ConsensusLog::<TestNumber>::ScheduledChange(sp_finality_grandpa::ScheduledChange {
				next_authorities: vec![(ALICE.into(), 1), (BOB.into(), 1)],
				delay,
			});

		Digest { logs: vec![DigestItem::Consensus(GRANDPA_ENGINE_ID, consensus_log.encode())] }
	}

	fn forced_change_log(delay: u64) -> Digest {
		let consensus_log = ConsensusLog::<TestNumber>::ForcedChange(
			delay,
			sp_finality_grandpa::ScheduledChange {
				next_authorities: vec![(ALICE.into(), 1), (BOB.into(), 1)],
				delay,
			},
		);

		Digest { logs: vec![DigestItem::Consensus(GRANDPA_ENGINE_ID, consensus_log.encode())] }
	}

	fn many_authorities_log() -> Digest {
		let consensus_log =
			ConsensusLog::<TestNumber>::ScheduledChange(sp_finality_grandpa::ScheduledChange {
				next_authorities: std::iter::repeat((ALICE.into(), 1))
					.take(MAX_BRIDGED_AUTHORITIES as usize + 1)
					.collect(),
				delay: 0,
			});

		Digest { logs: vec![DigestItem::Consensus(GRANDPA_ENGINE_ID, consensus_log.encode())] }
	}

	#[test]
	fn init_root_or_owner_origin_can_initialize_pallet() {
		run_test(|| {
			assert_noop!(init_with_origin(RuntimeOrigin::signed(1)), DispatchError::BadOrigin);
			assert_ok!(init_with_origin(RuntimeOrigin::root()));

			// Reset storage so we can initialize the pallet again
			BestFinalized::<TestRuntime>::kill();
			PalletOwner::<TestRuntime>::put(2);
			assert_ok!(init_with_origin(RuntimeOrigin::signed(2)));
		})
	}

	#[test]
	fn init_storage_entries_are_correctly_initialized() {
		run_test(|| {
			assert_eq!(BestFinalized::<TestRuntime>::get(), None,);
			assert_eq!(Pallet::<TestRuntime>::best_finalized(), None);

			let init_data = init_with_origin(RuntimeOrigin::root()).unwrap();

			assert!(<ImportedHeaders<TestRuntime>>::contains_key(init_data.header.hash()));
			assert_eq!(BestFinalized::<TestRuntime>::get().unwrap().1, init_data.header.hash());
			assert_eq!(
				CurrentAuthoritySet::<TestRuntime>::get().authorities,
				init_data.authority_list
			);
			assert_eq!(PalletOperatingMode::<TestRuntime>::get(), BasicOperatingMode::Normal);
		})
	}

	#[test]
	fn init_can_only_initialize_pallet_once() {
		run_test(|| {
			initialize_substrate_bridge();
			assert_noop!(
				init_with_origin(RuntimeOrigin::root()),
				<Error<TestRuntime>>::AlreadyInitialized
			);
		})
	}

	#[test]
	fn init_fails_if_there_are_too_many_authorities_in_the_set() {
		run_test(|| {
			let genesis = test_header(0);
			let init_data = InitializationData {
				header: Box::new(genesis),
				authority_list: std::iter::repeat(authority_list().remove(0))
					.take(MAX_BRIDGED_AUTHORITIES as usize + 1)
					.collect(),
				set_id: 1,
				operating_mode: BasicOperatingMode::Normal,
			};

			assert_noop!(
				Pallet::<TestRuntime>::initialize(RuntimeOrigin::root(), init_data),
				Error::<TestRuntime>::TooManyAuthoritiesInSet,
			);
		});
	}

	#[test]
	fn pallet_rejects_transactions_if_halted() {
		run_test(|| {
			initialize_substrate_bridge();

			assert_ok!(Pallet::<TestRuntime>::set_operating_mode(
				RuntimeOrigin::root(),
				BasicOperatingMode::Halted
			));
			assert_noop!(
				submit_finality_proof(1),
				Error::<TestRuntime>::BridgeModule(bp_runtime::OwnedBridgeModuleError::Halted)
			);

			assert_ok!(Pallet::<TestRuntime>::set_operating_mode(
				RuntimeOrigin::root(),
				BasicOperatingMode::Normal
			));
			assert_ok!(submit_finality_proof(1));
		})
	}

	#[test]
	fn pallet_rejects_header_if_not_initialized_yet() {
		run_test(|| {
			assert_noop!(submit_finality_proof(1), Error::<TestRuntime>::NotInitialized);
		});
	}

	#[test]
	fn succesfully_imports_header_with_valid_finality() {
		run_test(|| {
			initialize_substrate_bridge();
			assert_ok!(
				submit_finality_proof(1),
				PostDispatchInfo {
					actual_weight: None,
					pays_fee: frame_support::dispatch::Pays::Yes,
				},
			);

			let header = test_header(1);
			assert_eq!(<BestFinalized<TestRuntime>>::get().unwrap().1, header.hash());
			assert!(<ImportedHeaders<TestRuntime>>::contains_key(header.hash()));
		})
	}

	#[test]
	fn rejects_justification_that_skips_authority_set_transition() {
		run_test(|| {
			initialize_substrate_bridge();

			let header = test_header(1);

			let params =
				JustificationGeneratorParams::<TestHeader> { set_id: 2, ..Default::default() };
			let justification = make_justification_for_header(params);

			assert_err!(
				Pallet::<TestRuntime>::submit_finality_proof(
					RuntimeOrigin::signed(1),
					Box::new(header),
					justification,
				),
				<Error<TestRuntime>>::InvalidJustification
			);
		})
	}

	#[test]
	fn does_not_import_header_with_invalid_finality_proof() {
		run_test(|| {
			initialize_substrate_bridge();

			let header = test_header(1);
			let mut justification = make_default_justification(&header);
			justification.round = 42;

			assert_err!(
				Pallet::<TestRuntime>::submit_finality_proof(
					RuntimeOrigin::signed(1),
					Box::new(header),
					justification,
				),
				<Error<TestRuntime>>::InvalidJustification
			);
		})
	}

	#[test]
	fn disallows_invalid_authority_set() {
		run_test(|| {
			let genesis = test_header(0);

			let invalid_authority_list = vec![(ALICE.into(), u64::MAX), (BOB.into(), u64::MAX)];
			let init_data = InitializationData {
				header: Box::new(genesis),
				authority_list: invalid_authority_list,
				set_id: 1,
				operating_mode: BasicOperatingMode::Normal,
			};

			assert_ok!(Pallet::<TestRuntime>::initialize(RuntimeOrigin::root(), init_data));

			let header = test_header(1);
			let justification = make_default_justification(&header);

			assert_err!(
				Pallet::<TestRuntime>::submit_finality_proof(
					RuntimeOrigin::signed(1),
					Box::new(header),
					justification,
				),
				<Error<TestRuntime>>::InvalidAuthoritySet
			);
		})
	}

	#[test]
	fn importing_header_ensures_that_chain_is_extended() {
		run_test(|| {
			initialize_substrate_bridge();

			assert_ok!(submit_finality_proof(4));
			assert_err!(submit_finality_proof(3), Error::<TestRuntime>::OldHeader);
			assert_ok!(submit_finality_proof(5));
		})
	}

	#[test]
	fn importing_header_enacts_new_authority_set() {
		run_test(|| {
			initialize_substrate_bridge();

			let next_set_id = 2;
			let next_authorities = vec![(ALICE.into(), 1), (BOB.into(), 1)];

			// Need to update the header digest to indicate that our header signals an authority set
			// change. The change will be enacted when we import our header.
			let mut header = test_header(2);
			header.digest = change_log(0);

			// Create a valid justification for the header
			let justification = make_default_justification(&header);

			// Let's import our test header
			assert_ok!(
				Pallet::<TestRuntime>::submit_finality_proof(
					RuntimeOrigin::signed(1),
					Box::new(header.clone()),
					justification
				),
				PostDispatchInfo {
					actual_weight: None,
					pays_fee: frame_support::dispatch::Pays::No,
				},
			);

			// Make sure that our header is the best finalized
			assert_eq!(<BestFinalized<TestRuntime>>::get().unwrap().1, header.hash());
			assert!(<ImportedHeaders<TestRuntime>>::contains_key(header.hash()));

			// Make sure that the authority set actually changed upon importing our header
			assert_eq!(
				<CurrentAuthoritySet<TestRuntime>>::get(),
				StoredAuthoritySet::<TestRuntime, ()>::try_new(next_authorities, next_set_id)
					.unwrap(),
			);
		})
	}

	#[test]
	fn importing_header_rejects_header_with_scheduled_change_delay() {
		run_test(|| {
			initialize_substrate_bridge();

			// Need to update the header digest to indicate that our header signals an authority set
			// change. However, the change doesn't happen until the next block.
			let mut header = test_header(2);
			header.digest = change_log(1);

			// Create a valid justification for the header
			let justification = make_default_justification(&header);

			// Should not be allowed to import this header
			assert_err!(
				Pallet::<TestRuntime>::submit_finality_proof(
					RuntimeOrigin::signed(1),
					Box::new(header),
					justification
				),
				<Error<TestRuntime>>::UnsupportedScheduledChange
			);
		})
	}

	#[test]
	fn importing_header_rejects_header_with_forced_changes() {
		run_test(|| {
			initialize_substrate_bridge();

			// Need to update the header digest to indicate that it signals a forced authority set
			// change.
			let mut header = test_header(2);
			header.digest = forced_change_log(0);

			// Create a valid justification for the header
			let justification = make_default_justification(&header);

			// Should not be allowed to import this header
			assert_err!(
				Pallet::<TestRuntime>::submit_finality_proof(
					RuntimeOrigin::signed(1),
					Box::new(header),
					justification
				),
				<Error<TestRuntime>>::UnsupportedScheduledChange
			);
		})
	}

	#[test]
	fn importing_header_rejects_header_with_too_many_authorities() {
		run_test(|| {
			initialize_substrate_bridge();

			// Need to update the header digest to indicate that our header signals an authority set
			// change. However, the change doesn't happen until the next block.
			let mut header = test_header(2);
			header.digest = many_authorities_log();

			// Create a valid justification for the header
			let justification = make_default_justification(&header);

			// Should not be allowed to import this header
			assert_err!(
				Pallet::<TestRuntime>::submit_finality_proof(
					RuntimeOrigin::signed(1),
					Box::new(header),
					justification
				),
				<Error<TestRuntime>>::TooManyAuthoritiesInSet
			);
		});
	}

	#[test]
	fn parse_finalized_storage_proof_rejects_proof_on_unknown_header() {
		run_test(|| {
			assert_noop!(
				Pallet::<TestRuntime>::parse_finalized_storage_proof(
					Default::default(),
					sp_trie::StorageProof::new(vec![]),
					|_| (),
				),
				bp_header_chain::HeaderChainError::UnknownHeader,
			);
		});
	}

	#[test]
	fn parse_finalized_storage_accepts_valid_proof() {
		run_test(|| {
			let (state_root, storage_proof) = bp_runtime::craft_valid_storage_proof();

			let mut header = test_header(2);
			header.set_state_root(state_root);

			let hash = header.hash();
			<BestFinalized<TestRuntime>>::put(HeaderId(2, hash));
			<ImportedHeaders<TestRuntime>>::insert(hash, header.build());

			assert_ok!(
				Pallet::<TestRuntime>::parse_finalized_storage_proof(hash, storage_proof, |_| (),),
				(),
			);
		});
	}

	#[test]
	fn rate_limiter_disallows_imports_once_limit_is_hit_in_single_block() {
		run_test(|| {
			initialize_substrate_bridge();

			assert_ok!(submit_finality_proof(1));
			assert_ok!(submit_finality_proof(2));
			assert_err!(submit_finality_proof(3), <Error<TestRuntime>>::TooManyRequests);
		})
	}

	#[test]
	fn rate_limiter_invalid_requests_do_not_count_towards_request_count() {
		run_test(|| {
			let submit_invalid_request = || {
				let header = test_header(1);
				let mut invalid_justification = make_default_justification(&header);
				invalid_justification.round = 42;

				Pallet::<TestRuntime>::submit_finality_proof(
					RuntimeOrigin::signed(1),
					Box::new(header),
					invalid_justification,
				)
			};

			initialize_substrate_bridge();

			for _ in 0..<TestRuntime as Config>::MaxRequests::get() + 1 {
				// Notice that the error here *isn't* `TooManyRequests`
				assert_err!(submit_invalid_request(), <Error<TestRuntime>>::InvalidJustification);
			}

			// Can still submit `MaxRequests` requests afterwards
			assert_ok!(submit_finality_proof(1));
			assert_ok!(submit_finality_proof(2));
			assert_err!(submit_finality_proof(3), <Error<TestRuntime>>::TooManyRequests);
		})
	}

	#[test]
	fn rate_limiter_allows_request_after_new_block_has_started() {
		run_test(|| {
			initialize_substrate_bridge();
			assert_ok!(submit_finality_proof(1));
			assert_ok!(submit_finality_proof(2));

			next_block();
			assert_ok!(submit_finality_proof(3));
		})
	}

	#[test]
	fn rate_limiter_disallows_imports_once_limit_is_hit_across_different_blocks() {
		run_test(|| {
			initialize_substrate_bridge();
			assert_ok!(submit_finality_proof(1));
			assert_ok!(submit_finality_proof(2));

			next_block();
			assert_ok!(submit_finality_proof(3));
			assert_err!(submit_finality_proof(4), <Error<TestRuntime>>::TooManyRequests);
		})
	}

	#[test]
	fn rate_limiter_allows_max_requests_after_long_time_with_no_activity() {
		run_test(|| {
			initialize_substrate_bridge();
			assert_ok!(submit_finality_proof(1));
			assert_ok!(submit_finality_proof(2));

			next_block();
			next_block();

			next_block();
			assert_ok!(submit_finality_proof(5));
			assert_ok!(submit_finality_proof(7));
		})
	}

	#[test]
	fn should_prune_headers_over_headers_to_keep_parameter() {
		run_test(|| {
			initialize_substrate_bridge();
			assert_ok!(submit_finality_proof(1));
			let first_header_hash = Pallet::<TestRuntime>::best_finalized().unwrap().hash();
			next_block();

			assert_ok!(submit_finality_proof(2));
			next_block();
			assert_ok!(submit_finality_proof(3));
			next_block();
			assert_ok!(submit_finality_proof(4));
			next_block();
			assert_ok!(submit_finality_proof(5));
			next_block();

			assert_ok!(submit_finality_proof(6));

			assert!(
				!ImportedHeaders::<TestRuntime, ()>::contains_key(first_header_hash),
				"First header should be pruned.",
			);
		})
	}

	#[test]
	fn storage_keys_computed_properly() {
		assert_eq!(
			PalletOperatingMode::<TestRuntime>::storage_value_final_key().to_vec(),
			bp_header_chain::storage_keys::pallet_operating_mode_key("Grandpa").0,
		);

		assert_eq!(
			BestFinalized::<TestRuntime>::storage_value_final_key().to_vec(),
			bp_header_chain::storage_keys::best_finalized_key("Grandpa").0,
		);
	}

	generate_owned_bridge_module_tests!(BasicOperatingMode::Normal, BasicOperatingMode::Halted);
}<|MERGE_RESOLUTION|>--- conflicted
+++ resolved
@@ -540,27 +540,13 @@
 	}
 }
 
-<<<<<<< HEAD
 impl<T: Config<I>, I: 'static> Pallet<T, I> {
 	/// Get the best finalized block number.
 	pub fn best_finalized_number() -> Option<BridgedBlockNumber<T, I>> {
-		BestFinalized::<T, I>::get().map(|(number, _)| number)
-	}
-
-	/// Get the best finalized header the pallet knows of.
-	pub fn best_finalized() -> Option<BridgedHeader<T, I>> {
-		let (_, hash) = <BestFinalized<T, I>>::get()?;
-		<ImportedHeaders<T, I>>::get(hash).map(|h| h.into_inner())
-	}
-
-	/// Check if a particular header is known to the bridge pallet.
-	pub fn is_known_header(hash: BridgedBlockHash<T, I>) -> bool {
-		<ImportedHeaders<T, I>>::contains_key(hash)
+		BestFinalized::<T, I>::get().map(|id| id.number())
 	}
 }
 
-=======
->>>>>>> fab2344f
 /// Bridge GRANDPA pallet as header chain.
 pub type GrandpaChainHeaders<T, I> = Pallet<T, I>;
 
