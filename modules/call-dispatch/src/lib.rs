// Copyright 2019-2020 Parity Technologies (UK) Ltd.
// This file is part of Parity Bridges Common.

// Parity Bridges Common is free software: you can redistribute it and/or modify
// it under the terms of the GNU General Public License as published by
// the Free Software Foundation, either version 3 of the License, or
// (at your option) any later version.

// Parity Bridges Common is distributed in the hope that it will be useful,
// but WITHOUT ANY WARRANTY; without even the implied warranty of
// MERCHANTABILITY or FITNESS FOR A PARTICULAR PURPOSE.  See the
// GNU General Public License for more details.

// You should have received a copy of the GNU General Public License
// along with Parity Bridges Common.  If not, see <http://www.gnu.org/licenses/>.

//! Runtime module which takes care of dispatching messages received over the bridge.
//!
//! The messages are interpreted directly as runtime `Call`s, we attempt to decode
//! them and then dispatch as usualy.
//! To prevent compatibility issues, the calls have to include `spec_version` as well
//! which is being checked before dispatch.
//!
//! In case of succesful dispatch event is emitted.

#![cfg_attr(not(feature = "std"), no_std)]
#![warn(missing_docs)]

use bp_message_dispatch::{MessageDispatch, Weight};
use bp_runtime::{bridge_account_id, InstanceId, CALL_DISPATCH_MODULE_PREFIX};
use codec::{Decode, Encode};
use frame_support::{
	decl_event, decl_module, decl_storage,
	dispatch::{Dispatchable, Parameter},
	traits::Get,
	weights::{extract_actual_weight, GetDispatchInfo},
	RuntimeDebug,
};
use frame_system::{ensure_root, ensure_signed, RawOrigin};
use sp_runtime::{
	traits::{BadOrigin, IdentifyAccount, Verify},
	DispatchResult,
};
use sp_std::{marker::PhantomData, prelude::*};

/// Spec version type.
pub type SpecVersion = u32;

<<<<<<< HEAD
=======
// TODO: update me (https://github.com/paritytech/parity-bridges-common/issues/78)
/// Weight of single deposit_event() call.
const DEPOSIT_EVENT_WEIGHT: Weight = 0;

/// Origin of the call on the target chain.
#[derive(RuntimeDebug, Encode, Decode, Clone)]
pub enum CallOrigin<SourceChainAccountPublic, TargetChainAccountPublic, TargetChainSignature> {
	/// Call is originated from bridge account, which is (designed to be) specific to
	/// the single deployed instance of the messages bridge (message-lane, ...) module.
	/// It is assumed that this account is not controlled by anyone and has zero balance
	/// (unless someone would make transfer by mistake?).
	/// If we trust the source chain to allow sending calls with that origin in case they originate
	/// from source chain `root` account (default implementation), `BridgeAccount` represents the
	/// source-chain-root origin on the target chain and can be used to send and authorize
	/// "control plane" messages between the two runtimes.
	BridgeAccount,
	/// Call is originated from account, identified by `TargetChainAccountPublic`. The proof
	/// that the `SourceChainAccountPublic` controls `TargetChainAccountPublic` is the
	/// `TargetChainSignature` over `(Call, SourceChainAccountPublic).encode()`.
	/// The source chain must ensure that the message is sent by the owner of
	/// `SourceChainAccountPublic` account (use the `fn verify_sending_message()`).
	RealAccount(SourceChainAccountPublic, TargetChainAccountPublic, TargetChainSignature),
}

/// Message payload type used by call-dispatch module.
#[derive(RuntimeDebug, Encode, Decode, Clone)]
pub struct MessagePayload<SourceChainAccountPublic, TargetChainAccountPublic, TargetChainSignature, Call> {
	/// Runtime specification version. We only dispatch messages that have the same
	/// runtime version. Otherwise we risk to misinterpret encoded calls.
	pub spec_version: SpecVersion,
	/// Weight of the call, declared by the message sender. If it is less than actual
	/// static weight, the call is not dispatched.
	pub weight: Weight,
	/// Call origin to be used during dispatch.
	pub origin: CallOrigin<SourceChainAccountPublic, TargetChainAccountPublic, TargetChainSignature>,
	/// The call itself.
	pub call: Call,
}

>>>>>>> 7364e2fa
/// The module configuration trait.
pub trait Trait<I = DefaultInstance>: frame_system::Trait {
	/// The overarching event type.
	type Event: From<Event<Self, I>> + Into<<Self as frame_system::Trait>::Event>;
	/// Id of the message. Whenever message is passed to the dispatch module, it emits
	/// event with this id + dispatch result. Could be e.g. (LaneId, MessageNonce) if
	/// it comes from message-lane module.
	type MessageId: Parameter;
	/// Type of account public key on source chain.
	type SourceChainAccountPublic: Parameter;
	/// Type of account public key on target chain.
	type TargetChainAccountPublic: Parameter + IdentifyAccount<AccountId = Self::AccountId>;
	/// Type of signature that may prove that the message has been signed by
	/// owner of `TargetChainAccountPublic`.
	type TargetChainSignature: Parameter + Verify<Signer = Self::TargetChainAccountPublic>;
	/// The overarching dispatch call type.
	type Call: Parameter
		+ GetDispatchInfo
		+ Dispatchable<
			Origin = <Self as frame_system::Trait>::Origin,
			PostInfo = frame_support::dispatch::PostDispatchInfo,
		>;
}

decl_storage! {
	trait Store for Module<T: Trait<I>, I: Instance = DefaultInstance> as CallDispatch {
	}
}

decl_event!(
	pub enum Event<T, I = DefaultInstance> where
		<T as Trait<I>>::MessageId
	{
		/// Message has been rejected by dispatcher because of spec version mismatch.
		/// Last two arguments are: expected and passed spec version.
		MessageVersionSpecMismatch(InstanceId, MessageId, SpecVersion, SpecVersion),
		/// Message has been rejected by dispatcher because of weight mismatch.
		/// Last two arguments are: expected and passed call weight.
		MessageWeightMismatch(InstanceId, MessageId, Weight, Weight),
		/// Message signature mismatch.
		MessageSignatureMismatch(InstanceId, MessageId),
		/// Message has been dispatched with given result.
		MessageDispatched(InstanceId, MessageId, DispatchResult),
		/// Phantom member, never used.
		Dummy(PhantomData<I>),
	}
);

decl_module! {
	/// Call Dispatch FRAME Pallet.
	pub struct Module<T: Trait<I>, I: Instance = DefaultInstance> for enum Call where origin: T::Origin {
		/// Deposit one of this module's events by using the default implementation.
		fn deposit_event() = default;
	}
}

impl<T: Trait<I>, I: Instance> MessageDispatch<T::MessageId> for Module<T, I> {
	type Message = MessagePayload<
		T::SourceChainAccountPublic,
		T::TargetChainAccountPublic,
		T::TargetChainSignature,
		<T as Trait<I>>::Call,
	>;

<<<<<<< HEAD
	fn dispatch_weight(message: &Self::Message) -> Weight {
		message.1
	}

	fn dispatch(bridge: InstanceId, id: T::MessageId, message: Self::Message) {
		let (spec_version, weight, call) = message;

=======
	fn dispatch(bridge: InstanceId, id: T::MessageId, message: Self::Message) -> Weight {
>>>>>>> 7364e2fa
		// verify spec version
		// (we want it to be the same, because otherwise we may decode Call improperly)
		let expected_version = <T as frame_system::Trait>::Version::get().spec_version;
		if message.spec_version != expected_version {
			frame_support::debug::trace!(
				"Message {:?}/{:?}: spec_version mismatch. Expected {:?}, got {:?}",
				bridge,
				id,
				expected_version,
				message.spec_version,
			);
			Self::deposit_event(RawEvent::MessageVersionSpecMismatch(
				bridge,
				id,
				expected_version,
				message.spec_version,
			));
			return;
		}

		// verify weight
		// (we want passed weight to be at least equal to pre-dispatch weight of the call
		// because otherwise Calls may be dispatched at lower price)
		let dispatch_info = message.call.get_dispatch_info();
		let expected_weight = dispatch_info.weight;
		if message.weight < expected_weight {
			frame_support::debug::trace!(
				"Message {:?}/{:?}: passed weight is too low. Expected at least {:?}, got {:?}",
				bridge,
				id,
				expected_weight,
				message.weight,
			);
<<<<<<< HEAD
			Self::deposit_event(Event::<T>::MessageWeightMismatch(bridge, id, expected_weight, weight));
			return;
=======
			Self::deposit_event(RawEvent::MessageWeightMismatch(
				bridge,
				id,
				expected_weight,
				message.weight,
			));
			return DEPOSIT_EVENT_WEIGHT;
>>>>>>> 7364e2fa
		}

		// prepare dispatch origin
		let origin_account = match message.origin {
			CallOrigin::BridgeAccount => bridge_account_id(bridge, CALL_DISPATCH_MODULE_PREFIX),
			CallOrigin::RealAccount(source_public, target_public, target_signature) => {
				let mut signed_message = Vec::new();
				message.call.encode_to(&mut signed_message);
				source_public.encode_to(&mut signed_message);

				let target_account = target_public.into_account();
				if !target_signature.verify(&signed_message[..], &target_account) {
					frame_support::debug::trace!(
						"Message {:?}/{:?}: origin proof is invalid. Expected account: {:?} from signature: {:?}",
						bridge,
						id,
						target_account,
						target_signature,
					);
					Self::deposit_event(RawEvent::MessageSignatureMismatch(bridge, id));
					return DEPOSIT_EVENT_WEIGHT;
				}

				target_account
			}
		};

		// finally dispatch message
		let origin = RawOrigin::Signed(origin_account).into();
		let dispatch_result = message.call.dispatch(origin);
		let actual_call_weight = extract_actual_weight(&dispatch_result, &dispatch_info);
		frame_support::debug::trace!(
			"Message {:?}/{:?} has been dispatched. Weight: {} of {}. Result: {:?}",
			bridge,
			id,
			actual_call_weight,
			weight,
			dispatch_result,
		);

		Self::deposit_event(RawEvent::MessageDispatched(
			bridge,
			id,
			dispatch_result.map(drop).map_err(|e| e.error),
		));
	}
}

/// Verify payload of the message at the sending side.
pub fn verify_sending_message<
	ThisChainOuterOrigin,
	ThisChainAccountId,
	SourceChainAccountPublic,
	TargetChainAccountPublic,
	TargetChainSignature,
	Call,
>(
	sender_origin: ThisChainOuterOrigin,
	message: &MessagePayload<TargetChainAccountPublic, SourceChainAccountPublic, TargetChainSignature, Call>,
) -> Result<Option<ThisChainAccountId>, BadOrigin>
where
	ThisChainOuterOrigin: Into<Result<RawOrigin<ThisChainAccountId>, ThisChainOuterOrigin>>,
	TargetChainAccountPublic: Clone + IdentifyAccount<AccountId = ThisChainAccountId>,
	ThisChainAccountId: PartialEq,
{
	match message.origin {
		CallOrigin::BridgeAccount => {
			ensure_root(sender_origin)?;
			Ok(None)
		}
		CallOrigin::RealAccount(ref this_account_public, _, _) => {
			let this_chain_account_id = ensure_signed(sender_origin)?;
			if this_chain_account_id != this_account_public.clone().into_account() {
				return Err(BadOrigin);
			}

			Ok(Some(this_chain_account_id))
		}
	}
}

#[cfg(test)]
mod tests {
	use super::*;
	use frame_support::{impl_outer_dispatch, impl_outer_event, impl_outer_origin, parameter_types, weights::Weight};
	use frame_system::{EventRecord, Phase};
	use sp_core::H256;
	use sp_runtime::{
		testing::Header,
		traits::{BlakeTwo256, IdentityLookup},
		DispatchError, Perbill,
	};

	type AccountId = u64;
	type CallDispatch = Module<TestRuntime>;
	type System = frame_system::Module<TestRuntime>;

	type MessageId = [u8; 4];

	#[derive(Debug, Encode, Decode, Clone, PartialEq, Eq)]
	pub struct TestAccountPublic(AccountId);

	impl IdentifyAccount for TestAccountPublic {
		type AccountId = AccountId;

		fn into_account(self) -> AccountId {
			self.0
		}
	}

	#[derive(Debug, Encode, Decode, Clone, PartialEq, Eq)]
	pub struct TestSignature(AccountId);

	impl Verify for TestSignature {
		type Signer = TestAccountPublic;

		fn verify<L: sp_runtime::traits::Lazy<[u8]>>(&self, _msg: L, signer: &AccountId) -> bool {
			self.0 == *signer
		}
	}

	#[derive(Clone, Eq, PartialEq)]
	pub struct TestRuntime;

	mod call_dispatch {
		pub use crate::Event;
	}

	impl_outer_event! {
		pub enum TestEvent for TestRuntime {
			frame_system<T>,
			call_dispatch<T>,
		}
	}

	impl_outer_origin! {
		pub enum Origin for TestRuntime where system = frame_system {}
	}

	impl_outer_dispatch! {
		pub enum Call for TestRuntime where origin: Origin {
			frame_system::System,
			call_dispatch::CallDispatch,
		}
	}

	parameter_types! {
		pub const BlockHashCount: u64 = 250;
		pub const MaximumBlockWeight: Weight = 1024;
		pub const MaximumBlockLength: u32 = 2 * 1024;
		pub const AvailableBlockRatio: Perbill = Perbill::one();
	}

	impl frame_system::Trait for TestRuntime {
		type Origin = Origin;
		type Index = u64;
		type Call = Call;
		type BlockNumber = u64;
		type Hash = H256;
		type Hashing = BlakeTwo256;
		type AccountId = AccountId;
		type Lookup = IdentityLookup<Self::AccountId>;
		type Header = Header;
		type Event = TestEvent;
		type BlockHashCount = BlockHashCount;
		type MaximumBlockWeight = MaximumBlockWeight;
		type DbWeight = ();
		type BlockExecutionWeight = ();
		type ExtrinsicBaseWeight = ();
		type MaximumExtrinsicWeight = ();
		type AvailableBlockRatio = AvailableBlockRatio;
		type MaximumBlockLength = MaximumBlockLength;
		type Version = ();
		type ModuleToIndex = ();
		type AccountData = ();
		type OnNewAccount = ();
		type OnKilledAccount = ();
		type BaseCallFilter = ();
		type SystemWeightInfo = ();
	}

	impl Trait for TestRuntime {
		type Event = TestEvent;
		type MessageId = MessageId;
		type SourceChainAccountPublic = TestAccountPublic;
		type TargetChainAccountPublic = TestAccountPublic;
		type TargetChainSignature = TestSignature;
		type Call = Call;
	}

	const TEST_SPEC_VERSION: SpecVersion = 0;
	const TEST_WEIGHT: Weight = 1_000_000_000;

	fn new_test_ext() -> sp_io::TestExternalities {
		let t = frame_system::GenesisConfig::default()
			.build_storage::<TestRuntime>()
			.unwrap();
		sp_io::TestExternalities::new(t)
	}

	fn prepare_bridge_message(
		call: Call,
	) -> <Module<TestRuntime> as MessageDispatch<<TestRuntime as Trait>::MessageId>>::Message {
		MessagePayload {
			spec_version: TEST_SPEC_VERSION,
			weight: TEST_WEIGHT,
			origin: CallOrigin::BridgeAccount,
			call,
		}
	}

	#[test]
	fn should_succesfuly_dispatch_remark() {
		new_test_ext().execute_with(|| {
			let origin = b"ethb".to_owned();
			let id = [0; 4];
			let message =
				prepare_bridge_message(Call::System(<frame_system::Call<TestRuntime>>::remark(vec![1, 2, 3])));

			System::set_block_number(1);
			CallDispatch::dispatch(origin, id, message);

			assert_eq!(
				System::events(),
				vec![EventRecord {
					phase: Phase::Initialization,
					event: TestEvent::call_dispatch(Event::<TestRuntime>::MessageDispatched(origin, id, Ok(()))),
					topics: vec![],
				}],
			);
		});
	}

	#[test]
	fn should_fail_on_spec_version_mismatch() {
		new_test_ext().execute_with(|| {
			let origin = b"ethb".to_owned();
			let id = [0; 4];
			let mut message =
				prepare_bridge_message(Call::System(<frame_system::Call<TestRuntime>>::remark(vec![1, 2, 3])));
			message.origin = CallOrigin::RealAccount(TestAccountPublic(2), TestAccountPublic(2), TestSignature(1));

			System::set_block_number(1);
			CallDispatch::dispatch(origin, id, message);

			assert_eq!(
				System::events(),
				vec![EventRecord {
					phase: Phase::Initialization,
					event: TestEvent::call_dispatch(Event::<TestRuntime>::MessageSignatureMismatch(origin, id,)),
					topics: vec![],
				}],
			);
		});
	}

	#[test]
	fn should_fail_on_weight_mismatch() {
		new_test_ext().execute_with(|| {
			let origin = b"ethb".to_owned();
			let id = [0; 4];
			let mut message =
				prepare_bridge_message(Call::System(<frame_system::Call<TestRuntime>>::remark(vec![1, 2, 3])));
			message.weight = 0;

			System::set_block_number(1);
			CallDispatch::dispatch(origin, id, message);

			assert_eq!(
				System::events(),
				vec![EventRecord {
					phase: Phase::Initialization,
					event: TestEvent::call_dispatch(Event::<TestRuntime>::MessageWeightMismatch(
						origin, id, 1305000, 0,
					)),
					topics: vec![],
				}],
			);
		});
	}

	#[test]
	fn should_fail_on_signature_mismatch() {
		new_test_ext().execute_with(|| {
			let origin = b"ethb".to_owned();
			let id = [0; 4];
			let mut message =
				prepare_bridge_message(Call::System(<frame_system::Call<TestRuntime>>::remark(vec![1, 2, 3])));
			message.weight = 0;

			System::set_block_number(1);
			CallDispatch::dispatch(origin, id, message);

			assert_eq!(
				System::events(),
				vec![EventRecord {
					phase: Phase::Initialization,
					event: TestEvent::call_dispatch(Event::<TestRuntime>::MessageWeightMismatch(
						origin, id, 1305000, 0,
					)),
					topics: vec![],
				}],
			);
		});
	}

	#[test]
	fn should_dispatch_bridge_message_from_non_root_origin() {
		new_test_ext().execute_with(|| {
			let origin = b"ethb".to_owned();
			let id = [0; 4];
			let message = prepare_bridge_message(Call::System(<frame_system::Call<TestRuntime>>::fill_block(
				Perbill::from_percent(10),
			)));

			System::set_block_number(1);
			CallDispatch::dispatch(origin, id, message);

			assert_eq!(
				System::events(),
				vec![EventRecord {
					phase: Phase::Initialization,
					event: TestEvent::call_dispatch(Event::<TestRuntime>::MessageDispatched(
						origin,
						id,
						Err(DispatchError::BadOrigin)
					)),
					topics: vec![],
				}],
			);
		});
	}

	#[test]
	fn dispatch_supports_different_accounts() {
		fn dispatch_suicide(call_origin: CallOrigin<TestAccountPublic, TestAccountPublic, TestSignature>) {
			let origin = b"ethb".to_owned();
			let id = [0; 4];
			let mut message = prepare_bridge_message(Call::System(<frame_system::Call<TestRuntime>>::suicide()));
			message.origin = call_origin;

			System::set_block_number(1);
			CallDispatch::dispatch(origin, id, message);
		}

		new_test_ext().execute_with(|| {
			// 'create' real account
			let real_account_id = 1;
			System::inc_account_nonce(real_account_id);
			// 'create' bridge account
			let bridge_account_id: AccountId = bridge_account_id(*b"ethb", CALL_DISPATCH_MODULE_PREFIX);
			System::inc_account_nonce(bridge_account_id);

			assert_eq!(System::account_nonce(real_account_id), 1);
			assert_eq!(System::account_nonce(bridge_account_id), 1);

			// kill real account
			dispatch_suicide(CallOrigin::RealAccount(
				TestAccountPublic(real_account_id),
				TestAccountPublic(real_account_id),
				TestSignature(real_account_id),
			));
			assert_eq!(System::account_nonce(real_account_id), 0);
			assert_eq!(System::account_nonce(bridge_account_id), 1);

			// kill bridge account
			dispatch_suicide(CallOrigin::BridgeAccount);
			assert_eq!(System::account_nonce(real_account_id), 0);
			assert_eq!(System::account_nonce(bridge_account_id), 0);
		});
	}

	#[test]
	fn origin_is_checked_when_verify_sending_message() {
		let mut message = prepare_bridge_message(Call::System(<frame_system::Call<TestRuntime>>::suicide()));

		// when message is sent by root, CallOrigin::BridgeAccount is allowed
		assert!(matches!(
			verify_sending_message(Origin::from(RawOrigin::Root), &message),
			Ok(None)
		));

		// when message is sent by some real account, CallOrigin::BridgeAccount is not allowed
		assert!(matches!(
			verify_sending_message(Origin::from(RawOrigin::Signed(1)), &message),
			Err(BadOrigin)
		));

		// when message is sent by root, CallOrigin::RealAccount is not allowed
		message.origin = CallOrigin::RealAccount(TestAccountPublic(2), TestAccountPublic(2), TestSignature(2));
		assert!(matches!(
			verify_sending_message(Origin::from(RawOrigin::Root), &message),
			Err(BadOrigin)
		));

		// when message is sent by some other account, it is rejected
		assert!(matches!(
			verify_sending_message(Origin::from(RawOrigin::Signed(1)), &message),
			Err(BadOrigin)
		));

		// when message is sent real account, it is allowed to have origin CallOrigin::RealAccount
		assert!(matches!(
			verify_sending_message(Origin::from(RawOrigin::Signed(2)), &message),
			Ok(Some(2))
		));
	}
}<|MERGE_RESOLUTION|>--- conflicted
+++ resolved
@@ -46,8 +46,6 @@
 /// Spec version type.
 pub type SpecVersion = u32;
 
-<<<<<<< HEAD
-=======
 // TODO: update me (https://github.com/paritytech/parity-bridges-common/issues/78)
 /// Weight of single deposit_event() call.
 const DEPOSIT_EVENT_WEIGHT: Weight = 0;
@@ -87,7 +85,6 @@
 	pub call: Call,
 }
 
->>>>>>> 7364e2fa
 /// The module configuration trait.
 pub trait Trait<I = DefaultInstance>: frame_system::Trait {
 	/// The overarching event type.
@@ -152,17 +149,11 @@
 		<T as Trait<I>>::Call,
 	>;
 
-<<<<<<< HEAD
 	fn dispatch_weight(message: &Self::Message) -> Weight {
 		message.1
 	}
 
 	fn dispatch(bridge: InstanceId, id: T::MessageId, message: Self::Message) {
-		let (spec_version, weight, call) = message;
-
-=======
-	fn dispatch(bridge: InstanceId, id: T::MessageId, message: Self::Message) -> Weight {
->>>>>>> 7364e2fa
 		// verify spec version
 		// (we want it to be the same, because otherwise we may decode Call improperly)
 		let expected_version = <T as frame_system::Trait>::Version::get().spec_version;
@@ -196,18 +187,13 @@
 				expected_weight,
 				message.weight,
 			);
-<<<<<<< HEAD
-			Self::deposit_event(Event::<T>::MessageWeightMismatch(bridge, id, expected_weight, weight));
-			return;
-=======
 			Self::deposit_event(RawEvent::MessageWeightMismatch(
 				bridge,
 				id,
 				expected_weight,
 				message.weight,
 			));
-			return DEPOSIT_EVENT_WEIGHT;
->>>>>>> 7364e2fa
+			return;
 		}
 
 		// prepare dispatch origin
