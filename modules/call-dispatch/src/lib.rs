--- conflicted
+++ resolved
@@ -233,8 +233,7 @@
 				target_id
 			}
 			CallOrigin::TargetAccount(source_account_id, target_public, target_signature) => {
-				let digest =
-					account_ownership_digest(message.call.clone(), source_account_id, message.spec_version, bridge);
+				let digest = account_ownership_digest(&message.call, source_account_id, message.spec_version, bridge);
 
 				let target_account = target_public.into_account();
 				if !target_signature.verify(&digest[..], &target_account) {
@@ -357,7 +356,7 @@
 /// private key. This way, the owner of `source_account_id` on the source chain proves that
 /// the target chain account private key is also under his control.
 pub fn account_ownership_digest<Call, AccountId, SpecVersion, BridgeId>(
-	call: Call,
+	call: &Call,
 	source_account_id: AccountId,
 	target_spec_version: SpecVersion,
 	source_instance_id: BridgeId,
@@ -626,36 +625,43 @@
 	}
 
 	#[test]
-<<<<<<< HEAD
-	fn should_fail_on_call_decode() {
-=======
 	fn should_emit_event_for_rejected_messages() {
->>>>>>> 165714ad
 		new_test_ext().execute_with(|| {
 			let bridge = b"ethb".to_owned();
 			let id = [0; 4];
 
-<<<<<<< HEAD
-			let mut message =
-				prepare_root_message(Call::System(<frame_system::Call<TestRuntime>>::remark(vec![1, 2, 3])));
-			message.call.0 = vec![];
-
-			System::set_block_number(1);
-			CallDispatch::dispatch(bridge, id, message);
-=======
 			System::set_block_number(1);
 			CallDispatch::dispatch(bridge, id, Err(()));
->>>>>>> 165714ad
 
 			assert_eq!(
 				System::events(),
 				vec![EventRecord {
 					phase: Phase::Initialization,
-<<<<<<< HEAD
+					event: TestEvent::call_dispatch(Event::<TestRuntime>::MessageRejected(bridge, id)),
+					topics: vec![],
+				}],
+			);
+		});
+	}
+
+	#[test]
+	fn should_fail_on_call_decode() {
+		new_test_ext().execute_with(|| {
+			let bridge = b"ethb".to_owned();
+			let id = [0; 4];
+
+			let mut message =
+				prepare_root_message(Call::System(<frame_system::Call<TestRuntime>>::remark(vec![1, 2, 3])));
+			message.call.0 = vec![];
+
+			System::set_block_number(1);
+			CallDispatch::dispatch(bridge, id, Ok(message));
+
+			assert_eq!(
+				System::events(),
+				vec![EventRecord {
+					phase: Phase::Initialization,
 					event: TestEvent::call_dispatch(Event::<TestRuntime>::MessageCallDecodeFailed(bridge, id)),
-=======
-					event: TestEvent::call_dispatch(Event::<TestRuntime>::MessageRejected(bridge, id)),
->>>>>>> 165714ad
 					topics: vec![],
 				}],
 			);
