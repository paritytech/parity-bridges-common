--- conflicted
+++ resolved
@@ -16,25 +16,14 @@
 
 # Substrate Dependencies
 
-<<<<<<< HEAD
-frame-support = { version = "2.0", default-features = false }
-frame-system = { version = "2.0", default-features = false }
-sp-core = { version = "2.0", default-features = false }
-sp-std = { version = "2.0", default-features = false }
-sp-runtime = { version = "2.0", default-features = false }
-
-[dev-dependencies]
-sp-io = "2.0"
-=======
 frame-support = { git = "https://github.com/paritytech/substrate.git", branch = "master" , default-features = false }
 frame-system = { git = "https://github.com/paritytech/substrate.git", branch = "master" , default-features = false }
+sp-core = { git = "https://github.com/paritytech/substrate.git", branch = "master" , default-features = false }
 sp-std = { git = "https://github.com/paritytech/substrate.git", branch = "master" , default-features = false }
 sp-runtime = { git = "https://github.com/paritytech/substrate.git", branch = "master" , default-features = false }
 
 [dev-dependencies]
-sp-core = { git = "https://github.com/paritytech/substrate.git", branch = "master" }
 sp-io = { git = "https://github.com/paritytech/substrate.git", branch = "master" }
->>>>>>> 18a4e98d
 
 [features]
 default = ["std"]
