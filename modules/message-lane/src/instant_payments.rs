// Copyright 2019-2020 Parity Technologies (UK) Ltd.
// This file is part of Parity Bridges Common.

// Parity Bridges Common is free software: you can redistribute it and/or modify
// it under the terms of the GNU General Public License as published by
// the Free Software Foundation, either version 3 of the License, or
// (at your option) any later version.

// Parity Bridges Common is distributed in the hope that it will be useful,
// but WITHOUT ANY WARRANTY; without even the implied warranty of
// MERCHANTABILITY or FITNESS FOR A PARTICULAR PURPOSE.  See the
// GNU General Public License for more details.

// You should have received a copy of the GNU General Public License
// along with Parity Bridges Common.  If not, see <http://www.gnu.org/licenses/>.

//! Implementation of `MessageDeliveryAndDispatchPayment` trait on top of `Currency` trait.
//!
//! The payment is first transferred to a special `relayers-fund` account and only transferred
//! to the actual relayer in case confirmation is received.

<<<<<<< HEAD
use bp_message_lane::{
	source_chain::{MessageDeliveryAndDispatchPayment, RelayersRewards, Sender},
	MessageNonce,
};
use codec::Encode;
use frame_support::traits::{Currency as CurrencyT, ExistenceRequirement, Get};
use num_traits::Zero;
use sp_runtime::traits::Saturating;
use sp_std::fmt::Debug;

/// Instant message payments made in given currency. Until claimed, fee is stored in special
/// 'relayers-fund' account.
///
/// Additionaly, confirmation transaction submitter (`_confirmation_relayer`) is reimbursed
/// with the confirmation rewards (part of message fee, reserved to pay for delivery confirmation).
pub struct InstantCurrencyPayments<AccountId, Currency, GetConfirmationFee> {
	_phantom: sp_std::marker::PhantomData<(AccountId, Currency, GetConfirmationFee)>,
}

impl<AccountId, Currency, GetConfirmationFee> MessageDeliveryAndDispatchPayment<AccountId, Currency::Balance>
	for InstantCurrencyPayments<AccountId, Currency, GetConfirmationFee>
where
	AccountId: Debug + Default + Encode + PartialEq,
	Currency: CurrencyT<AccountId>,
	Currency::Balance: From<MessageNonce>,
	GetConfirmationFee: Get<Currency::Balance>,
=======
use bp_message_lane::source_chain::{MessageDeliveryAndDispatchPayment, Sender};
use frame_support::traits::{Currency as CurrencyT, ExistenceRequirement, Get};

/// Instant message payments made in given currency.
///
/// The balance is initally reserved in a special `relayers-fund` account, and transferred
/// to the relayer when message delivery is confirmed.
///
/// NOTE The `relayers-fund` account must always exist i.e. be over Existential Deposit (ED; the
/// pallet enforces that) to make sure that even if the message cost is below ED it is still payed
/// to the relayer account.
/// NOTE It's within relayer's interest to keep their balance above ED as well, to make sure they
/// can receive the payment.
pub struct InstantCurrencyPayments<T: frame_system::Config, Currency, RootAccount> {
	_phantom: sp_std::marker::PhantomData<(T, Currency, RootAccount)>,
}

impl<T, Currency, RootAccount> MessageDeliveryAndDispatchPayment<T::AccountId, Currency::Balance>
	for InstantCurrencyPayments<T, Currency, RootAccount>
where
	T: frame_system::Config,
	Currency: CurrencyT<T::AccountId>,
	RootAccount: Get<Option<T::AccountId>>,
>>>>>>> f6c546ce
{
	type Error = &'static str;

	fn initialize(relayer_fund_account: &T::AccountId) -> usize {
		assert!(
			frame_system::Module::<T>::account_exists(relayer_fund_account),
			"The relayer fund account ({:?}) must exist for the message lanes pallet to work correctly.",
			relayer_fund_account,
		);
		1
	}

	fn pay_delivery_and_dispatch_fee(
		submitter: &Sender<T::AccountId>,
		fee: &Currency::Balance,
		relayer_fund_account: &T::AccountId,
	) -> Result<(), Self::Error> {
		let root_account = RootAccount::get();
		let account = match submitter {
			Sender::Signed(submitter) => submitter,
			Sender::Root | Sender::None => root_account
				.as_ref()
				.ok_or("Sending messages using Root or None origin is disallowed.")?,
		};

		Currency::transfer(
			account,
			relayer_fund_account,
			*fee,
			// it's fine for the submitter to go below Existential Deposit and die.
			ExistenceRequirement::AllowDeath,
		)
		.map_err(Into::into)
	}

<<<<<<< HEAD
	fn pay_relayers_rewards(
		confirmation_relayer: &AccountId,
		relayers_rewards: RelayersRewards<AccountId, Currency::Balance>,
		relayer_fund_account: &AccountId,
	) {
		pay_relayers_rewards::<Currency, _>(
			confirmation_relayer,
			relayers_rewards,
			relayer_fund_account,
			GetConfirmationFee::get(),
=======
	fn pay_relayer_reward(
		_confirmation_relayer: &T::AccountId,
		relayer: &T::AccountId,
		reward: &Currency::Balance,
		relayer_fund_account: &T::AccountId,
	) {
		let pay_result = Currency::transfer(
			&relayer_fund_account,
			relayer,
			*reward,
			// the relayer fund account must stay above ED (needs to be pre-funded)
			ExistenceRequirement::KeepAlive,
>>>>>>> f6c546ce
		);
	}
}

/// Pay rewards to given relayers, optionally rewarding confirmation relayer.
fn pay_relayers_rewards<Currency, AccountId>(
	confirmation_relayer: &AccountId,
	relayers_rewards: RelayersRewards<AccountId, Currency::Balance>,
	relayer_fund_account: &AccountId,
	confirmation_fee: Currency::Balance,
) where
	AccountId: Debug + Default + Encode + PartialEq,
	Currency: CurrencyT<AccountId>,
	Currency::Balance: From<u64>,
{
	// reward every relayer except `confirmation_relayer`
	let mut confirmation_relayer_reward = Currency::Balance::zero();
	for (relayer, reward) in relayers_rewards {
		let mut relayer_reward = reward.reward;

		if relayer != *confirmation_relayer {
			// If delivery confirmation is submitted by other relayer, let's deduct confirmation fee
			// from relayer reward.
			//
			// If confirmation fee has been increased (or if it was the only component of message fee),
			// then messages relayer may receive zero reward.
			let mut confirmation_reward = confirmation_fee.saturating_mul(reward.messages.into());
			if confirmation_reward > relayer_reward {
				confirmation_reward = relayer_reward;
			}
			relayer_reward = relayer_reward.saturating_sub(confirmation_reward);
			confirmation_relayer_reward = confirmation_relayer_reward.saturating_add(confirmation_reward);
		} else {
			// If delivery confirmation is submitted by this relayer, let's add confirmation fee
			// from other relayers to this relayer reward.
			confirmation_relayer_reward = confirmation_relayer_reward.saturating_add(reward.reward);
			continue;
		}

		pay_relayer_reward::<Currency, _>(relayer_fund_account, &relayer, relayer_reward);
	}

	// finally - pay reward to confirmation relayer
	pay_relayer_reward::<Currency, _>(relayer_fund_account, confirmation_relayer, confirmation_relayer_reward);
}

/// Transfer funds from relayers fund account to given relayer.
fn pay_relayer_reward<Currency, AccountId>(
	relayer_fund_account: &AccountId,
	relayer_account: &AccountId,
	reward: Currency::Balance,
) where
	AccountId: Debug,
	Currency: CurrencyT<AccountId>,
{
	if reward.is_zero() {
		return;
	}

	let pay_result = Currency::transfer(
		relayer_fund_account,
		relayer_account,
		reward,
		ExistenceRequirement::AllowDeath,
	);

	// we can't actually do anything here, because rewards are paid as a part of unrelated transaction
	match pay_result {
		Ok(_) => frame_support::debug::trace!(
			target: "runtime",
			"Rewarded relayer {:?} with {:?}",
			relayer_account,
			reward,
		),
		Err(error) => frame_support::debug::trace!(
			target: "runtime",
			"Failed to pay relayer {:?} reward {:?}: {:?}",
			relayer_account,
			reward,
			error,
		),
	}
}

#[cfg(test)]
mod tests {
	use super::*;
	use crate::mock::{run_test, AccountId as TestAccountId, Balance as TestBalance, TestRuntime};
	use bp_message_lane::source_chain::RelayerRewards;

	type Balances = pallet_balances::Module<TestRuntime>;

	const RELAYER_1: TestAccountId = 1;
	const RELAYER_2: TestAccountId = 2;
	const RELAYER_3: TestAccountId = 3;
	const RELAYERS_FUND_ACCOUNT: TestAccountId = crate::mock::ENDOWED_ACCOUNT;

	fn relayers_rewards() -> RelayersRewards<TestAccountId, TestBalance> {
		vec![
			(
				RELAYER_1,
				RelayerRewards {
					reward: 100,
					messages: 2,
				},
			),
			(
				RELAYER_2,
				RelayerRewards {
					reward: 100,
					messages: 3,
				},
			),
		]
		.into_iter()
		.collect()
	}

	#[test]
	fn confirmation_relayer_is_rewarded_if_it_has_also_delivered_messages() {
		run_test(|| {
			pay_relayers_rewards::<Balances, _>(&RELAYER_2, relayers_rewards(), &RELAYERS_FUND_ACCOUNT, 10);

			assert_eq!(Balances::free_balance(&RELAYER_1), 80);
			assert_eq!(Balances::free_balance(&RELAYER_2), 120);
		});
	}

	#[test]
	fn confirmation_relayer_is_rewarded_if_it_has_not_delivered_any_delivered_messages() {
		run_test(|| {
			pay_relayers_rewards::<Balances, _>(&RELAYER_3, relayers_rewards(), &RELAYERS_FUND_ACCOUNT, 10);

			assert_eq!(Balances::free_balance(&RELAYER_1), 80);
			assert_eq!(Balances::free_balance(&RELAYER_2), 70);
			assert_eq!(Balances::free_balance(&RELAYER_3), 50);
		});
	}

	#[test]
	fn only_confirmation_relayer_is_rewarded_if_confirmation_fee_has_significantly_increased() {
		run_test(|| {
			pay_relayers_rewards::<Balances, _>(&RELAYER_3, relayers_rewards(), &RELAYERS_FUND_ACCOUNT, 1000);

			assert_eq!(Balances::free_balance(&RELAYER_1), 0);
			assert_eq!(Balances::free_balance(&RELAYER_2), 0);
			assert_eq!(Balances::free_balance(&RELAYER_3), 200);
		});
	}
}<|MERGE_RESOLUTION|>--- conflicted
+++ resolved
@@ -19,7 +19,6 @@
 //! The payment is first transferred to a special `relayers-fund` account and only transferred
 //! to the actual relayer in case confirmation is received.
 
-<<<<<<< HEAD
 use bp_message_lane::{
 	source_chain::{MessageDeliveryAndDispatchPayment, RelayersRewards, Sender},
 	MessageNonce,
@@ -30,47 +29,31 @@
 use sp_runtime::traits::Saturating;
 use sp_std::fmt::Debug;
 
-/// Instant message payments made in given currency. Until claimed, fee is stored in special
-/// 'relayers-fund' account.
-///
-/// Additionaly, confirmation transaction submitter (`_confirmation_relayer`) is reimbursed
-/// with the confirmation rewards (part of message fee, reserved to pay for delivery confirmation).
-pub struct InstantCurrencyPayments<AccountId, Currency, GetConfirmationFee> {
-	_phantom: sp_std::marker::PhantomData<(AccountId, Currency, GetConfirmationFee)>,
-}
-
-impl<AccountId, Currency, GetConfirmationFee> MessageDeliveryAndDispatchPayment<AccountId, Currency::Balance>
-	for InstantCurrencyPayments<AccountId, Currency, GetConfirmationFee>
-where
-	AccountId: Debug + Default + Encode + PartialEq,
-	Currency: CurrencyT<AccountId>,
-	Currency::Balance: From<MessageNonce>,
-	GetConfirmationFee: Get<Currency::Balance>,
-=======
-use bp_message_lane::source_chain::{MessageDeliveryAndDispatchPayment, Sender};
-use frame_support::traits::{Currency as CurrencyT, ExistenceRequirement, Get};
-
 /// Instant message payments made in given currency.
 ///
 /// The balance is initally reserved in a special `relayers-fund` account, and transferred
 /// to the relayer when message delivery is confirmed.
+///
+/// Additionaly, confirmation transaction submitter (`confirmation_relayer`) is reimbursed
+/// with the confirmation rewards (part of message fee, reserved to pay for delivery confirmation).
 ///
 /// NOTE The `relayers-fund` account must always exist i.e. be over Existential Deposit (ED; the
 /// pallet enforces that) to make sure that even if the message cost is below ED it is still payed
 /// to the relayer account.
 /// NOTE It's within relayer's interest to keep their balance above ED as well, to make sure they
 /// can receive the payment.
-pub struct InstantCurrencyPayments<T: frame_system::Config, Currency, RootAccount> {
-	_phantom: sp_std::marker::PhantomData<(T, Currency, RootAccount)>,
-}
-
-impl<T, Currency, RootAccount> MessageDeliveryAndDispatchPayment<T::AccountId, Currency::Balance>
-	for InstantCurrencyPayments<T, Currency, RootAccount>
+pub struct InstantCurrencyPayments<T, Currency, GetConfirmationFee, RootAccount> {
+	_phantom: sp_std::marker::PhantomData<(T, Currency, GetConfirmationFee, RootAccount)>,
+}
+
+impl<T, Currency, GetConfirmationFee, RootAccount> MessageDeliveryAndDispatchPayment<T::AccountId, Currency::Balance>
+	for InstantCurrencyPayments<T, Currency, GetConfirmationFee, RootAccount>
 where
 	T: frame_system::Config,
 	Currency: CurrencyT<T::AccountId>,
+	Currency::Balance: From<MessageNonce>,
+	GetConfirmationFee: Get<Currency::Balance>,
 	RootAccount: Get<Option<T::AccountId>>,
->>>>>>> f6c546ce
 {
 	type Error = &'static str;
 
@@ -106,31 +89,16 @@
 		.map_err(Into::into)
 	}
 
-<<<<<<< HEAD
 	fn pay_relayers_rewards(
-		confirmation_relayer: &AccountId,
-		relayers_rewards: RelayersRewards<AccountId, Currency::Balance>,
-		relayer_fund_account: &AccountId,
+		confirmation_relayer: &T::AccountId,
+		relayers_rewards: RelayersRewards<T::AccountId, Currency::Balance>,
+		relayer_fund_account: &T::AccountId,
 	) {
 		pay_relayers_rewards::<Currency, _>(
 			confirmation_relayer,
 			relayers_rewards,
 			relayer_fund_account,
 			GetConfirmationFee::get(),
-=======
-	fn pay_relayer_reward(
-		_confirmation_relayer: &T::AccountId,
-		relayer: &T::AccountId,
-		reward: &Currency::Balance,
-		relayer_fund_account: &T::AccountId,
-	) {
-		let pay_result = Currency::transfer(
-			&relayer_fund_account,
-			relayer,
-			*reward,
-			// the relayer fund account must stay above ED (needs to be pre-funded)
-			ExistenceRequirement::KeepAlive,
->>>>>>> f6c546ce
 		);
 	}
 }
@@ -194,7 +162,8 @@
 		relayer_fund_account,
 		relayer_account,
 		reward,
-		ExistenceRequirement::AllowDeath,
+		// the relayer fund account must stay above ED (needs to be pre-funded)
+		ExistenceRequirement::KeepAlive,
 	);
 
 	// we can't actually do anything here, because rewards are paid as a part of unrelated transaction
