--- conflicted
+++ resolved
@@ -16,34 +16,7 @@
 
 //! Everything about incoming messages receival.
 
-<<<<<<< HEAD
-use bp_message_lane::{
-	target_chain::MessageDispatch, InboundLaneData, LaneId, Message, MessageData, MessageKey, MessageNonce,
-	MessageResult,
-};
-use frame_support::RuntimeDebug;
-
-/// Result of message receiving.
-#[derive(RuntimeDebug, PartialEq)]
-pub enum ReceiveMessageResult {
-	/// Message is invalid/duplicate.
-	Invalid,
-	/// Message is valid and has been processed.
-	Processed,
-	/// Message is valid, but has been queued for processing later.
-	Queued,
-}
-
-impl ReceiveMessageResult {
-	/// Returns true if message is valid.
-	#[cfg(test)]
-	pub fn is_valid(&self) -> bool {
-		matches!(*self, ReceiveMessageResult::Processed | ReceiveMessageResult::Queued)
-	}
-}
-=======
 use bp_message_lane::{InboundLaneData, LaneId, Message, MessageKey, MessageNonce, OnMessageReceived};
->>>>>>> a232010f
 
 /// Inbound lane storage.
 pub trait InboundLaneStorage {
@@ -58,15 +31,6 @@
 	fn data(&self) -> InboundLaneData;
 	/// Update lane data in the storage.
 	fn set_data(&mut self, data: InboundLaneData);
-<<<<<<< HEAD
-	/// Returns saved inbound message payload.
-	fn message(&self, nonce: &MessageNonce) -> Option<MessageData<Self::Payload, Self::MessageFee>>;
-	/// Save inbound message in the storage.
-	fn save_message(&mut self, nonce: MessageNonce, message_data: MessageData<Self::Payload, Self::MessageFee>);
-	/// Remove inbound message from the storage.
-	fn remove_message(&mut self, nonce: &MessageNonce);
-=======
->>>>>>> a232010f
 }
 
 /// Inbound messages lane.
@@ -84,45 +48,16 @@
 	pub fn receive_message<P: OnMessageReceived<S::Payload>>(
 		&mut self,
 		nonce: MessageNonce,
-<<<<<<< HEAD
-		message_data: MessageData<S::Payload, S::MessageFee>,
-		processor: &mut impl MessageDispatch<S::Payload, S::MessageFee>,
-	) -> ReceiveMessageResult {
-=======
 		payload: S::Payload,
 	) -> bool {
->>>>>>> a232010f
 		let mut data = self.storage.data();
 		let is_correct_message = nonce == data.latest_received_nonce + 1;
 		if !is_correct_message {
-			return ReceiveMessageResult::Invalid;
+			return false;
 		}
 
 		data.latest_received_nonce = nonce;
 
-<<<<<<< HEAD
-		let message_to_save = match is_process_required {
-			true => {
-				let message = Message {
-					key: MessageKey {
-						lane_id: self.storage.id(),
-						nonce,
-					},
-					data: message_data,
-				};
-				match processor.dispatch(message) {
-					MessageResult::Processed(_) => {
-						data.oldest_unprocessed_nonce += 1;
-						None
-					}
-					MessageResult::NotProcessed(message) => Some(message.data),
-				}
-			}
-			false => Some(message_data),
-		};
-
-		self.storage.set_data(data);
-=======
 		P::on_message_received(Message {
 			key: MessageKey {
 				lane_id: self.storage.id(),
@@ -130,60 +65,9 @@
 			},
 			payload,
 		});
->>>>>>> a232010f
 
-		if let Some(message_to_save) = message_to_save {
-			self.storage.save_message(nonce, message_to_save);
-			ReceiveMessageResult::Queued
-		} else {
-			ReceiveMessageResult::Processed
-		}
+		true
 	}
-<<<<<<< HEAD
-
-	/// Process stored lane messages.
-	///
-	/// Stops processing either when all messages are processed, or when processor returns
-	/// MessageResult::NotProcessed.
-	///
-	/// Returns empty-lane flag.
-	pub fn process_messages(&mut self, processor: &mut impl MessageDispatch<S::Payload, S::MessageFee>) -> bool {
-		let mut anything_processed = false;
-		let mut data = self.storage.data();
-		while data.oldest_unprocessed_nonce <= data.latest_received_nonce {
-			let nonce = data.oldest_unprocessed_nonce;
-			let message_data = self
-				.storage
-				.message(&nonce)
-				.expect("message is referenced by lane; referenced message is not pruned; qed");
-			let message = Message {
-				key: MessageKey {
-					lane_id: self.storage.id(),
-					nonce,
-				},
-				data: message_data,
-			};
-
-			let process_result = processor.dispatch(message);
-			if let MessageResult::NotProcessed(_) = process_result {
-				break;
-			}
-
-			self.storage.remove_message(&nonce);
-
-			anything_processed = true;
-			data.oldest_unprocessed_nonce += 1;
-		}
-
-		let is_empty_lane = data.oldest_unprocessed_nonce > data.latest_received_nonce;
-		if anything_processed {
-			self.storage.set_data(data);
-		}
-
-		is_empty_lane
-	}
-=======
->>>>>>> a232010f
 }
 
 #[cfg(test)]
@@ -191,14 +75,7 @@
 	use super::*;
 	use crate::{
 		inbound_lane,
-<<<<<<< HEAD
-		mock::{
-			message_data, run_test, TestMessageDispatch, TestMessageFee, TestPayload, TestRuntime, MAX_ALLOWED_WEIGHT,
-			PAYLOAD_TO_QUEUE, REGULAR_PAYLOAD, TEST_LANE_ID,
-		},
-=======
 		mock::{run_test, TestRuntime, REGULAR_PAYLOAD, TEST_LANE_ID},
->>>>>>> a232010f
 	};
 	use frame_support::weights::Weight;
 
@@ -206,144 +83,12 @@
 	fn fails_to_receive_message_with_incorrect_nonce() {
 		run_test(|| {
 			let mut lane = inbound_lane::<TestRuntime, _>(TEST_LANE_ID);
-<<<<<<< HEAD
-			let mut dispatch = TestMessageDispatch::with_allowed_weight(MAX_ALLOWED_WEIGHT);
-			assert!(!lane
-				.receive_message(10, message_data(REGULAR_PAYLOAD), &mut dispatch)
-				.is_valid());
-			assert!(lane.storage.message(&10).is_none());
-=======
 			assert!(!lane.receive_message::<()>(10, REGULAR_PAYLOAD));
->>>>>>> a232010f
 			assert_eq!(lane.storage.data().latest_received_nonce, 0);
 		});
 	}
 
 	#[test]
-<<<<<<< HEAD
-	fn correct_message_is_queued_if_some_other_messages_are_queued() {
-		run_test(|| {
-			let mut lane = inbound_lane::<TestRuntime, _>(TEST_LANE_ID);
-			let mut dispatch = TestMessageDispatch::with_allowed_weight(MAX_ALLOWED_WEIGHT);
-			assert!(lane
-				.receive_message(1, message_data(PAYLOAD_TO_QUEUE), &mut dispatch)
-				.is_valid());
-			assert!(lane.storage.message(&1).is_some());
-			assert!(lane
-				.receive_message(2, message_data(REGULAR_PAYLOAD), &mut dispatch)
-				.is_valid());
-			assert!(lane.storage.message(&2).is_some());
-			assert_eq!(lane.storage.data().latest_received_nonce, 2);
-		});
-	}
-
-	#[test]
-	fn correct_message_is_queued_if_processor_wants_to_queue() {
-		run_test(|| {
-			let mut lane = inbound_lane::<TestRuntime, _>(TEST_LANE_ID);
-			let mut dispatch = TestMessageDispatch::with_allowed_weight(MAX_ALLOWED_WEIGHT);
-			assert!(lane
-				.receive_message(1, message_data(PAYLOAD_TO_QUEUE), &mut dispatch)
-				.is_valid());
-			assert!(lane.storage.message(&1).is_some());
-			assert_eq!(lane.storage.data().latest_received_nonce, 1);
-		});
-	}
-
-	#[test]
-	fn correct_message_is_not_queued_if_processed_instantly() {
-		run_test(|| {
-			let mut lane = inbound_lane::<TestRuntime, _>(TEST_LANE_ID);
-			let mut dispatch = TestMessageDispatch::with_allowed_weight(MAX_ALLOWED_WEIGHT);
-			assert!(lane
-				.receive_message(1, message_data(REGULAR_PAYLOAD), &mut dispatch)
-				.is_valid());
-			assert!(lane.storage.message(&1).is_none());
-			assert_eq!(lane.storage.data().oldest_unprocessed_nonce, 2);
-			assert_eq!(lane.storage.data().latest_received_nonce, 1);
-		});
-	}
-
-	#[test]
-	fn process_message_does_nothing_when_lane_is_empty() {
-		run_test(|| {
-			let mut lane = inbound_lane::<TestRuntime, _>(TEST_LANE_ID);
-			let mut dispatch = TestMessageDispatch::with_allowed_weight(MAX_ALLOWED_WEIGHT);
-			assert_eq!(lane.storage.data().oldest_unprocessed_nonce, 1);
-			lane.process_messages(&mut dispatch);
-			assert_eq!(lane.storage.data().oldest_unprocessed_nonce, 1);
-		});
-	}
-
-	#[test]
-	fn process_message_works() {
-		run_test(|| {
-			pub struct QueueByNonce(MessageNonce);
-
-			impl MessageDispatch<TestPayload, TestMessageFee> for QueueByNonce {
-				fn with_allowed_weight(_: Weight) -> Self {
-					unreachable!()
-				}
-
-				fn weight_left(&self) -> Weight {
-					MAX_ALLOWED_WEIGHT
-				}
-
-				fn dispatch_weight(&self, message: &Message<TestPayload, TestMessageFee>) -> Weight {
-					message.data.payload.1
-				}
-
-				fn dispatch(
-					&mut self,
-					message: Message<TestPayload, TestMessageFee>,
-				) -> MessageResult<TestPayload, TestMessageFee> {
-					if message.key.nonce == self.0 {
-						MessageResult::NotProcessed(message)
-					} else {
-						MessageResult::Processed(message.data.payload.1)
-					}
-				}
-			}
-
-			let mut lane = inbound_lane::<TestRuntime, _>(TEST_LANE_ID);
-			let mut dispatch = TestMessageDispatch::with_allowed_weight(MAX_ALLOWED_WEIGHT);
-			assert!(lane
-				.receive_message(1, message_data(PAYLOAD_TO_QUEUE), &mut dispatch)
-				.is_valid());
-			assert!(lane
-				.receive_message(2, message_data(PAYLOAD_TO_QUEUE), &mut dispatch)
-				.is_valid());
-			assert!(lane
-				.receive_message(3, message_data(PAYLOAD_TO_QUEUE), &mut dispatch)
-				.is_valid());
-			assert!(lane
-				.receive_message(4, message_data(REGULAR_PAYLOAD), &mut dispatch)
-				.is_valid());
-
-			assert!(lane.storage.message(&1).is_some());
-			assert!(lane.storage.message(&2).is_some());
-			assert!(lane.storage.message(&3).is_some());
-			assert!(lane.storage.message(&4).is_some());
-			assert_eq!(lane.storage.data().oldest_unprocessed_nonce, 1);
-
-			lane.process_messages(&mut QueueByNonce(3));
-
-			assert!(lane.storage.message(&1).is_none());
-			assert!(lane.storage.message(&2).is_none());
-			assert!(lane.storage.message(&3).is_some());
-			assert!(lane.storage.message(&4).is_some());
-			assert_eq!(lane.storage.data().oldest_unprocessed_nonce, 3);
-
-			lane.process_messages(&mut QueueByNonce(10));
-
-			assert!(lane.storage.message(&1).is_none());
-			assert!(lane.storage.message(&2).is_none());
-			assert!(lane.storage.message(&3).is_none());
-			assert!(lane.storage.message(&4).is_none());
-			assert_eq!(lane.storage.data().oldest_unprocessed_nonce, 5);
-		});
-	}
-=======
 	fn correct_message_is_processed_instantly() {
 		run_test(|| {
 			let mut lane = inbound_lane::<TestRuntime, _>(TEST_LANE_ID);
@@ -351,5 +96,4 @@
 			assert_eq!(lane.storage.data().latest_received_nonce, 1);
 		});
 	}
->>>>>>> a232010f
 }