// Copyright 2019-2020 Parity Technologies (UK) Ltd.
// This file is part of Parity Bridges Common.

// Parity Bridges Common is free software: you can redistribute it and/or modify
// it under the terms of the GNU General Public License as published by
// the Free Software Foundation, either version 3 of the License, or
// (at your option) any later version.

// Parity Bridges Common is distributed in the hope that it will be useful,
// but WITHOUT ANY WARRANTY; without even the implied warranty of
// MERCHANTABILITY or FITNESS FOR A PARTICULAR PURPOSE.  See the
// GNU General Public License for more details.

// You should have received a copy of the GNU General Public License
// along with Parity Bridges Common.  If not, see <http://www.gnu.org/licenses/>.

//! Runtime module that allows sending and receiving messages using lane concept:
//!
//! 1) the message is sent using `send_message()` call;
//! 2) every outbound message is assigned nonce;
//! 3) the messages are stored in the storage;
//! 4) external component (relay) delivers messages to bridged chain;
//! 5) messages are processed in order (ordered by assigned nonce);
//! 6) relay may send proof-of-receiving and proof-of-processing back to this chain.
//!
//! Once message is sent, its progress can be tracked by looking at module events.
//! The assigned nonce is reported using `MessageAccepted` event. When message is
//! accepted by the bridged chain, `MessagesDelivered` is fired. When message is
//! processedby the bridged chain, `MessagesProcessed` by the bridged chain.

#![cfg_attr(not(feature = "std"), no_std)]

use crate::inbound_lane::{InboundLane, InboundLaneStorage, ReceiveMessageResult};
use crate::outbound_lane::{OutboundLane, OutboundLaneStorage};

use bp_message_lane::{
	source_chain::{LaneMessageVerifier, MessageDeliveryAndDispatchPayment, TargetHeaderChain},
	target_chain::{MessageDispatch, MessageDispatchPayment, QueuedMessageDispatch, SourceHeaderChain},
	InboundLaneData, LaneId, MessageData, MessageKey, MessageNonce, OutboundLaneData,
};
use frame_support::{
	decl_error, decl_event, decl_module, decl_storage, sp_runtime::DispatchResult, traits::Get, weights::Weight,
	Parameter, StorageMap,
};
use frame_system::ensure_signed;
use sp_std::{marker::PhantomData, prelude::*};

pub mod by_weight_dispatch;

mod inbound_lane;
mod outbound_lane;

#[cfg(test)]
mod mock;

// TODO: update me (https://github.com/paritytech/parity-bridges-common/issues/78)
/// Upper bound of delivery transaction weight.
const DELIVERY_BASE_WEIGHT: Weight = 0;

/// The module configuration trait
pub trait Trait<I = DefaultInstance>: frame_system::Trait {
	// General types

	/// They overarching event type.
	type Event: From<Event<Self, I>> + Into<<Self as frame_system::Trait>::Event>;
	/// Message payload.
	type Payload: Parameter;
	/// Maximal number of messages that may be pruned during maintenance. Maintenance occurs
	/// whenever outbound lane is updated - i.e. when new message is sent, or receival is
	/// confirmed. The reason is that if you want to use lane, you should be ready to pay
	/// for it.
	type MaxMessagesToPruneAtOnce: Get<MessageNonce>;
<<<<<<< HEAD

	// Types that are used by outbound_lane (on source chain).

	/// Type of delivery_and_dispatch_fee on source chain.
	type MessageFee: Parameter;
	/// Target header chain.
	type TargetHeaderChain: TargetHeaderChain<Self::Payload>;
	/// Message payload verifier.
	type LaneMessageVerifier: LaneMessageVerifier<Self::AccountId, Self::Payload, Self::MessageFee>;
	/// Message delivery payment.
	type MessageDeliveryAndDispatchPayment: MessageDeliveryAndDispatchPayment<Self::AccountId, Self::MessageFee>;

	// Types that are used by inbound_lane (on target chain).

	/// Source header chain, as it is represented on target chain.
	type SourceHeaderChain: SourceHeaderChain<Self::Payload, Self::MessageFee>;
	/// Message dispatch.
	type MessageDispatch: MessageDispatch<Self::Payload, Self::MessageFee>;
	/// Queued message dispatch.
	type QueuedMessageDispatch: QueuedMessageDispatch<Self::Payload>;
	/// Message dispatch payment.
	type MessageDispatchPayment: MessageDispatchPayment<Self::AccountId>;
}

/// Shortcut to messages proof type for Trait.
type MessagesProofOf<T, I> = <<T as Trait<I>>::SourceHeaderChain as SourceHeaderChain<
	<T as Trait<I>>::Payload,
	<T as Trait<I>>::MessageFee,
>>::MessagesProof;
/// Shortcut to messages receiving proof type for Trait.
type MessagesReceivingProofOf<T, I> =
	<<T as Trait<I>>::TargetHeaderChain as TargetHeaderChain<<T as Trait<I>>::Payload>>::MessagesReceivingProof;
/// Shortcut to messages processing proof type for Trait.
type MessagesProcessingProofOf<T, I> =
	<<T as Trait<I>>::TargetHeaderChain as TargetHeaderChain<<T as Trait<I>>::Payload>>::MessagesProcessingProof;

decl_error! {
	pub enum Error for Module<T: Trait<I>, I: Instance> {
		/// Message has been treated as invalid by chain verifier.
		MessageRejectedByChainVerifier,
		/// Message has been treated as invalid by lane verifier.
		MessageRejectedByLaneVerifier,
		/// Submitter has failed to pay fee for delivering and dispatching messages.
		FailedToWithdrawMessageFee,
		/// Relayer has failed to pay dispatch fee for relayed messages.
		FailedToWithdrawDispatchFee,
		/// Invalid messages has been submitted.
		InvalidMessagesProof,
		/// Invalid messages receiving proof has been submitted.
		InvalidMessagesReceivingProof,
		/// Invalid messages processing proof has been submitted.
		InvalidMessagesProcessingProof,
	}
=======
	/// Called when message has been received.
	type OnMessageReceived: OnMessageReceived<Self::Payload>;
>>>>>>> a232010f
}

decl_storage! {
	trait Store for Module<T: Trait<I>, I: Instance = DefaultInstance> as MessageLane {
		/// Map of lane id => inbound lane data.
		InboundLanes: map hasher(blake2_128_concat) LaneId => InboundLaneData;
		/// All stored (unprocessed) inbound messages.
		InboundMessages: map hasher(blake2_128_concat) MessageKey => Option<MessageData<T::Payload, T::MessageFee>>;
		/// Map of lane id => outbound lane data.
		OutboundLanes: map hasher(blake2_128_concat) LaneId => OutboundLaneData;
		/// All queued outbound messages.
		OutboundMessages: map hasher(blake2_128_concat) MessageKey => Option<MessageData<T::Payload, T::MessageFee>>;

		/// Set of unprocessed inbound lanes (i.e. inbound lanes that have unprocessed
		/// messages). It is used only by `ByWeightMessageDispatch`. So if you are not using
		/// this implementation, this will always be empty.
		QueuedInboundLanes: Vec<LaneId>;
	}
}

decl_event!(
	pub enum Event<T, I = DefaultInstance> where
		<T as frame_system::Trait>::AccountId,
	{
		/// Message has been accepted and is waiting to be delivered.
		MessageAccepted(LaneId, MessageNonce),
		/// Messages in the inclusive range have been delivered and processed by the bridged chain.
		MessagesDelivered(LaneId, MessageNonce, MessageNonce),
		/// Phantom member, never used.
		Dummy(PhantomData<(AccountId, I)>),
	}
);

decl_module! {
	pub struct Module<T: Trait<I>, I: Instance = DefaultInstance> for enum Call where origin: T::Origin {
		/// Deposit one of this module's events by using the default implementation.
		fn deposit_event() = default;

		/// Block initialization.
		fn on_initialize(now: T::BlockNumber) -> Weight {
			let mut dispatcher = T::QueuedMessageDispatch::with_any_weight();
			let (queued_messages_dispatched, weight_spent_on_queued_dispatch) = dispatcher.dispatch();
			if queued_messages_dispatched != 0 {
				frame_support::debug::trace!(
					target: "runtime",
					"Spent {} weight on {} queued messages from on_initialize()",
					weight_spent_on_queued_dispatch,
					queued_messages_dispatched,
				);
			}

			weight_spent_on_queued_dispatch
		}

		/// Send message over lane.
		#[weight = 0] // TODO: update me (https://github.com/paritytech/parity-bridges-common/issues/78)
		pub fn send_message(
			origin,
			lane_id: LaneId,
			payload: T::Payload,
			delivery_and_dispatch_fee: T::MessageFee,
		) -> DispatchResult {
			let submitter = ensure_signed(origin)?;

			// let's first check if message can be delivered to target chain
			T::TargetHeaderChain::verify_message(&payload).map_err(|err| {
				frame_support::debug::trace!(
					target: "runtime",
					"Message to lane {:?} is rejected by target chain: {:?}",
					lane_id,
					err,
				);

				Error::<T, I>::MessageRejectedByChainVerifier
			})?;

			// now let's enforce any additional lane rules
			T::LaneMessageVerifier::verify_message(
				&submitter,
				&delivery_and_dispatch_fee,
				&lane_id,
				&payload,
			).map_err(|err| {
				frame_support::debug::trace!(
					target: "runtime",
					"Message to lane {:?} is rejected by lane verifier: {:?}",
					lane_id,
					err,
				);

				Error::<T, I>::MessageRejectedByLaneVerifier
			})?;

			// let's withdraw delivery and dispatch fee from submitter
			T::MessageDeliveryAndDispatchPayment::pay_delivery_and_dispatch_fee(
				&submitter,
				&delivery_and_dispatch_fee,
			).map_err(|err| {
				frame_support::debug::trace!(
					target: "runtime",
					"Message to lane {:?} is rejected because submitter {:?} is unable to pay fee {:?}: {:?}",
					lane_id,
					submitter,
					delivery_and_dispatch_fee,
					err,
				);

				Error::<T, I>::FailedToWithdrawMessageFee
			})?;

			// finally, save message in outbound storage and emit event
			let mut lane = outbound_lane::<T, I>(lane_id);
			let nonce = lane.send_message(MessageData {
				payload,
				fee: delivery_and_dispatch_fee,
			});
			lane.prune_messages(T::MaxMessagesToPruneAtOnce::get());

<<<<<<< HEAD
			frame_support::debug::trace!(
				target: "runtime",
				"Accepted message {} to lane {:?}",
				nonce,
				lane_id,
			);

			Self::deposit_event(Event::MessageAccepted(lane_id, nonce));

			Ok(())
		}

		/// Receive messages proof from bridged chain.
		#[weight = DELIVERY_BASE_WEIGHT + max_dispatch_weight]
		pub fn receive_messages_proof(origin, proof: MessagesProofOf<T, I>, max_dispatch_weight: Weight) -> DispatchResult {
			let relayer = ensure_signed(origin)?;

			// verify messages proof && convert proof into messages
			let messages = T::SourceHeaderChain::verify_messages_proof(proof).map_err(|err| {
				frame_support::debug::trace!(
					target: "runtime",
					"Rejecting invalid messages proof: {:?}",
					err,
				);

				Error::<T, I>::InvalidMessagesProof
			})?;

			// estimate cumulative weight of messages dispatch
			let mut dispatcher = T::MessageDispatch::with_allowed_weight(max_dispatch_weight);
			let messages_dispatch_weight: Weight = messages.iter().map(|m| dispatcher.dispatch_weight(m)).sum();

			// the submitter pays for dispatch in advance, so the whole `messages_dispatch_weight` should
			// be covered. But it has already paid regular fee for at least `max_dispatch_weight`, so we
			// only need to withdraw `messages_dispatch_weight - max_dispatch_weight`.
			let messages_dispatch_extra_weight = messages_dispatch_weight.saturating_sub(max_dispatch_weight);
			T::MessageDispatchPayment::pay_dispatch_fee(&relayer, messages_dispatch_extra_weight).map_err(|err| {
				frame_support::debug::trace!(
					target: "runtime",
					"Rejecting {} messages because relayer {:?} is unable to pay extra fee for weight {}: {:?}",
					messages.len(),
					relayer,
					messages_dispatch_weight,
					err,
				);

				Error::<T, I>::FailedToWithdrawDispatchFee
			})?;

			// now let's process as many messages, as possible
			let total_messages = messages.len();
			let mut invalid_messages = 0;
			let mut processed_messages = 0;
			let mut queued_messages = 0;
			for message in messages {
				let mut lane = inbound_lane::<T, I>(message.key.lane_id);
				match lane.receive_message(message.key.nonce, message.data, &mut dispatcher) {
					ReceiveMessageResult::Invalid => invalid_messages += 1,
					ReceiveMessageResult::Processed => processed_messages += 1,
					ReceiveMessageResult::Queued => queued_messages += 1,
				}
			}

			let weight_left = dispatcher.weight_left();
			frame_support::debug::trace!(
				target: "runtime",
				"Received messages: total={}, invalid={}, processed={}, queued={}. Weight spent: {}, left: {}",
				total_messages,
				invalid_messages,
				processed_messages,
				queued_messages,
				max_dispatch_weight.saturating_sub(weight_left),
				weight_left,
			);

			// ok - we have processed or queued all bundled messages. But what if relayer acts aggressively
			// (i.e. `max_dispatch_weight` is larger than `messages_dispatch_weight`), or if some messages
			// have been queued? Then we may have some capacity left from `max_dispatch_weight`.
			// => let's not waste it and try to process queued messages
			let mut queued_dispatcher = T::QueuedMessageDispatch::with_allowed_weight(weight_left);
			let (queued_messages_dispatched, weight_spent_on_queued_dispatch) = queued_dispatcher.dispatch();
			if queued_messages_dispatched != 0 {
				frame_support::debug::trace!(
					target: "runtime",
					"Spent {} weight on {} queued messages from receive-messages",
					weight_spent_on_queued_dispatch,
					queued_messages_dispatched,
				);
			}

			Ok(())
		}

		/// Receive messages receiving proof from bridged chain.
		#[weight = 0] // TODO: update me (https://github.com/paritytech/parity-bridges-common/issues/78)
		pub fn receive_message_receiving_proof(origin, proof: MessagesReceivingProofOf<T, I>) -> DispatchResult {
			let _ = ensure_signed(origin)?;
			let (lane_id, nonce) = T::TargetHeaderChain::verify_messages_receiving_proof(proof).map_err(|err| {
				frame_support::debug::trace!(
					target: "runtime",
					"Rejecting invalid proof of messages receiving: {:?}",
					err,
				);

				Error::<T, I>::InvalidMessagesReceivingProof
			})?;

			let mut lane = outbound_lane::<T, I>(lane_id);
			let received_range = lane.confirm_receival(nonce);
			if let Some(received_range) = received_range {
				Self::deposit_event(Event::MessagesDelivered(lane_id, received_range.0, received_range.1));
			}

			frame_support::debug::trace!(
				target: "runtime",
				"Received proof of receiving messages up to (and including) {} at lane {:?}",
				nonce,
				lane_id,
			);

			Ok(())
		}

		/// Receive messages processing proof from bridged chain.
		#[weight = 0] // TODO: update me (https://github.com/paritytech/parity-bridges-common/issues/78)
		pub fn receive_message_processing_proof(origin, proof: MessagesProcessingProofOf<T, I>) -> DispatchResult {
			let _ = ensure_signed(origin)?;
			let (lane_id, nonce) = T::TargetHeaderChain::verify_messages_processing_proof(proof).map_err(|err| {
				frame_support::debug::trace!(
					target: "runtime",
					"Rejecting invalid proof of messages processing: {:?}",
					err,
				);

				Error::<T, I>::InvalidMessagesProcessingProof
			})?;

			let mut lane = outbound_lane::<T, I>(lane_id);
			let processed_range = lane.confirm_processing(nonce);
			if let Some(processed_range) = processed_range {
				Self::deposit_event(Event::MessagesProcessed(lane_id, processed_range.0, processed_range.1));
			}

			frame_support::debug::trace!(
				target: "runtime",
				"Received proof of processing messages up to (and including) {} at lane {:?}",
				nonce,
				lane_id,
			);

			Ok(())
=======
			Self::deposit_event(RawEvent::MessageAccepted(lane_id, nonce));
>>>>>>> a232010f
		}
	}
}

impl<T: Trait<I>, I: Instance> Module<T, I> {
	// =========================================================================================
	// === Exposed mutables ====================================================================
	// =========================================================================================

<<<<<<< HEAD
	/// Process stored lane messages.
	///
	/// Stops processing either when all messages are processed, or when processor returns
	/// MessageResult::NotProcessed.
	///
	/// Returns empty-lane flag.
	pub fn process_lane_messages(
		lane_id: &LaneId,
		processor: &mut impl MessageDispatch<T::Payload, T::MessageFee>,
	) -> bool {
		inbound_lane::<T, I>(*lane_id).process_messages(processor)
=======
	/// Receive new TRUSTED lane messages.
	///
	/// Trusted here means that the function itself doesn't check whether message has actually
	/// been sent through the other end of the channel. We only check that we are receiving
	/// and processing messages in order here.
	///
	/// Messages vector is required to be sorted by nonce within each lane. Otherise messages
	/// will be rejected.
	pub fn receive_messages(messages: Vec<Message<T::Payload>>) -> MessageNonce {
		let mut correct_messages = 0;
		for message in messages {
			let mut lane = inbound_lane::<T, I>(message.key.lane_id);
			if lane.receive_message::<T::OnMessageReceived>(message.key.nonce, message.payload) {
				correct_messages += 1;
			}
		}

		correct_messages
	}

	/// Receive TRUSTED proof of message receival.
	///
	/// Trusted here means that the function itself doesn't check whether the bridged chain has
	/// actually received these messages.
	///
	/// The caller may break the channel by providing `latest_received_nonce` that is larger
	/// than actual one. Not-yet-sent messages may be pruned in this case.
	pub fn confirm_receival(lane_id: &LaneId, latest_received_nonce: MessageNonce) {
		let mut lane = outbound_lane::<T, I>(*lane_id);
		let received_range = lane.confirm_receival(latest_received_nonce);

		if let Some(received_range) = received_range {
			Self::deposit_event(RawEvent::MessagesDelivered(
				*lane_id,
				received_range.0,
				received_range.1,
			));
		}
>>>>>>> a232010f
	}
}

/// Creates new inbound lane object, backed by runtime storage.
fn inbound_lane<T: Trait<I>, I: Instance>(lane_id: LaneId) -> InboundLane<RuntimeInboundLaneStorage<T, I>> {
	InboundLane::new(RuntimeInboundLaneStorage {
		lane_id,
		_phantom: Default::default(),
	})
}

/// Creates new outbound lane object, backed by runtime storage.
fn outbound_lane<T: Trait<I>, I: Instance>(lane_id: LaneId) -> OutboundLane<RuntimeOutboundLaneStorage<T, I>> {
	OutboundLane::new(RuntimeOutboundLaneStorage {
		lane_id,
		_phantom: Default::default(),
	})
}

/// Runtime inbound lane storage.
struct RuntimeInboundLaneStorage<T, I = DefaultInstance> {
	lane_id: LaneId,
	_phantom: PhantomData<(T, I)>,
}

impl<T: Trait<I>, I: Instance> InboundLaneStorage for RuntimeInboundLaneStorage<T, I> {
	type Payload = T::Payload;
	type MessageFee = T::MessageFee;

	fn id(&self) -> LaneId {
		self.lane_id
	}

	fn data(&self) -> InboundLaneData {
		InboundLanes::<I>::get(&self.lane_id)
	}

	fn set_data(&mut self, data: InboundLaneData) {
		InboundLanes::<I>::insert(&self.lane_id, data)
	}
<<<<<<< HEAD

	fn message(&self, nonce: &MessageNonce) -> Option<MessageData<T::Payload, T::MessageFee>> {
		InboundMessages::<T, I>::get(MessageKey {
			lane_id: self.lane_id,
			nonce: *nonce,
		})
	}

	fn save_message(&mut self, nonce: MessageNonce, message_data: MessageData<T::Payload, T::MessageFee>) {
		InboundMessages::<T, I>::insert(
			MessageKey {
				lane_id: self.lane_id,
				nonce,
			},
			message_data,
		);
	}

	fn remove_message(&mut self, nonce: &MessageNonce) {
		InboundMessages::<T, I>::remove(MessageKey {
			lane_id: self.lane_id,
			nonce: *nonce,
		});
	}
=======
>>>>>>> a232010f
}

/// Runtime outbound lane storage.
struct RuntimeOutboundLaneStorage<T, I = DefaultInstance> {
	lane_id: LaneId,
	_phantom: PhantomData<(T, I)>,
}

impl<T: Trait<I>, I: Instance> OutboundLaneStorage for RuntimeOutboundLaneStorage<T, I> {
	type Payload = T::Payload;
	type MessageFee = T::MessageFee;

	fn id(&self) -> LaneId {
		self.lane_id
	}

	fn data(&self) -> OutboundLaneData {
		OutboundLanes::<I>::get(&self.lane_id)
	}

	fn set_data(&mut self, data: OutboundLaneData) {
		OutboundLanes::<I>::insert(&self.lane_id, data)
	}

	#[cfg(test)]
	fn message(&self, nonce: &MessageNonce) -> Option<MessageData<T::Payload, T::MessageFee>> {
		OutboundMessages::<T, I>::get(MessageKey {
			lane_id: self.lane_id,
			nonce: *nonce,
		})
	}

	fn save_message(&mut self, nonce: MessageNonce, mesage_data: MessageData<T::Payload, T::MessageFee>) {
		OutboundMessages::<T, I>::insert(
			MessageKey {
				lane_id: self.lane_id,
				nonce,
			},
			mesage_data,
		);
	}

	fn remove_message(&mut self, nonce: &MessageNonce) {
		OutboundMessages::<T, I>::remove(MessageKey {
			lane_id: self.lane_id,
			nonce: *nonce,
		});
	}
}

#[cfg(test)]
mod tests {
	use super::*;
	use crate::mock::{
		run_test, Origin, TestEvent, TestMessageDeliveryAndDispatchPayment, TestMessageDispatchPayment, TestRuntime,
		PAYLOAD_REJECTED_BY_TARGET_CHAIN, PAYLOAD_TO_QUEUE, REGULAR_PAYLOAD, TEST_LANE_ID,
	};
	use bp_message_lane::Message;
	use frame_support::{assert_noop, assert_ok, traits::OnInitialize};
	use frame_system::{EventRecord, Module as System, Phase};

	fn send_regular_message() {
		System::<TestRuntime>::set_block_number(1);
		System::<TestRuntime>::reset_events();

		assert_ok!(Module::<TestRuntime>::send_message(
			Origin::signed(1),
			TEST_LANE_ID,
			REGULAR_PAYLOAD,
			REGULAR_PAYLOAD.1,
		));

		// check event with assigned nonce
		assert_eq!(
			System::<TestRuntime>::events(),
			vec![EventRecord {
				phase: Phase::Initialization,
				event: TestEvent::message_lane(Event::MessageAccepted(TEST_LANE_ID, 1)),
				topics: vec![],
			}],
		);

		// check that fee has been withdrawn from submitter
		assert!(TestMessageDeliveryAndDispatchPayment::is_fee_paid(1, REGULAR_PAYLOAD.1));
	}

	fn receive_message_receiving_proof() {
		System::<TestRuntime>::set_block_number(1);
		System::<TestRuntime>::reset_events();

		assert_ok!(Module::<TestRuntime>::receive_message_receiving_proof(
			Origin::signed(1),
			Ok((TEST_LANE_ID, 1)),
		));

		assert_eq!(
			System::<TestRuntime>::events(),
			vec![EventRecord {
				phase: Phase::Initialization,
				event: TestEvent::message_lane(Event::MessagesDelivered(TEST_LANE_ID, 1, 1)),
				topics: vec![],
			}],
		);
	}

	fn receive_message_processing_proof() {
		System::<TestRuntime>::set_block_number(1);
		System::<TestRuntime>::reset_events();

		assert_ok!(Module::<TestRuntime>::receive_message_processing_proof(
			Origin::signed(1),
			Ok((TEST_LANE_ID, 1)),
		));

		assert_eq!(
			System::<TestRuntime>::events(),
			vec![EventRecord {
				phase: Phase::Initialization,
				event: TestEvent::message_lane(Event::MessagesProcessed(TEST_LANE_ID, 1, 1)),
				topics: vec![],
			}],
		);
	}

	#[test]
	fn send_message_works() {
		run_test(|| {
			send_regular_message();
		});
	}

	#[test]
	fn chain_verifier_rejects_invalid_message_in_send_message() {
		run_test(|| {
			// messages with this payload are rejected by target chain verifier
			assert_noop!(
				Module::<TestRuntime>::send_message(
					Origin::signed(1),
					TEST_LANE_ID,
					PAYLOAD_REJECTED_BY_TARGET_CHAIN,
					PAYLOAD_REJECTED_BY_TARGET_CHAIN.1
				),
				Error::<TestRuntime, DefaultInstance>::MessageRejectedByChainVerifier,
			);
		});
	}

	#[test]
	fn lane_verifier_rejects_invalid_message_in_send_message() {
		run_test(|| {
			// messages with zero fee are rejected by lane verifier
			assert_noop!(
				Module::<TestRuntime>::send_message(Origin::signed(1), TEST_LANE_ID, REGULAR_PAYLOAD, 0),
				Error::<TestRuntime, DefaultInstance>::MessageRejectedByLaneVerifier,
			);
		});
	}

	#[test]
	fn message_send_fails_if_submitter_cant_pay_message_fee() {
		run_test(|| {
			TestMessageDeliveryAndDispatchPayment::reject_payments();
			assert_noop!(
				Module::<TestRuntime>::send_message(
					Origin::signed(1),
					TEST_LANE_ID,
					REGULAR_PAYLOAD,
					REGULAR_PAYLOAD.1
				),
				Error::<TestRuntime, DefaultInstance>::FailedToWithdrawMessageFee,
			);
		});
	}

	#[test]
	fn receive_messages_proof_works() {
		run_test(|| {
			let key = MessageKey {
				lane_id: TEST_LANE_ID,
				nonce: 1,
			};
			assert_ok!(Module::<TestRuntime>::receive_messages_proof(
				Origin::signed(1),
				Ok(vec![Message {
					key: key.clone(),
					data: MessageData {
						payload: PAYLOAD_TO_QUEUE,
						fee: 0,
					},
				}]),
				PAYLOAD_TO_QUEUE.1,
			));

			assert!(InboundMessages::<TestRuntime>::contains_key(&key));
			// we have paid the whole fee as a part of delivery tx (PAYLOAD_TO_QUEUE.1)
			assert!(TestMessageDispatchPayment::is_fee_paid(1, 0));
		});
	}

	#[test]
	fn receive_messages_proof_rejects_invalid_proof() {
		run_test(|| {
			assert_noop!(
				Module::<TestRuntime>::receive_messages_proof(
					Origin::signed(1),
					Err(()),
					<TestRuntime as frame_system::Trait>::MaximumBlockWeight::get()
				),
				Error::<TestRuntime, DefaultInstance>::InvalidMessagesProof,
			);
		});
	}

	#[test]
	fn receive_messages_proof_fails_when_relayer_is_unable_to_pay_for_dispatch() {
		run_test(|| {
			TestMessageDispatchPayment::reject_payments();
			assert_noop!(
				Module::<TestRuntime>::receive_messages_proof(
					Origin::signed(1),
					Ok(vec![Message {
						key: MessageKey {
							lane_id: TEST_LANE_ID,
							nonce: 1
						},
						data: MessageData {
							payload: PAYLOAD_TO_QUEUE,
							fee: 0,
						},
					}]),
					PAYLOAD_TO_QUEUE.1,
				),
				Error::<TestRuntime, DefaultInstance>::FailedToWithdrawDispatchFee,
			);
		});
	}

	#[test]
	fn receive_messages_queues_message_if_weight_is_not_enough_to_process_immediately() {
		run_test(|| {
			// weight of delivery tx is not enough to process message imediately
			// => it is queued
			let key = MessageKey {
				lane_id: TEST_LANE_ID,
				nonce: 1,
			};
			assert_ok!(Module::<TestRuntime>::receive_messages_proof(
				Origin::signed(1),
				Ok(vec![Message {
					key: key.clone(),
					data: MessageData {
						payload: REGULAR_PAYLOAD,
						fee: 0,
					},
				}]),
				REGULAR_PAYLOAD.1 - 1,
			));

			assert!(InboundMessages::<TestRuntime>::contains_key(&key));
			assert!(TestMessageDispatchPayment::is_fee_paid(1, 1));
		});
	}

	#[test]
	fn receive_messages_processes_message_if_weight_is_enough() {
		run_test(|| {
			// weight of delivery tx is enough to process message imediately
			// => it is NOT queued
			let key = MessageKey {
				lane_id: TEST_LANE_ID,
				nonce: 1,
			};
			assert_ok!(Module::<TestRuntime>::receive_messages_proof(
				Origin::signed(1),
				Ok(vec![Message {
					key: key.clone(),
					data: MessageData {
						payload: REGULAR_PAYLOAD,
						fee: 0,
					},
				}]),
				REGULAR_PAYLOAD.1,
			));

			assert!(!InboundMessages::<TestRuntime>::contains_key(&key));
			assert!(TestMessageDispatchPayment::is_fee_paid(1, 0));
		});
	}

	#[test]
	fn receive_messages_processes_queued_messages_if_weight_is_enough() {
		run_test(|| {
			// weight is not enough to process messages => they're queued
			let key1 = MessageKey {
				lane_id: TEST_LANE_ID,
				nonce: 1,
			};
			let key2 = MessageKey {
				lane_id: TEST_LANE_ID,
				nonce: 2,
			};
			assert_ok!(Module::<TestRuntime>::receive_messages_proof(
				Origin::signed(1),
				Ok(vec![
					Message {
						key: key1.clone(),
						data: MessageData {
							payload: REGULAR_PAYLOAD,
							fee: 0
						},
					},
					Message {
						key: key2.clone(),
						data: MessageData {
							payload: REGULAR_PAYLOAD,
							fee: 0
						},
					}
				]),
				0,
			));

			assert!(InboundMessages::<TestRuntime>::contains_key(&key1));
			assert!(InboundMessages::<TestRuntime>::contains_key(&key2));

			let key3 = MessageKey {
				lane_id: TEST_LANE_ID,
				nonce: 3,
			};
			assert_ok!(Module::<TestRuntime>::receive_messages_proof(
				Origin::signed(1),
				Ok(vec![Message {
					key: key3.clone(),
					data: MessageData {
						payload: REGULAR_PAYLOAD,
						fee: 0
					},
				}]),
				REGULAR_PAYLOAD.1 * 3,
			));

			assert!(!InboundMessages::<TestRuntime>::contains_key(&key1));
			assert!(!InboundMessages::<TestRuntime>::contains_key(&key2));
			assert!(!InboundMessages::<TestRuntime>::contains_key(&key3));
		});
	}

	#[test]
	fn receive_messages_receiving_proof_works() {
		run_test(|| {
			send_regular_message();
			receive_message_receiving_proof();

			assert_eq!(
				OutboundLanes::<DefaultInstance>::get(&TEST_LANE_ID).latest_received_nonce,
				1,
			);
		});
	}

	#[test]
	fn receive_messages_receiving_proof_rejects_invalid_proof() {
		run_test(|| {
			assert_noop!(
				Module::<TestRuntime>::receive_message_receiving_proof(Origin::signed(1), Err(()),),
				Error::<TestRuntime, DefaultInstance>::InvalidMessagesReceivingProof,
			);
		});
	}

	#[test]
	fn receive_messages_processing_proof_works() {
		run_test(|| {
			send_regular_message();
			receive_message_receiving_proof();
			receive_message_processing_proof();

			assert_eq!(
				OutboundLanes::<DefaultInstance>::get(&TEST_LANE_ID).latest_processed_nonce,
				1,
			);
		});
	}

	#[test]
	fn receive_messages_processing_proof_rejects_invalid_proof() {
		run_test(|| {
			assert_noop!(
				Module::<TestRuntime>::receive_message_processing_proof(Origin::signed(1), Err(()),),
				Error::<TestRuntime, DefaultInstance>::InvalidMessagesProcessingProof,
			);
		});
	}

	#[test]
	fn messages_are_processed_from_on_initialize() {
		run_test(|| {
			let key = MessageKey {
				lane_id: TEST_LANE_ID,
				nonce: 1,
			};
			Module::<TestRuntime>::receive_messages_proof(
				Origin::signed(1),
				Ok(vec![Message {
					key: key.clone(),
					data: MessageData {
						payload: REGULAR_PAYLOAD,
						fee: 0,
					},
				}]),
				0,
			)
			.unwrap();
			assert!(InboundMessages::<TestRuntime>::contains_key(&key));

			Module::<TestRuntime, DefaultInstance>::on_initialize(1);

			assert!(!InboundMessages::<TestRuntime>::contains_key(&key));
		});
	}
}<|MERGE_RESOLUTION|>--- conflicted
+++ resolved
@@ -70,7 +70,6 @@
 	/// confirmed. The reason is that if you want to use lane, you should be ready to pay
 	/// for it.
 	type MaxMessagesToPruneAtOnce: Get<MessageNonce>;
-<<<<<<< HEAD
 
 	// Types that are used by outbound_lane (on source chain).
 
@@ -88,9 +87,7 @@
 	/// Source header chain, as it is represented on target chain.
 	type SourceHeaderChain: SourceHeaderChain<Self::Payload, Self::MessageFee>;
 	/// Message dispatch.
-	type MessageDispatch: MessageDispatch<Self::Payload, Self::MessageFee>;
-	/// Queued message dispatch.
-	type QueuedMessageDispatch: QueuedMessageDispatch<Self::Payload>;
+	type MessageDispatch: MessageDispatch<Self::Payload>;
 	/// Message dispatch payment.
 	type MessageDispatchPayment: MessageDispatchPayment<Self::AccountId>;
 }
@@ -103,9 +100,6 @@
 /// Shortcut to messages receiving proof type for Trait.
 type MessagesReceivingProofOf<T, I> =
 	<<T as Trait<I>>::TargetHeaderChain as TargetHeaderChain<<T as Trait<I>>::Payload>>::MessagesReceivingProof;
-/// Shortcut to messages processing proof type for Trait.
-type MessagesProcessingProofOf<T, I> =
-	<<T as Trait<I>>::TargetHeaderChain as TargetHeaderChain<<T as Trait<I>>::Payload>>::MessagesProcessingProof;
 
 decl_error! {
 	pub enum Error for Module<T: Trait<I>, I: Instance> {
@@ -121,13 +115,7 @@
 		InvalidMessagesProof,
 		/// Invalid messages receiving proof has been submitted.
 		InvalidMessagesReceivingProof,
-		/// Invalid messages processing proof has been submitted.
-		InvalidMessagesProcessingProof,
-	}
-=======
-	/// Called when message has been received.
-	type OnMessageReceived: OnMessageReceived<Self::Payload>;
->>>>>>> a232010f
+	}
 }
 
 decl_storage! {
@@ -246,7 +234,6 @@
 			});
 			lane.prune_messages(T::MaxMessagesToPruneAtOnce::get());
 
-<<<<<<< HEAD
 			frame_support::debug::trace!(
 				target: "runtime",
 				"Accepted message {} to lane {:?}",
@@ -369,99 +356,6 @@
 
 			Ok(())
 		}
-
-		/// Receive messages processing proof from bridged chain.
-		#[weight = 0] // TODO: update me (https://github.com/paritytech/parity-bridges-common/issues/78)
-		pub fn receive_message_processing_proof(origin, proof: MessagesProcessingProofOf<T, I>) -> DispatchResult {
-			let _ = ensure_signed(origin)?;
-			let (lane_id, nonce) = T::TargetHeaderChain::verify_messages_processing_proof(proof).map_err(|err| {
-				frame_support::debug::trace!(
-					target: "runtime",
-					"Rejecting invalid proof of messages processing: {:?}",
-					err,
-				);
-
-				Error::<T, I>::InvalidMessagesProcessingProof
-			})?;
-
-			let mut lane = outbound_lane::<T, I>(lane_id);
-			let processed_range = lane.confirm_processing(nonce);
-			if let Some(processed_range) = processed_range {
-				Self::deposit_event(Event::MessagesProcessed(lane_id, processed_range.0, processed_range.1));
-			}
-
-			frame_support::debug::trace!(
-				target: "runtime",
-				"Received proof of processing messages up to (and including) {} at lane {:?}",
-				nonce,
-				lane_id,
-			);
-
-			Ok(())
-=======
-			Self::deposit_event(RawEvent::MessageAccepted(lane_id, nonce));
->>>>>>> a232010f
-		}
-	}
-}
-
-impl<T: Trait<I>, I: Instance> Module<T, I> {
-	// =========================================================================================
-	// === Exposed mutables ====================================================================
-	// =========================================================================================
-
-<<<<<<< HEAD
-	/// Process stored lane messages.
-	///
-	/// Stops processing either when all messages are processed, or when processor returns
-	/// MessageResult::NotProcessed.
-	///
-	/// Returns empty-lane flag.
-	pub fn process_lane_messages(
-		lane_id: &LaneId,
-		processor: &mut impl MessageDispatch<T::Payload, T::MessageFee>,
-	) -> bool {
-		inbound_lane::<T, I>(*lane_id).process_messages(processor)
-=======
-	/// Receive new TRUSTED lane messages.
-	///
-	/// Trusted here means that the function itself doesn't check whether message has actually
-	/// been sent through the other end of the channel. We only check that we are receiving
-	/// and processing messages in order here.
-	///
-	/// Messages vector is required to be sorted by nonce within each lane. Otherise messages
-	/// will be rejected.
-	pub fn receive_messages(messages: Vec<Message<T::Payload>>) -> MessageNonce {
-		let mut correct_messages = 0;
-		for message in messages {
-			let mut lane = inbound_lane::<T, I>(message.key.lane_id);
-			if lane.receive_message::<T::OnMessageReceived>(message.key.nonce, message.payload) {
-				correct_messages += 1;
-			}
-		}
-
-		correct_messages
-	}
-
-	/// Receive TRUSTED proof of message receival.
-	///
-	/// Trusted here means that the function itself doesn't check whether the bridged chain has
-	/// actually received these messages.
-	///
-	/// The caller may break the channel by providing `latest_received_nonce` that is larger
-	/// than actual one. Not-yet-sent messages may be pruned in this case.
-	pub fn confirm_receival(lane_id: &LaneId, latest_received_nonce: MessageNonce) {
-		let mut lane = outbound_lane::<T, I>(*lane_id);
-		let received_range = lane.confirm_receival(latest_received_nonce);
-
-		if let Some(received_range) = received_range {
-			Self::deposit_event(RawEvent::MessagesDelivered(
-				*lane_id,
-				received_range.0,
-				received_range.1,
-			));
-		}
->>>>>>> a232010f
 	}
 }
 
@@ -502,33 +396,6 @@
 	fn set_data(&mut self, data: InboundLaneData) {
 		InboundLanes::<I>::insert(&self.lane_id, data)
 	}
-<<<<<<< HEAD
-
-	fn message(&self, nonce: &MessageNonce) -> Option<MessageData<T::Payload, T::MessageFee>> {
-		InboundMessages::<T, I>::get(MessageKey {
-			lane_id: self.lane_id,
-			nonce: *nonce,
-		})
-	}
-
-	fn save_message(&mut self, nonce: MessageNonce, message_data: MessageData<T::Payload, T::MessageFee>) {
-		InboundMessages::<T, I>::insert(
-			MessageKey {
-				lane_id: self.lane_id,
-				nonce,
-			},
-			message_data,
-		);
-	}
-
-	fn remove_message(&mut self, nonce: &MessageNonce) {
-		InboundMessages::<T, I>::remove(MessageKey {
-			lane_id: self.lane_id,
-			nonce: *nonce,
-		});
-	}
-=======
->>>>>>> a232010f
 }
 
 /// Runtime outbound lane storage.
