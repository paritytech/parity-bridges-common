--- conflicted
+++ resolved
@@ -113,11 +113,7 @@
 	/// Payload type of outbound messages. This payload is dispatched on the bridged chain.
 	type OutboundPayload: Parameter + Size;
 	/// Message fee type of outbound messages. This fee is paid on this chain.
-<<<<<<< HEAD
-	type OutboundMessageFee: Default + From<u64> + Parameter + PartialOrd + SaturatingAdd + Zero;
-=======
 	type OutboundMessageFee: Default + From<u64> + PartialOrd + Parameter + SaturatingAdd + Zero;
->>>>>>> 76aec673
 
 	/// Payload type of inbound messages. This payload is dispatched on this chain.
 	type InboundPayload: Decode;
