--- conflicted
+++ resolved
@@ -99,13 +99,9 @@
 
 parameter_types! {
 	pub const MaxMessagesToPruneAtOnce: u64 = 10;
-<<<<<<< HEAD
 	pub const MaxUnrewardedRelayerEntriesAtInboundLane: u64 = 16;
 	pub const MaxUnconfirmedMessagesAtInboundLane: u64 = 32;
-=======
-	pub const MaxUnconfirmedMessagesAtInboundLane: u64 = 16;
 	pub const MaxMessagesInDeliveryTransaction: u64 = 128;
->>>>>>> af062c8d
 }
 
 impl Trait for TestRuntime {
