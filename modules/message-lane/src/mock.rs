--- conflicted
+++ resolved
@@ -35,13 +35,9 @@
 use std::collections::BTreeMap;
 
 pub type AccountId = u64;
-<<<<<<< HEAD
 pub type Balance = u64;
-pub type TestPayload = (u64, Weight);
-=======
 #[derive(Decode, Encode, Clone, Debug, PartialEq, Eq)]
 pub struct TestPayload(pub u64, pub Weight);
->>>>>>> c41d6d05
 pub type TestMessageFee = u64;
 pub type TestRelayer = u64;
 
@@ -147,16 +143,14 @@
 	type MessageDispatch = TestMessageDispatch;
 }
 
-<<<<<<< HEAD
-/// Account that has balance to use in tests.
-pub const ENDOWED_ACCOUNT: AccountId = 0xDEAD;
-=======
 impl Size for TestPayload {
 	fn size_hint(&self) -> u32 {
 		16
 	}
 }
->>>>>>> c41d6d05
+
+/// Account that has balance to use in tests.
+pub const ENDOWED_ACCOUNT: AccountId = 0xDEAD;
 
 /// Account id of test relayer.
 pub const TEST_RELAYER_A: AccountId = 100;
