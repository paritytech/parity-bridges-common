// Copyright 2019-2020 Parity Technologies (UK) Ltd.
// This file is part of Parity Bridges Common.

// Parity Bridges Common is free software: you can redistribute it and/or modify
// it under the terms of the GNU General Public License as published by
// the Free Software Foundation, either version 3 of the License, or
// (at your option) any later version.

// Parity Bridges Common is distributed in the hope that it will be useful,
// but WITHOUT ANY WARRANTY; without even the implied warranty of
// MERCHANTABILITY or FITNESS FOR A PARTICULAR PURPOSE.  See the
// GNU General Public License for more details.

// You should have received a copy of the GNU General Public License
// along with Parity Bridges Common.  If not, see <http://www.gnu.org/licenses/>.

//! Utilities for testing and benchmarking the Ethereum Bridge Pallet.
//!
//! Although the name implies that it is used by tests, it shouldn't be be used _directly_ by tests.
//! Instead these utilities should be used by the Mock runtime, which in turn is used by tests.
//!
//! On the other hand, they may be used directly by the bechmarking module.

// Since this is test code it's fine that not everything is used
#![allow(dead_code)]

use crate::finality::FinalityVotes;
use crate::validators::CHANGE_EVENT_HASH;
use crate::verification::calculate_score;
use crate::{HeaderToImport, Storage, Trait};

use primitives::{
	rlp_encode,
	signatures::{secret_to_address, sign, SignHeader},
	Address, Bloom, Header, Receipt, SealedEmptyStep, H256, U256,
};
use secp256k1::SecretKey;
use sp_std::prelude::*;

/// Gas limit valid in test environment.
pub const GAS_LIMIT: u64 = 0x2000;

/// Test header builder.
pub struct HeaderBuilder {
	header: Header,
	parent_header: Header,
}

impl HeaderBuilder {
	/// Creates default genesis header.
	pub fn genesis() -> Self {
		let current_step = 0u64;
		Self {
			header: Header {
				gas_limit: GAS_LIMIT.into(),
				seal: vec![primitives::rlp_encode(&current_step), vec![]],
				..Default::default()
			},
			parent_header: Default::default(),
		}
	}

	/// Creates default header on top of test parent with given hash.
	#[cfg(test)]
	pub fn with_parent_hash(parent_hash: H256) -> Self {
		Self::with_parent_hash_on_runtime::<crate::mock::TestRuntime>(parent_hash)
	}

	/// Creates default header on top of test parent with given number. First parent is selected.
	#[cfg(test)]
	pub fn with_parent_number(parent_number: u64) -> Self {
		Self::with_parent_number_on_runtime::<crate::mock::TestRuntime>(parent_number)
	}

	/// Creates default header on top of parent with given hash.
	pub fn with_parent_hash_on_runtime<T: Trait>(parent_hash: H256) -> Self {
		use crate::Headers;
		use frame_support::StorageMap;

		let parent_header = Headers::<T>::get(&parent_hash).unwrap().header;
		Self::with_parent(&parent_header)
	}

	/// Creates default header on top of parent with given number. First parent is selected.
	pub fn with_parent_number_on_runtime<T: Trait>(parent_number: u64) -> Self {
		use crate::HeadersByNumber;
		use frame_support::StorageMap;

<<<<<<< HEAD
		let parent_hash = HeadersByNumber::get(parent_number).unwrap()[0];
		Self::with_parent_hash(parent_hash)
=======
		let parent_hash = HeadersByNumber::get(parent_number).unwrap()[0].clone();
		Self::with_parent_hash_on_runtime::<T>(parent_hash)
>>>>>>> fc227699
	}

	/// Creates default header on top of non-existent parent.
	#[cfg(test)]
	pub fn with_number(number: u64) -> Self {
		Self::with_parent(&Header {
			number: number - 1,
			seal: vec![primitives::rlp_encode(&(number - 1)), vec![]],
			..Default::default()
		})
	}

	/// Creates default header on top of given parent.
	pub fn with_parent(parent_header: &Header) -> Self {
		let parent_step = parent_header.step().unwrap();
		let current_step = parent_step + 1;
		Self {
			header: Header {
				parent_hash: parent_header.compute_hash(),
				number: parent_header.number + 1,
				gas_limit: GAS_LIMIT.into(),
				seal: vec![primitives::rlp_encode(&current_step), vec![]],
				difficulty: calculate_score(parent_step, current_step, 0),
				..Default::default()
			},
			parent_header: parent_header.clone(),
		}
	}

	/// Update step of this header.
	pub fn step(mut self, step: u64) -> Self {
		let parent_step = self.parent_header.step();
		self.header.seal[0] = rlp_encode(&step);
		self.header.difficulty = parent_step
			.map(|parent_step| calculate_score(parent_step, step, 0))
			.unwrap_or_default();
		self
	}

	/// Adds empty steps to this header.
	pub fn empty_steps(mut self, empty_steps: &[(&SecretKey, u64)]) -> Self {
		let sealed_empty_steps = empty_steps
			.iter()
			.map(|(author, step)| {
				let mut empty_step = SealedEmptyStep {
					step: *step,
					signature: Default::default(),
				};
				let message = empty_step.message(&self.header.parent_hash);
				let signature: [u8; 65] = sign(author, message).into();
				empty_step.signature = signature.into();
				empty_step
			})
			.collect::<Vec<_>>();

		// by default in test configuration headers are generated without empty steps seal
		if self.header.seal.len() < 3 {
			self.header.seal.push(Vec::new());
		}

		self.header.seal[2] = SealedEmptyStep::rlp_of(&sealed_empty_steps);
		self
	}

	/// Update difficulty field of this header.
	pub fn difficulty(mut self, difficulty: U256) -> Self {
		self.header.difficulty = difficulty;
		self
	}

	/// Update extra data field of this header.
	pub fn extra_data(mut self, extra_data: Vec<u8>) -> Self {
		self.header.extra_data = extra_data;
		self
	}

	/// Update gas limit field of this header.
	pub fn gas_limit(mut self, gas_limit: U256) -> Self {
		self.header.gas_limit = gas_limit;
		self
	}

	/// Update gas used field of this header.
	pub fn gas_used(mut self, gas_used: U256) -> Self {
		self.header.gas_used = gas_used;
		self
	}

	/// Update log bloom field of this header.
	pub fn log_bloom(mut self, log_bloom: Bloom) -> Self {
		self.header.log_bloom = log_bloom;
		self
	}

	/// Update receipts root field of this header.
	pub fn receipts_root(mut self, receipts_root: H256) -> Self {
		self.header.receipts_root = receipts_root;
		self
	}

	/// Update timestamp field of this header.
	pub fn timestamp(mut self, timestamp: u64) -> Self {
		self.header.timestamp = timestamp;
		self
	}

	/// Update transactions root field of this header.
	pub fn with_transactions_root(mut self, transactions_root: H256) -> Self {
		self.header.transactions_root = transactions_root;
		self
	}

	/// Signs header by given author.
	pub fn sign_by(self, author: &SecretKey) -> Header {
		self.header.sign_by(author)
	}

	/// Signs header by given authors set.
	pub fn sign_by_set(self, authors: &[SecretKey]) -> Header {
		self.header.sign_by_set(authors)
	}
}

/// Helper function for getting a genesis header which has been signed by an authority.
pub fn build_genesis_header(author: &SecretKey) -> Header {
	let genesis = HeaderBuilder::genesis();
	genesis.header.sign_by(&author)
}

/// Helper function for building a custom child header which has been signed by an authority.
pub fn build_custom_header<F>(author: &SecretKey, previous: &Header, customize_header: F) -> Header
where
	F: FnOnce(Header) -> Header,
{
	let new_header = HeaderBuilder::with_parent(&previous);
	let custom_header = customize_header(new_header.header);
	custom_header.sign_by(author)
}

/// Insert unverified header into storage.
pub fn insert_header<S: Storage>(storage: &mut S, header: Header) {
	storage.insert_header(HeaderToImport {
		context: storage.import_context(None, &header.parent_hash).unwrap(),
		is_best: true,
		id: header.compute_id(),
		header,
		total_difficulty: 0.into(),
		enacted_change: None,
		scheduled_change: None,
		finality_votes: FinalityVotes::default(),
	});
}

pub fn validators_change_receipt(parent_hash: H256) -> Receipt {
	use primitives::{LogEntry, TransactionOutcome};

	Receipt {
		gas_used: 0.into(),
		log_bloom: (&[0xff; 256]).into(),
		outcome: TransactionOutcome::Unknown,
		logs: vec![LogEntry {
			address: [3; 20].into(),
			topics: vec![CHANGE_EVENT_HASH.into(), parent_hash],
			data: vec![
				0, 0, 0, 0, 0, 0, 0, 0, 0, 0, 0, 0, 0, 0, 0, 0, 0, 0, 0, 0, 0, 0, 0, 0, 0, 0, 0, 0, 0, 0, 0, 0, 0, 0,
				0, 0, 0, 0, 0, 0, 0, 0, 0, 0, 0, 0, 0, 0, 0, 0, 0, 0, 0, 0, 0, 0, 0, 0, 0, 0, 0, 0, 0, 1, 7, 7, 7, 7,
				7, 7, 7, 7, 7, 7, 7, 7, 7, 7, 7, 7, 7, 7, 7, 7, 7, 7, 7, 7, 7, 7, 7, 7, 7, 7, 7, 7,
			],
		}],
	}
}

pub mod validator_utils {
	use super::*;

	/// Return key pair of given test validator.
	pub fn validator(index: usize) -> SecretKey {
		let mut raw_secret = [0u8; 32];
		raw_secret[..8].copy_from_slice(&(index + 1).to_le_bytes());
		SecretKey::parse(&raw_secret).unwrap()
	}

	/// Return key pairs of all test validators.
	pub fn validators(count: usize) -> Vec<SecretKey> {
		(0..count).map(validator).collect()
	}

	/// Return address of test validator.
	pub fn validator_address(index: usize) -> Address {
		secret_to_address(&validator(index))
	}

	/// Return addresses of all test validators.
	pub fn validators_addresses(count: usize) -> Vec<Address> {
		(0..count).map(validator_address).collect()
	}
}<|MERGE_RESOLUTION|>--- conflicted
+++ resolved
@@ -86,13 +86,8 @@
 		use crate::HeadersByNumber;
 		use frame_support::StorageMap;
 
-<<<<<<< HEAD
 		let parent_hash = HeadersByNumber::get(parent_number).unwrap()[0];
-		Self::with_parent_hash(parent_hash)
-=======
-		let parent_hash = HeadersByNumber::get(parent_number).unwrap()[0].clone();
 		Self::with_parent_hash_on_runtime::<T>(parent_hash)
->>>>>>> fc227699
 	}
 
 	/// Creates default header on top of non-existent parent.
