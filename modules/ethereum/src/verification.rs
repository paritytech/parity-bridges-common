--- conflicted
+++ resolved
@@ -340,11 +340,7 @@
 mod tests {
 	use super::*;
 	use crate::mock::{
-<<<<<<< HEAD
-		block_i, custom_block_i, custom_test_ext, genesis, signed_header, test_aura_config, validator,
-=======
 		block_i, custom_block_i, custom_test_ext, genesis, insert_header, signed_header, test_aura_config, validator,
->>>>>>> c3055996
 		validators_addresses, AccountId, TestRuntime,
 	};
 	use crate::validators::{tests::validators_change_recept, ValidatorsSource};
@@ -388,36 +384,12 @@
 			let validators = vec![validator(0), validator(1), validator(2)];
 			let mut storage = BridgeStorage::<TestRuntime>::new();
 			let block1 = block_i(1, &validators);
-<<<<<<< HEAD
-			storage.insert_header(
-				storage
-					.import_context(None, &block1.parent_hash)
-					.unwrap()
-					.into_import_header(true, block1.hash(), block1, 0.into(), None, None),
-			);
-			let block2 = block_i(2, &validators);
-			let block2_hash = block2.hash();
-			storage.insert_header(
-				storage
-					.import_context(None, &block2.parent_hash)
-					.unwrap()
-					.into_import_header(true, block2.hash(), block2, 0.into(), None, None),
-			);
-			let block3 = block_i(3, &validators);
-			storage.insert_header(
-				storage
-					.import_context(None, &block3.parent_hash)
-					.unwrap()
-					.into_import_header(true, block3.hash(), block3, 0.into(), None, None),
-			);
-=======
 			insert_header(&mut storage, block1);
 			let block2 = block_i(2, &validators);
 			let block2_hash = block2.hash();
 			insert_header(&mut storage, block2);
 			let block3 = block_i(3, &validators);
 			insert_header(&mut storage, block3);
->>>>>>> c3055996
 
 			FinalizedBlock::put((2, block2_hash));
 
