// Copyright 2019-2020 Parity Technologies (UK) Ltd.
// This file is part of Parity Bridges Common.

// Parity Bridges Common is free software: you can redistribute it and/or modify
// it under the terms of the GNU General Public License as published by
// the Free Software Foundation, either version 3 of the License, or
// (at your option) any later version.

// Parity Bridges Common is distributed in the hope that it will be useful,
// but WITHOUT ANY WARRANTY; without even the implied warranty of
// MERCHANTABILITY or FITNESS FOR A PARTICULAR PURPOSE.  See the
// GNU General Public License for more details.

// You should have received a copy of the GNU General Public License
// along with Parity Bridges Common.  If not, see <http://www.gnu.org/licenses/>.

#![cfg_attr(not(feature = "std"), no_std)]
// Runtime-generated enums
#![allow(clippy::large_enum_variant)]

use crate::finality::{CachedFinalityVotes, FinalityVotes};
use codec::{Decode, Encode};
use frame_support::{decl_module, decl_storage, traits::Get};
use primitives::{Address, Header, HeaderId, RawTransaction, RawTransactionReceipt, Receipt, H256, U256};
use sp_runtime::{
	transaction_validity::{
		InvalidTransaction, TransactionLongevity, TransactionPriority, TransactionSource, TransactionValidity,
		UnknownTransaction, ValidTransaction,
	},
	RuntimeDebug,
};
use sp_std::{cmp::Ord, collections::btree_map::BTreeMap, prelude::*};

pub use validators::{ValidatorsConfiguration, ValidatorsSource};

mod error;
mod finality;
mod import;
mod validators;
mod verification;

#[cfg(feature = "runtime-benchmarks")]
mod benchmarking;

#[cfg(test)]
mod mock;

#[cfg(any(feature = "runtime-benchmarks", test))]
pub mod test_utils;

/// Maximal number of blocks we're pruning in single import call.
const MAX_BLOCKS_TO_PRUNE_IN_SINGLE_IMPORT: u64 = 8;

/// Authority round engine configuration parameters.
#[derive(Clone, Encode, Decode, PartialEq, RuntimeDebug)]
pub struct AuraConfiguration {
	/// Empty step messages transition block.
	pub empty_steps_transition: u64,
	/// Transition block to strict empty steps validation.
	pub strict_empty_steps_transition: u64,
	/// Monotonic step validation transition block.
	pub validate_step_transition: u64,
	/// Chain score validation transition block.
	pub validate_score_transition: u64,
	/// First block for which a 2/3 quorum (instead of 1/2) is required.
	pub two_thirds_majority_transition: u64,
	/// Minimum gas limit.
	pub min_gas_limit: U256,
	/// Maximum gas limit.
	pub max_gas_limit: U256,
	/// Maximum size of extra data.
	pub maximum_extra_data_size: u64,
}

/// Transaction pool configuration.
///
/// This is used to limit number of unsigned headers transactions in
/// the pool. We never use it to verify signed transactions.
pub struct PoolConfiguration {
	/// Maximal difference between number of header from unsigned transaction
	/// and current best block. This must be selected with caution - the more
	/// is the difference, the more (potentially invalid) transactions could be
	/// accepted to the pool and mined later (filling blocks with spam).
	pub max_future_number_difference: u64,
}

/// Block header as it is stored in the runtime storage.
#[derive(Clone, Encode, Decode, PartialEq, RuntimeDebug)]
pub struct StoredHeader<Submitter> {
	/// Submitter of this header. May be `None` if header has been submitted
	/// using unsigned transaction.
	pub submitter: Option<Submitter>,
	/// The block header itself.
	pub header: Header,
	/// Total difficulty of the chain.
	pub total_difficulty: U256,
	/// The ID of set of validators that is expected to produce direct descendants of
	/// this block. If header enacts new set, this would be the new set. Otherwise
	/// this is the set that has produced the block itself.
	/// The hash is the hash of block where validators set has been enacted.
	pub next_validators_set_id: u64,
	/// Hash of the last block which has **SCHEDULED** validators set change.
	/// Note that signal doesn't mean that the set has been (or ever will be) enacted.
	/// Note that the header may already be pruned.
	pub last_signal_block: Option<HeaderId>,
}

/// Validators set as it is stored in the runtime storage.
#[derive(Encode, Decode, PartialEq, RuntimeDebug)]
#[cfg_attr(test, derive(Clone))]
pub struct ValidatorsSet {
	/// Validators of this set.
	pub validators: Vec<Address>,
	/// Hash of the block where this set has been signalled. None if this is the first set.
	pub signal_block: Option<HeaderId>,
	/// Hash of the block where this set has been enacted.
	pub enact_block: HeaderId,
}

/// Validators set change as it is stored in the runtime storage.
#[derive(Encode, Decode, PartialEq, RuntimeDebug)]
#[cfg_attr(test, derive(Clone))]
pub struct ScheduledChange {
	/// Validators of this set.
	pub validators: Vec<Address>,
	/// Hash of the block which has emitted previous validators change signal.
	pub prev_signal_block: Option<HeaderId>,
}

/// Header that we're importing.
#[derive(RuntimeDebug)]
#[cfg_attr(test, derive(Clone, PartialEq))]
pub struct HeaderToImport<Submitter> {
	/// Header import context,
	pub context: ImportContext<Submitter>,
	/// Should we consider this header as best?
	pub is_best: bool,
	/// The id of the header.
	pub id: HeaderId,
	/// The header itself.
	pub header: Header,
	/// Total chain difficulty at the header.
	pub total_difficulty: U256,
	/// New validators set and the hash of block where it has been scheduled (if applicable).
	/// Some if set is is enacted by this header.
	pub enacted_change: Option<ChangeToEnact>,
	/// Validators set scheduled change, if happened at the header.
	pub scheduled_change: Option<Vec<Address>>,
	/// Finality votes at this header.
	pub finality_votes: FinalityVotes<Submitter>,
}

/// Header that we're importing.
#[derive(RuntimeDebug)]
#[cfg_attr(test, derive(Clone, PartialEq))]
pub struct ChangeToEnact {
	/// The id of the header where change has been scheduled.
	/// None if it is a first set within current `ValidatorsSource`.
	pub signal_block: Option<HeaderId>,
	/// Validators set that is enacted.
	pub validators: Vec<Address>,
}

/// Blocks range that we want to prune.
#[derive(Encode, Decode, Default, RuntimeDebug, Clone, PartialEq)]
struct PruningRange {
	/// Number of the oldest unpruned block(s). This might be the block that we do not
	/// want to prune now (then it is equal to `oldest_block_to_keep`), or block that we
	/// were unable to prune for whatever reason (i.e. if it isn't finalized yet and has
	/// scheduled validators set change).
	pub oldest_unpruned_block: u64,
	/// Number of oldest block(s) that we want to keep. We want to prune blocks in range
	/// [`oldest_unpruned_block`; `oldest_block_to_keep`).
	pub oldest_block_to_keep: u64,
}

/// Header import context.
///
/// The import context contains information needed by the header verification
/// pipeline which is not directly part of the header being imported. This includes
/// information relating to its parent, and the current validator set (which
/// provide _context_ for the current header).
#[derive(RuntimeDebug)]
#[cfg_attr(test, derive(Clone, PartialEq))]
pub struct ImportContext<Submitter> {
	submitter: Option<Submitter>,
	parent_hash: H256,
	parent_header: Header,
	parent_total_difficulty: U256,
	parent_scheduled_change: Option<ScheduledChange>,
	validators_set_id: u64,
	validators_set: ValidatorsSet,
	last_signal_block: Option<HeaderId>,
}

impl<Submitter> ImportContext<Submitter> {
	/// Returns reference to header submitter (if known).
	pub fn submitter(&self) -> Option<&Submitter> {
		self.submitter.as_ref()
	}

	/// Returns reference to parent header.
	pub fn parent_header(&self) -> &Header {
		&self.parent_header
	}

	/// Returns total chain difficulty at parent block.
	pub fn total_difficulty(&self) -> &U256 {
		&self.parent_total_difficulty
	}

	/// Returns the validator set change if the parent header has signaled a change.
	pub fn parent_scheduled_change(&self) -> Option<&ScheduledChange> {
		self.parent_scheduled_change.as_ref()
	}

	/// Returns id of the set of validators.
	pub fn validators_set_id(&self) -> u64 {
		self.validators_set_id
	}

	/// Returns reference to validators set for the block we're going to import.
	pub fn validators_set(&self) -> &ValidatorsSet {
		&self.validators_set
	}

	/// Returns reference to the latest block which has signalled change of validators set.
	/// This may point to parent if parent has signalled change.
	pub fn last_signal_block(&self) -> Option<HeaderId> {
		match self.parent_scheduled_change {
			Some(_) => Some(HeaderId {
				number: self.parent_header.number,
				hash: self.parent_hash,
			}),
			None => self.last_signal_block,
		}
	}

	/// Converts import context into header we're going to import.
	#[allow(clippy::too_many_arguments)]
	pub fn into_import_header(
		self,
		is_best: bool,
		id: HeaderId,
		header: Header,
		total_difficulty: U256,
		enacted_change: Option<ChangeToEnact>,
		scheduled_change: Option<Vec<Address>>,
		finality_votes: FinalityVotes<Submitter>,
	) -> HeaderToImport<Submitter> {
		HeaderToImport {
			context: self,
			is_best,
			id,
			header,
			total_difficulty,
			enacted_change,
			scheduled_change,
			finality_votes,
		}
	}
}

/// The storage that is used by the client.
///
/// Storage modification must be discarded if block import has failed.
pub trait Storage {
	/// Header submitter identifier.
	type Submitter: Clone + Ord;

	/// Get best known block and total chain difficulty.
	fn best_block(&self) -> (HeaderId, U256);
	/// Get last finalized block.
	fn finalized_block(&self) -> HeaderId;
	/// Get imported header by its hash.
	///
	/// Returns header and its submitter (if known).
	fn header(&self, hash: &H256) -> Option<(Header, Option<Self::Submitter>)>;
	/// Returns latest cached finality votes (if any) for block ancestors, starting
	/// from `parent_hash` block and stopping at genesis block, best finalized block
	/// or block where `stop_at` returns true.
	fn cached_finality_votes(
		&self,
		parent: &HeaderId,
		best_finalized: &HeaderId,
		stop_at: impl Fn(&H256) -> bool,
	) -> CachedFinalityVotes<Self::Submitter>;
	/// Get header import context by parent header hash.
	fn import_context(
		&self,
		submitter: Option<Self::Submitter>,
		parent_hash: &H256,
	) -> Option<ImportContext<Self::Submitter>>;
	/// Get new validators that are scheduled by given header and hash of the previous
	/// block that has scheduled change.
	fn scheduled_change(&self, hash: &H256) -> Option<ScheduledChange>;
	/// Insert imported header.
	fn insert_header(&mut self, header: HeaderToImport<Self::Submitter>);
	/// Finalize given block and schedules pruning of all headers
	/// with number < prune_end.
	///
	/// The headers in the pruning range could be either finalized, or not.
	/// It is the storage duty to ensure that unfinalized headers that have
	/// scheduled changes won't be pruned until they or their competitors
	/// are finalized.
	fn finalize_and_prune_headers(&mut self, finalized: Option<HeaderId>, prune_end: u64);
}

/// Headers pruning strategy.
pub trait PruningStrategy: Default {
	/// Return upper bound (exclusive) of headers pruning range.
	///
	/// Every value that is returned from this function, must be greater or equal to the
	/// previous value. Otherwise it will be ignored (we can't revert pruning).
	///
	/// Module may prune both finalized and unfinalized blocks. But it can't give any
	/// guarantees on when it will happen. Example: if some unfinalized block at height N
	/// has scheduled validators set change, then the module won't prune any blocks with
	/// number >= N even if strategy allows that.
	///
	/// If your strategy allows pruning unfinalized blocks, this could lead to switch
	/// between finalized forks (only if authorities are misbehaving). But since 50%+1 (or 2/3)
	/// authorities are able to do whatever they want with the chain, this isn't considered
	/// fatal. If your strategy only prunes finalized blocks, we'll never be able to finalize
	/// header that isn't descendant of current best finalized block.
	fn pruning_upper_bound(&mut self, best_number: u64, best_finalized_number: u64) -> u64;
}

/// Callbacks for header submission rewards/penalties.
pub trait OnHeadersSubmitted<AccountId> {
	/// Called when valid headers have been submitted.
	///
	/// The submitter **must not** be rewarded for submitting valid headers, because greedy authority
	/// could produce and submit multiple valid headers (without relaying them to other peers) and
	/// get rewarded. Instead, the provider could track submitters and stop rewarding if too many
	/// headers have been submitted without finalization.
	fn on_valid_headers_submitted(submitter: AccountId, useful: u64, useless: u64);
	/// Called when invalid headers have been submitted.
	fn on_invalid_headers_submitted(submitter: AccountId);
	/// Called when earlier submitted headers have been finalized.
	///
	/// finalized is the number of headers that submitter has submitted and which
	/// have been finalized.
	fn on_valid_headers_finalized(submitter: AccountId, finalized: u64);
}

impl<AccountId> OnHeadersSubmitted<AccountId> for () {
	fn on_valid_headers_submitted(_submitter: AccountId, _useful: u64, _useless: u64) {}
	fn on_invalid_headers_submitted(_submitter: AccountId) {}
	fn on_valid_headers_finalized(_submitter: AccountId, _finalized: u64) {}
}

/// The module configuration trait.
pub trait Trait<I = DefaultInstance>: frame_system::Trait {
	/// Aura configuration.
	type AuraConfiguration: Get<AuraConfiguration>;
	/// Validators configuration.
	type ValidatorsConfiguration: Get<validators::ValidatorsConfiguration>;

	/// Interval (in blocks) for for finality votes caching.
	/// If None, cache is disabled.
	///
	/// Ideally, this should either be None (when we are sure that there won't
	/// be any significant finalization delays), or something that is bit larger
	/// than average finalization delay.
	type FinalityVotesCachingInterval: Get<Option<u64>>;
	/// Headers pruning strategy.
	type PruningStrategy: PruningStrategy;

	/// Handler for headers submission result.
	type OnHeadersSubmitted: OnHeadersSubmitted<Self::AccountId>;
}

decl_module! {
	pub struct Module<T: Trait<I>, I: Instance = DefaultInstance> for enum Call where origin: T::Origin {
		/// Import single Aura header. Requires transaction to be **UNSIGNED**.
		#[weight = 0] // TODO: update me (https://github.com/paritytech/parity-bridges-common/issues/78)
		pub fn import_unsigned_header(origin, header: Header, receipts: Option<Vec<Receipt>>) {
			frame_system::ensure_none(origin)?;

			import::import_header(
				&mut BridgeStorage::<T, I>::new(),
				&mut T::PruningStrategy::default(),
				&T::AuraConfiguration::get(),
				&T::ValidatorsConfiguration::get(),
				None,
				header,
				receipts,
			).map_err(|e| e.msg())?;
		}

		/// Import Aura chain headers in a single **SIGNED** transaction.
		/// Ignores non-fatal errors (like when known header is provided), rewards
		/// for successful headers import and penalizes for fatal errors.
		///
		/// This should be used with caution - passing too many headers could lead to
		/// enormous block production/import time.
		#[weight = 0] // TODO: update me (https://github.com/paritytech/parity-bridges-common/issues/78)
		pub fn import_signed_headers(origin, headers_with_receipts: Vec<(Header, Option<Vec<Receipt>>)>) {
			let submitter = frame_system::ensure_signed(origin)?;
			let mut finalized_headers = BTreeMap::new();
			let import_result = import::import_headers(
				&mut BridgeStorage::<T, I>::new(),
				&mut T::PruningStrategy::default(),
				&T::AuraConfiguration::get(),
				&T::ValidatorsConfiguration::get(),
				Some(submitter.clone()),
				headers_with_receipts,
				&mut finalized_headers,
			);

			// if we have finalized some headers, we will reward their submitters even
			// if current submitter has provided some invalid headers
			for (f_submitter, f_count) in finalized_headers {
				T::OnHeadersSubmitted::on_valid_headers_finalized(
					f_submitter,
					f_count,
				);
			}

			// now track/penalize current submitter for providing new headers
			match import_result {
				Ok((useful, useless)) =>
					T::OnHeadersSubmitted::on_valid_headers_submitted(submitter, useful, useless),
				Err(error) => {
					// even though we may have accept some headers, we do not want to reward someone
					// who provides invalid headers
					T::OnHeadersSubmitted::on_invalid_headers_submitted(submitter);
					return Err(error.msg().into());
				},
			}
		}
	}
}

decl_storage! {
	trait Store for Module<T: Trait<I>, I: Instance = DefaultInstance> as Bridge {
		/// Best known block.
		BestBlock: (HeaderId, U256);
		/// Best finalized block.
		FinalizedBlock: HeaderId;
		/// Range of blocks that we want to prune.
		BlocksToPrune: PruningRange;
		/// Map of imported headers by hash.
		Headers: map hasher(identity) H256 => Option<StoredHeader<T::AccountId>>;
		/// Map of imported header hashes by number.
		HeadersByNumber: map hasher(blake2_128_concat) u64 => Option<Vec<H256>>;
		/// Map of cached finality data by header hash.
		FinalityCache: map hasher(identity) H256 => Option<FinalityVotes<T::AccountId>>;
		/// The ID of next validator set.
		NextValidatorsSetId: u64;
		/// Map of validators sets by their id.
		ValidatorsSets: map hasher(twox_64_concat) u64 => Option<ValidatorsSet>;
		/// Validators sets reference count. Each header that is authored by this set increases
		/// the reference count. When we prune this header, we decrease the reference count.
		/// When it reaches zero, we are free to prune validator set as well.
		ValidatorsSetsRc: map hasher(twox_64_concat) u64 => Option<u64>;
		/// Map of validators set changes scheduled by given header.
		ScheduledChanges: map hasher(identity) H256 => Option<ScheduledChange>;
	}
	add_extra_genesis {
		config(initial_header): Header;
		config(initial_difficulty): U256;
		config(initial_validators): Vec<Address>;
		build(|config| {
			// the initial blocks should be selected so that:
			// 1) it doesn't signal validators changes;
			// 2) there are no scheduled validators changes from previous blocks;
			// 3) (implied) all direct children of initial block are authored by the same validators set.

			assert!(
				!config.initial_validators.is_empty(),
				"Initial validators set can't be empty",
			);

			initialize_storage::<T, I>(
				&config.initial_header,
				config.initial_difficulty,
				&config.initial_validators,
			);
		})
	}
}

impl<T: Trait<I>, I: Instance> Module<T, I> {
	/// Returns number and hash of the best block known to the bridge module.
	/// The caller should only submit `import_header` transaction that makes
	/// (or leads to making) other header the best one.
	pub fn best_block() -> HeaderId {
		BridgeStorage::<T, I>::new().best_block().0
	}

	/// Returns number and hash of the best finalized block known to the bridge module.
	pub fn finalized_block() -> HeaderId {
		BridgeStorage::<T, I>::new().finalized_block()
	}

	/// Returns true if the import of given block requires transactions receipts.
	pub fn is_import_requires_receipts(header: Header) -> bool {
		import::header_import_requires_receipts(
			&BridgeStorage::<T, I>::new(),
			&T::ValidatorsConfiguration::get(),
			&header,
		)
	}

	/// Returns true if header is known to the runtime.
	pub fn is_known_block(hash: H256) -> bool {
		BridgeStorage::<T, I>::new().header(&hash).is_some()
	}

	/// Verify that transaction is included into given finalized block.
<<<<<<< HEAD
	pub fn verify_transaction_finalized(
		block: H256,
		tx_index: u64,
		proof: &[(RawTransaction, RawTransactionReceipt)],
	) -> bool {
		crate::verify_transaction_finalized(&BridgeStorage::<T>::new(), block, tx_index, proof)
=======
	pub fn verify_transaction_finalized(block: H256, tx_index: u64, proof: &[RawTransaction]) -> bool {
		crate::verify_transaction_finalized(&BridgeStorage::<T, I>::new(), block, tx_index, proof)
>>>>>>> 7c7ea01f
	}
}

impl<T: Trait<I>, I: Instance> frame_support::unsigned::ValidateUnsigned for Module<T, I> {
	type Call = Call<T, I>;

	fn validate_unsigned(_source: TransactionSource, call: &Self::Call) -> TransactionValidity {
		match *call {
			Self::Call::import_unsigned_header(ref header, ref receipts) => {
				let accept_result = verification::accept_aura_header_into_pool(
					&BridgeStorage::<T, I>::new(),
					&T::AuraConfiguration::get(),
					&T::ValidatorsConfiguration::get(),
					&pool_configuration(),
					header,
					receipts.as_ref(),
				);

				match accept_result {
					Ok((requires, provides)) => Ok(ValidTransaction {
						priority: TransactionPriority::max_value(),
						requires,
						provides,
						longevity: TransactionLongevity::max_value(),
						propagate: true,
					}),
					// UnsignedTooFarInTheFuture is the special error code used to limit
					// number of transactions in the pool - we do not want to ban transaction
					// in this case (see verification.rs for details)
					Err(error::Error::UnsignedTooFarInTheFuture) => {
						UnknownTransaction::Custom(error::Error::UnsignedTooFarInTheFuture.code()).into()
					}
					Err(error) => InvalidTransaction::Custom(error.code()).into(),
				}
			}
			_ => InvalidTransaction::Call.into(),
		}
	}
}

/// Runtime bridge storage.
#[derive(Default)]
pub struct BridgeStorage<T, I = DefaultInstance>(sp_std::marker::PhantomData<(T, I)>);

impl<T: Trait<I>, I: Instance> BridgeStorage<T, I> {
	/// Create new BridgeStorage.
	pub fn new() -> Self {
		BridgeStorage(sp_std::marker::PhantomData::<(T, I)>::default())
	}

	/// Prune old blocks.
	fn prune_blocks(&self, mut max_blocks_to_prune: u64, finalized_number: u64, prune_end: u64) {
		let pruning_range = BlocksToPrune::<I>::get();
		let mut new_pruning_range = pruning_range.clone();

		// update oldest block we want to keep
		if prune_end > new_pruning_range.oldest_block_to_keep {
			new_pruning_range.oldest_block_to_keep = prune_end;
		}

		// start pruning blocks
		let begin = new_pruning_range.oldest_unpruned_block;
		let end = new_pruning_range.oldest_block_to_keep;
		frame_support::debug::trace!(target: "runtime", "Pruning blocks in range [{}..{})", begin, end);
		for number in begin..end {
			// if we can't prune anything => break
			if max_blocks_to_prune == 0 {
				break;
			}

			// read hashes of blocks with given number and try to prune these blocks
			let blocks_at_number = HeadersByNumber::<I>::take(number);
			if let Some(mut blocks_at_number) = blocks_at_number {
				self.prune_blocks_by_hashes(
					&mut max_blocks_to_prune,
					finalized_number,
					number,
					&mut blocks_at_number,
				);

				// if we haven't pruned all blocks, remember unpruned
				if !blocks_at_number.is_empty() {
					HeadersByNumber::<I>::insert(number, blocks_at_number);
					break;
				}
			}

			// we have pruned all headers at number
			new_pruning_range.oldest_unpruned_block = number + 1;
			frame_support::debug::trace!(
				target: "runtime",
				"Oldest unpruned PoA header is now: {}",
				new_pruning_range.oldest_unpruned_block,
			);
		}

		// update pruning range in storage
		if pruning_range != new_pruning_range {
			BlocksToPrune::<I>::put(new_pruning_range);
		}
	}

	/// Prune old blocks with given hashes.
	fn prune_blocks_by_hashes(
		&self,
		max_blocks_to_prune: &mut u64,
		finalized_number: u64,
		number: u64,
		blocks_at_number: &mut Vec<H256>,
	) {
		// ensure that unfinalized headers we want to prune do not have scheduled changes
		if number > finalized_number && blocks_at_number.iter().any(ScheduledChanges::<I>::contains_key) {
			return;
		}

		// physically remove headers and (probably) obsolete validators sets
		while let Some(hash) = blocks_at_number.pop() {
			let header = Headers::<T, I>::take(&hash);
			frame_support::debug::trace!(
				target: "runtime",
				"Pruning PoA header: ({}, {})",
				number,
				hash,
			);

			ScheduledChanges::<I>::remove(hash);
			FinalityCache::<T, I>::remove(hash);
			if let Some(header) = header {
				ValidatorsSetsRc::<I>::mutate(header.next_validators_set_id, |rc| match *rc {
					Some(rc) if rc > 1 => Some(rc - 1),
					_ => None,
				});
			}

			// check if we have already pruned too much headers in this call
			*max_blocks_to_prune -= 1;
			if *max_blocks_to_prune == 0 {
				return;
			}
		}
	}
}

impl<T: Trait<I>, I: Instance> Storage for BridgeStorage<T, I> {
	type Submitter = T::AccountId;

	fn best_block(&self) -> (HeaderId, U256) {
		BestBlock::<I>::get()
	}

	fn finalized_block(&self) -> HeaderId {
		FinalizedBlock::<I>::get()
	}

	fn header(&self, hash: &H256) -> Option<(Header, Option<Self::Submitter>)> {
		Headers::<T, I>::get(hash).map(|header| (header.header, header.submitter))
	}

	fn cached_finality_votes(
		&self,
		parent: &HeaderId,
		best_finalized: &HeaderId,
		stop_at: impl Fn(&H256) -> bool,
	) -> CachedFinalityVotes<Self::Submitter> {
		let mut votes = CachedFinalityVotes::default();
		let mut current_id = *parent;
		loop {
			// if we have reached finalized block's sibling => stop with special signal
			if current_id.number == best_finalized.number && current_id.hash != best_finalized.hash {
				votes.stopped_at_finalized_sibling = true;
				return votes;
			}

			// if we have reached target header => stop
			if stop_at(&current_id.hash) {
				return votes;
			}

			// if we have found cached votes => stop
			let cached_votes = FinalityCache::<T, I>::get(&current_id.hash);
			if let Some(cached_votes) = cached_votes {
				votes.votes = Some(cached_votes);
				return votes;
			}

			// read next parent header id
			let header = match Headers::<T, I>::get(&current_id.hash) {
				Some(header) if header.header.number != 0 => header,
				_ => return votes,
			};
			let parent_id = header.header.parent_id().expect(
				"only returns None at genesis header;\
					the header is proved to have number > 0;\
					qed",
			);

			votes
				.unaccounted_ancestry
				.push_back((current_id, header.submitter, header.header));

			current_id = parent_id;
		}
	}

	fn import_context(
		&self,
		submitter: Option<Self::Submitter>,
		parent_hash: &H256,
	) -> Option<ImportContext<Self::Submitter>> {
		Headers::<T, I>::get(parent_hash).map(|parent_header| {
			let validators_set = ValidatorsSets::<I>::get(parent_header.next_validators_set_id)
				.expect("validators set is only pruned when last ref is pruned; there is a ref; qed");
			let parent_scheduled_change = ScheduledChanges::<I>::get(parent_hash);
			ImportContext {
				submitter,
				parent_hash: *parent_hash,
				parent_header: parent_header.header,
				parent_total_difficulty: parent_header.total_difficulty,
				parent_scheduled_change,
				validators_set_id: parent_header.next_validators_set_id,
				validators_set,
				last_signal_block: parent_header.last_signal_block,
			}
		})
	}

	fn scheduled_change(&self, hash: &H256) -> Option<ScheduledChange> {
		ScheduledChanges::<I>::get(hash)
	}

	fn insert_header(&mut self, header: HeaderToImport<Self::Submitter>) {
		if header.is_best {
			BestBlock::<I>::put((header.id, header.total_difficulty));
		}
		if let Some(scheduled_change) = header.scheduled_change {
			ScheduledChanges::<I>::insert(
				&header.id.hash,
				ScheduledChange {
					validators: scheduled_change,
					prev_signal_block: header.context.last_signal_block,
				},
			);
		}
		let next_validators_set_id = match header.enacted_change {
			Some(enacted_change) => {
				let next_validators_set_id = NextValidatorsSetId::<I>::mutate(|set_id| {
					let next_set_id = *set_id;
					*set_id += 1;
					next_set_id
				});
				ValidatorsSets::<I>::insert(
					next_validators_set_id,
					ValidatorsSet {
						validators: enacted_change.validators,
						enact_block: header.id,
						signal_block: enacted_change.signal_block,
					},
				);
				ValidatorsSetsRc::<I>::insert(next_validators_set_id, 1);
				next_validators_set_id
			}
			None => {
				ValidatorsSetsRc::<I>::mutate(header.context.validators_set_id, |rc| {
					*rc = Some(rc.map(|rc| rc + 1).unwrap_or(1));
					*rc
				});
				header.context.validators_set_id
			}
		};

		let finality_votes_caching_interval = T::FinalityVotesCachingInterval::get();
		if let Some(finality_votes_caching_interval) = finality_votes_caching_interval {
			let cache_entry_required = header.id.number != 0 && header.id.number % finality_votes_caching_interval == 0;
			if cache_entry_required {
				FinalityCache::<T, I>::insert(header.id.hash, header.finality_votes);
			}
		}

		frame_support::debug::trace!(
			target: "runtime",
			"Inserting PoA header: ({}, {})",
			header.header.number,
			header.id.hash,
		);

		let last_signal_block = header.context.last_signal_block();
		HeadersByNumber::<I>::append(header.id.number, header.id.hash);
		Headers::<T, I>::insert(
			&header.id.hash,
			StoredHeader {
				submitter: header.context.submitter,
				header: header.header,
				total_difficulty: header.total_difficulty,
				next_validators_set_id,
				last_signal_block,
			},
		);
	}

	fn finalize_and_prune_headers(&mut self, finalized: Option<HeaderId>, prune_end: u64) {
		// remember just finalized block
		let finalized_number = finalized
			.as_ref()
			.map(|f| f.number)
			.unwrap_or_else(|| FinalizedBlock::<I>::get().number);
		if let Some(finalized) = finalized {
			frame_support::debug::trace!(
				target: "runtime",
				"Finalizing PoA header: ({}, {})",
				finalized.number,
				finalized.hash,
			);

			FinalizedBlock::<I>::put(finalized);
		}

		// and now prune headers if we need to
		self.prune_blocks(MAX_BLOCKS_TO_PRUNE_IN_SINGLE_IMPORT, finalized_number, prune_end);
	}
}

/// Initialize storage.
#[cfg(any(feature = "std", feature = "runtime-benchmarks"))]
pub(crate) fn initialize_storage<T: Trait<I>, I: Instance>(
	initial_header: &Header,
	initial_difficulty: U256,
	initial_validators: &[Address],
) {
	let initial_hash = initial_header.compute_hash();
	frame_support::debug::trace!(
		target: "runtime",
		"Initializing bridge with PoA header: ({}, {})",
		initial_header.number,
		initial_hash,
	);

	let initial_id = HeaderId {
		number: initial_header.number,
		hash: initial_hash,
	};
	BestBlock::<I>::put((initial_id, initial_difficulty));
	FinalizedBlock::<I>::put(initial_id);
	BlocksToPrune::<I>::put(PruningRange {
		oldest_unpruned_block: initial_header.number,
		oldest_block_to_keep: initial_header.number,
	});
	HeadersByNumber::<I>::insert(initial_header.number, vec![initial_hash]);
	Headers::<T, I>::insert(
		initial_hash,
		StoredHeader {
			submitter: None,
			header: initial_header.clone(),
			total_difficulty: initial_difficulty,
			next_validators_set_id: 0,
			last_signal_block: None,
		},
	);
	NextValidatorsSetId::<I>::put(1);
	ValidatorsSets::<I>::insert(
		0,
		ValidatorsSet {
			validators: initial_validators.to_vec(),
			signal_block: None,
			enact_block: initial_id,
		},
	);
	ValidatorsSetsRc::<I>::insert(0, 1);
}

/// Verify that transaction is included into given finalized block.
pub fn verify_transaction_finalized<S: Storage>(
	storage: &S,
	block: H256,
	tx_index: u64,
	proof: &[(RawTransaction, RawTransactionReceipt)],
) -> bool {
	if tx_index >= proof.len() as _ {
		return false;
	}

	let header = match storage.header(&block) {
		Some((header, _)) => header,
		None => return false,
	};
	let finalized = storage.finalized_block();

	// if header is not yet finalized => return
	if header.number > finalized.number {
		return false;
	}

	// check if header is actually finalized
	let is_finalized = match header.number < finalized.number {
		true => ancestry(storage, finalized.hash)
			.skip_while(|(_, ancestor)| ancestor.number > header.number)
			.any(|(ancestor_hash, _)| ancestor_hash == block),
		false => block == finalized.hash,
	};
	if !is_finalized {
		return false;
	}

	// verify that transaction is included in the block
	if !header.verify_transactions_root(proof.iter().map(|(tx, _)| tx)) {
		return false;
	}

	// verify that transaction receipt is included in the block
	if !header.verify_raw_receipts_root(proof.iter().map(|(_, r)| r)) {
		return false;
	}

	// check that transaction has completed successfully
	matches!(
		Receipt::is_successful_raw_receipt(&proof[tx_index as usize].1),
		Ok(true)
	)
}

/// Transaction pool configuration.
fn pool_configuration() -> PoolConfiguration {
	PoolConfiguration {
		max_future_number_difference: 10,
	}
}

/// Return iterator of given header ancestors.
fn ancestry<'a, S: Storage>(storage: &'a S, mut parent_hash: H256) -> impl Iterator<Item = (H256, Header)> + 'a {
	sp_std::iter::from_fn(move || {
		let (header, _) = storage.header(&parent_hash)?;
		if header.number == 0 {
			return None;
		}

		let hash = parent_hash;
		parent_hash = header.parent_hash;
		Some((hash, header))
	})
}

#[cfg(test)]
pub(crate) mod tests {
	use super::*;
	use crate::finality::FinalityAncestor;
	use crate::mock::{
		genesis, insert_header, run_test, run_test_with_genesis, validators_addresses, HeaderBuilder, TestRuntime,
		GAS_LIMIT,
	};
	use primitives::compute_merkle_root;

	const TOTAL_VALIDATORS: usize = 3;

	fn example_tx() -> Vec<u8> {
		vec![42]
	}

	fn example_tx_receipt(success: bool) -> Vec<u8> {
		Receipt {
			// the only thing that we care of:
			outcome: primitives::TransactionOutcome::StatusCode(if success { 1 } else { 0 }),
			gas_used: Default::default(),
			log_bloom: Default::default(),
			logs: Vec::new(),
		}
		.rlp()
	}

	fn example_header_with_failed_receipt() -> Header {
		let mut header = Header::default();
		header.number = 3;
		header.transactions_root = compute_merkle_root(vec![example_tx()].into_iter());
		header.receipts_root = compute_merkle_root(vec![example_tx_receipt(false)].into_iter());
		header.parent_hash = example_header().compute_hash();
		header
	}

	fn example_header() -> Header {
		let mut header = Header::default();
		header.number = 2;
		header.transactions_root = compute_merkle_root(vec![example_tx()].into_iter());
		header.receipts_root = compute_merkle_root(vec![example_tx_receipt(true)].into_iter());
		header.parent_hash = example_header_parent().compute_hash();
		header
	}

	fn example_header_parent() -> Header {
		let mut header = Header::default();
		header.number = 1;
		header.transactions_root = compute_merkle_root(vec![example_tx()].into_iter());
		header.receipts_root = compute_merkle_root(vec![example_tx_receipt(true)].into_iter());
		header.parent_hash = genesis().compute_hash();
		header
	}

	fn with_headers_to_prune<T>(f: impl Fn(BridgeStorage<TestRuntime>) -> T) -> T {
		run_test(TOTAL_VALIDATORS, |ctx| {
			for i in 1..10 {
				let mut headers_by_number = Vec::with_capacity(5);
				for j in 0..5 {
					let header = HeaderBuilder::with_parent_number(i - 1)
						.gas_limit((GAS_LIMIT + j).into())
						.sign_by_set(&ctx.validators);
					let hash = header.compute_hash();
					headers_by_number.push(hash);
					Headers::<TestRuntime>::insert(
						hash,
						StoredHeader {
							submitter: None,
							header,
							total_difficulty: 0.into(),
							next_validators_set_id: 0,
							last_signal_block: None,
						},
					);

					if i == 7 && j == 1 {
						ScheduledChanges::<DefaultInstance>::insert(
							hash,
							ScheduledChange {
								validators: validators_addresses(5),
								prev_signal_block: None,
							},
						);
					}
				}
				HeadersByNumber::<DefaultInstance>::insert(i, headers_by_number);
			}

			f(BridgeStorage::new())
		})
	}

	#[test]
	fn blocks_are_not_pruned_if_range_is_empty() {
		with_headers_to_prune(|storage| {
			BlocksToPrune::<DefaultInstance>::put(PruningRange {
				oldest_unpruned_block: 5,
				oldest_block_to_keep: 5,
			});

			// try to prune blocks [5; 10)
			storage.prune_blocks(0xFFFF, 10, 5);
			assert_eq!(HeadersByNumber::<DefaultInstance>::get(&5).unwrap().len(), 5);
			assert_eq!(
				BlocksToPrune::<DefaultInstance>::get(),
				PruningRange {
					oldest_unpruned_block: 5,
					oldest_block_to_keep: 5,
				},
			);
		});
	}

	#[test]
	fn blocks_to_prune_never_shrinks_from_the_end() {
		with_headers_to_prune(|storage| {
			BlocksToPrune::<DefaultInstance>::put(PruningRange {
				oldest_unpruned_block: 0,
				oldest_block_to_keep: 5,
			});

			// try to prune blocks [5; 10)
			storage.prune_blocks(0xFFFF, 10, 3);
			assert_eq!(
				BlocksToPrune::<DefaultInstance>::get(),
				PruningRange {
					oldest_unpruned_block: 5,
					oldest_block_to_keep: 5,
				},
			);
		});
	}

	#[test]
	fn blocks_are_not_pruned_if_limit_is_zero() {
		with_headers_to_prune(|storage| {
			// try to prune blocks [0; 10)
			storage.prune_blocks(0, 10, 10);
			assert!(HeadersByNumber::<DefaultInstance>::get(&0).is_some());
			assert!(HeadersByNumber::<DefaultInstance>::get(&1).is_some());
			assert!(HeadersByNumber::<DefaultInstance>::get(&2).is_some());
			assert!(HeadersByNumber::<DefaultInstance>::get(&3).is_some());
			assert_eq!(
				BlocksToPrune::<DefaultInstance>::get(),
				PruningRange {
					oldest_unpruned_block: 0,
					oldest_block_to_keep: 10,
				},
			);
		});
	}

	#[test]
	fn blocks_are_pruned_if_limit_is_non_zero() {
		with_headers_to_prune(|storage| {
			// try to prune blocks [0; 10)
			storage.prune_blocks(7, 10, 10);
			// 1 headers with number = 0 is pruned (1 total)
			assert!(HeadersByNumber::<DefaultInstance>::get(&0).is_none());
			// 5 headers with number = 1 are pruned (6 total)
			assert!(HeadersByNumber::<DefaultInstance>::get(&1).is_none());
			// 1 header with number = 2 are pruned (7 total)
			assert_eq!(HeadersByNumber::<DefaultInstance>::get(&2).unwrap().len(), 4);
			assert_eq!(
				BlocksToPrune::<DefaultInstance>::get(),
				PruningRange {
					oldest_unpruned_block: 2,
					oldest_block_to_keep: 10,
				},
			);

			// try to prune blocks [2; 10)
			storage.prune_blocks(11, 10, 10);
			// 4 headers with number = 2 are pruned (4 total)
			assert!(HeadersByNumber::<DefaultInstance>::get(&2).is_none());
			// 5 headers with number = 3 are pruned (9 total)
			assert!(HeadersByNumber::<DefaultInstance>::get(&3).is_none());
			// 2 headers with number = 4 are pruned (11 total)
			assert_eq!(HeadersByNumber::<DefaultInstance>::get(&4).unwrap().len(), 3);
			assert_eq!(
				BlocksToPrune::<DefaultInstance>::get(),
				PruningRange {
					oldest_unpruned_block: 4,
					oldest_block_to_keep: 10,
				},
			);
		});
	}

	#[test]
	fn pruning_stops_on_unfainalized_block_with_scheduled_change() {
		with_headers_to_prune(|storage| {
			// try to prune blocks [0; 10)
			// last finalized block is 5
			// and one of blocks#7 has scheduled change
			// => we won't prune any block#7 at all
			storage.prune_blocks(0xFFFF, 5, 10);
			assert!(HeadersByNumber::<DefaultInstance>::get(&0).is_none());
			assert!(HeadersByNumber::<DefaultInstance>::get(&1).is_none());
			assert!(HeadersByNumber::<DefaultInstance>::get(&2).is_none());
			assert!(HeadersByNumber::<DefaultInstance>::get(&3).is_none());
			assert!(HeadersByNumber::<DefaultInstance>::get(&4).is_none());
			assert!(HeadersByNumber::<DefaultInstance>::get(&5).is_none());
			assert!(HeadersByNumber::<DefaultInstance>::get(&6).is_none());
			assert_eq!(HeadersByNumber::<DefaultInstance>::get(&7).unwrap().len(), 5);
			assert_eq!(
				BlocksToPrune::<DefaultInstance>::get(),
				PruningRange {
					oldest_unpruned_block: 7,
					oldest_block_to_keep: 10,
				},
			);
		});
	}

	#[test]
	fn finality_votes_are_cached() {
		run_test(TOTAL_VALIDATORS, |ctx| {
			let mut storage = BridgeStorage::<TestRuntime>::new();
			let interval = <TestRuntime as Trait>::FinalityVotesCachingInterval::get().unwrap();

			// for all headers with number < interval, cache entry is not created
			for i in 1..interval {
				let header = HeaderBuilder::with_parent_number(i - 1).sign_by_set(&ctx.validators);
				let id = header.compute_id();
				insert_header(&mut storage, header);
				assert_eq!(FinalityCache::<TestRuntime>::get(&id.hash), None);
			}

			// for header with number = interval, cache entry is created
			let header_with_entry = HeaderBuilder::with_parent_number(interval - 1).sign_by_set(&ctx.validators);
			let header_with_entry_hash = header_with_entry.compute_hash();
			insert_header(&mut storage, header_with_entry);
			assert_eq!(
				FinalityCache::<TestRuntime>::get(&header_with_entry_hash),
				Some(Default::default()),
			);

			// when we later prune this header, cache entry is removed
			BlocksToPrune::<DefaultInstance>::put(PruningRange {
				oldest_unpruned_block: interval - 1,
				oldest_block_to_keep: interval - 1,
			});
			storage.finalize_and_prune_headers(None, interval + 1);
			assert_eq!(FinalityCache::<TestRuntime>::get(&header_with_entry_hash), None);
		});
	}

	#[test]
	fn cached_finality_votes_finds_entry() {
		run_test(TOTAL_VALIDATORS, |ctx| {
			// insert 5 headers
			let mut storage = BridgeStorage::<TestRuntime>::new();
			let mut headers = Vec::new();
			for i in 1..5 {
				let header = HeaderBuilder::with_parent_number(i - 1).sign_by_set(&ctx.validators);
				headers.push(header.clone());
				insert_header(&mut storage, header);
			}

			// when inserting header#6, entry isn't found
			let id5 = headers.last().unwrap().compute_id();
			assert_eq!(
				storage.cached_finality_votes(&id5, &genesis().compute_id(), |_| false),
				CachedFinalityVotes {
					stopped_at_finalized_sibling: false,
					unaccounted_ancestry: headers
						.iter()
						.map(|header| (header.compute_id(), None, header.clone(),))
						.rev()
						.collect(),
					votes: None,
				},
			);

			// let's now create entry at #3
			let hash3 = headers[2].compute_hash();
			let votes_at_3 = FinalityVotes {
				votes: vec![([42; 20].into(), 21)].into_iter().collect(),
				ancestry: vec![FinalityAncestor {
					id: HeaderId {
						number: 100,
						hash: Default::default(),
					},
					..Default::default()
				}]
				.into_iter()
				.collect(),
			};
			FinalityCache::<TestRuntime>::insert(hash3, votes_at_3.clone());

			// searching at #6 again => entry is found
			assert_eq!(
				storage.cached_finality_votes(&id5, &genesis().compute_id(), |_| false),
				CachedFinalityVotes {
					stopped_at_finalized_sibling: false,
					unaccounted_ancestry: headers
						.iter()
						.skip(3)
						.map(|header| (header.compute_id(), None, header.clone(),))
						.rev()
						.collect(),
					votes: Some(votes_at_3),
				},
			);
		});
	}

	#[test]
	fn cached_finality_votes_stops_at_finalized_sibling() {
		run_test(TOTAL_VALIDATORS, |ctx| {
			let mut storage = BridgeStorage::<TestRuntime>::new();

			// insert header1
			let header1 = HeaderBuilder::with_parent_number(0).sign_by_set(&ctx.validators);
			let header1_id = header1.compute_id();
			insert_header(&mut storage, header1);

			// insert header1' - sibling of header1
			let header1s = HeaderBuilder::with_parent_number(0)
				.gas_limit((GAS_LIMIT + 1).into())
				.sign_by_set(&ctx.validators);
			let header1s_id = header1s.compute_id();
			insert_header(&mut storage, header1s);

			// header1 is finalized
			FinalizedBlock::<DefaultInstance>::put(header1_id);

			// trying to get finality votes when importing header2 -> header1 succeeds
			assert!(
				!storage
					.cached_finality_votes(&header1_id, &genesis().compute_id(), |_| false)
					.stopped_at_finalized_sibling
			);

			// trying to get finality votes when importing header2s -> header1s fails
			assert!(
				storage
					.cached_finality_votes(&header1s_id, &header1_id, |_| false)
					.stopped_at_finalized_sibling
			);
		});
	}

	#[test]
	fn verify_transaction_finalized_works_for_best_finalized_header() {
		run_test_with_genesis(example_header(), TOTAL_VALIDATORS, |_| {
			let storage = BridgeStorage::<TestRuntime>::new();
			assert_eq!(
				verify_transaction_finalized(
					&storage,
					example_header().compute_hash(),
					0,
					&[(example_tx(), example_tx_receipt(true))],
				),
				true,
			);
		});
	}

	#[test]
	fn verify_transaction_finalized_works_for_best_finalized_header_ancestor() {
		run_test(TOTAL_VALIDATORS, |_| {
			let mut storage = BridgeStorage::<TestRuntime>::new();
			insert_header(&mut storage, example_header_parent());
			insert_header(&mut storage, example_header());
			storage.finalize_and_prune_headers(Some(example_header().compute_id()), 0);
			assert_eq!(
				verify_transaction_finalized(
					&storage,
					example_header_parent().compute_hash(),
					0,
					&[(example_tx(), example_tx_receipt(true))],
				),
				true,
			);
		});
	}

	#[test]
	fn verify_transaction_finalized_rejects_proof_with_missing_tx() {
		run_test_with_genesis(example_header(), TOTAL_VALIDATORS, |_| {
			let storage = BridgeStorage::<TestRuntime>::new();
			assert_eq!(
				verify_transaction_finalized(&storage, example_header().compute_hash(), 1, &[],),
				false,
			);
		});
	}

	#[test]
	fn verify_transaction_finalized_rejects_unknown_header() {
		run_test(TOTAL_VALIDATORS, |_| {
			let storage = BridgeStorage::<TestRuntime>::new();
			assert_eq!(
				verify_transaction_finalized(&storage, example_header().compute_hash(), 1, &[],),
				false,
			);
		});
	}

	#[test]
	fn verify_transaction_finalized_rejects_unfinalized_header() {
		run_test(TOTAL_VALIDATORS, |_| {
			let mut storage = BridgeStorage::<TestRuntime>::new();
			insert_header(&mut storage, example_header_parent());
			insert_header(&mut storage, example_header());
			assert_eq!(
				verify_transaction_finalized(
					&storage,
					example_header().compute_hash(),
					0,
					&[(example_tx(), example_tx_receipt(true))],
				),
				false,
			);
		});
	}

	#[test]
	fn verify_transaction_finalized_rejects_finalized_header_sibling() {
		run_test(TOTAL_VALIDATORS, |_| {
			let mut finalized_header_sibling = example_header();
			finalized_header_sibling.timestamp = 1;
			let finalized_header_sibling_hash = finalized_header_sibling.compute_hash();

			let mut storage = BridgeStorage::<TestRuntime>::new();
			insert_header(&mut storage, example_header_parent());
			insert_header(&mut storage, example_header());
			insert_header(&mut storage, finalized_header_sibling);
			storage.finalize_and_prune_headers(Some(example_header().compute_id()), 0);
			assert_eq!(
				verify_transaction_finalized(
					&storage,
					finalized_header_sibling_hash,
					0,
					&[(example_tx(), example_tx_receipt(true))],
				),
				false,
			);
		});
	}

	#[test]
	fn verify_transaction_finalized_rejects_finalized_header_uncle() {
		run_test(TOTAL_VALIDATORS, |_| {
			let mut finalized_header_uncle = example_header_parent();
			finalized_header_uncle.timestamp = 1;
			let finalized_header_uncle_hash = finalized_header_uncle.compute_hash();

			let mut storage = BridgeStorage::<TestRuntime>::new();
			insert_header(&mut storage, example_header_parent());
			insert_header(&mut storage, finalized_header_uncle);
			insert_header(&mut storage, example_header());
			storage.finalize_and_prune_headers(Some(example_header().compute_id()), 0);
			assert_eq!(
				verify_transaction_finalized(
					&storage,
					finalized_header_uncle_hash,
					0,
					&[(example_tx(), example_tx_receipt(true))],
				),
				false,
			);
		});
	}

	#[test]
	fn verify_transaction_finalized_rejects_invalid_transactions_in_proof() {
		run_test_with_genesis(example_header(), TOTAL_VALIDATORS, |_| {
			let storage = BridgeStorage::<TestRuntime>::new();
			assert_eq!(
				verify_transaction_finalized(
					&storage,
					example_header().compute_hash(),
					0,
					&[
						(example_tx(), example_tx_receipt(true)),
						(example_tx(), example_tx_receipt(true))
					],
				),
				false,
			);
		});
	}

	#[test]
	fn verify_transaction_finalized_rejects_invalid_receipts_in_proof() {
		run_test_with_genesis(example_header(), TOTAL_VALIDATORS, |_| {
			let storage = BridgeStorage::<TestRuntime>::new();
			assert_eq!(
				verify_transaction_finalized(
					&storage,
					example_header().compute_hash(),
					0,
					&[(example_tx(), vec![42])],
				),
				false,
			);
		});
	}

	#[test]
	fn verify_transaction_finalized_rejects_failed_transaction() {
		run_test_with_genesis(example_header_with_failed_receipt(), TOTAL_VALIDATORS, |_| {
			let storage = BridgeStorage::<TestRuntime>::new();
			assert_eq!(
				verify_transaction_finalized(
					&storage,
					example_header_with_failed_receipt().compute_hash(),
					0,
					&[(example_tx(), example_tx_receipt(false))],
				),
				false,
			);
		});
	}
}<|MERGE_RESOLUTION|>--- conflicted
+++ resolved
@@ -510,17 +510,12 @@
 	}
 
 	/// Verify that transaction is included into given finalized block.
-<<<<<<< HEAD
 	pub fn verify_transaction_finalized(
 		block: H256,
 		tx_index: u64,
 		proof: &[(RawTransaction, RawTransactionReceipt)],
 	) -> bool {
-		crate::verify_transaction_finalized(&BridgeStorage::<T>::new(), block, tx_index, proof)
-=======
-	pub fn verify_transaction_finalized(block: H256, tx_index: u64, proof: &[RawTransaction]) -> bool {
 		crate::verify_transaction_finalized(&BridgeStorage::<T, I>::new(), block, tx_index, proof)
->>>>>>> 7c7ea01f
 	}
 }
 
