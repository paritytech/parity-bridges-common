--- conflicted
+++ resolved
@@ -766,57 +766,10 @@
 }
 
 #[cfg(test)]
-<<<<<<< HEAD
 pub(crate) mod tests {
 	use super::*;
-	use crate::mock::{custom_test_ext, genesis, insert_header, validators_addresses, TestRuntime};
+	use crate::mock::{custom_block_i, custom_test_ext, genesis, insert_header, validators, validators_addresses, TestRuntime};
 	use primitives::compute_merkle_root;
-
-	fn example_tx() -> Vec<u8> {
-		vec![42]
-	}
-
-	fn example_header() -> Header {
-		let mut header = Header::default();
-		header.number = 2;
-		header.transactions_root = compute_merkle_root(vec![example_tx()].into_iter());
-		header.parent_hash = example_header_parent().hash();
-		header
-	}
-
-	fn example_header_parent() -> Header {
-		let mut header = Header::default();
-		header.number = 1;
-		header.transactions_root = compute_merkle_root(vec![example_tx()].into_iter());
-		header.parent_hash = genesis().hash();
-		header
-	}
-
-	#[test]
-	fn verify_transaction_finalized_works_for_best_finalized_header() {
-		custom_test_ext(example_header(), validators_addresses(3)).execute_with(|| {
-			let storage = BridgeStorage::<TestRuntime>::new();
-			assert_eq!(
-				verify_transaction_finalized(&storage, example_header().hash(), 0, &vec![example_tx()],),
-				true,
-			);
-		});
-	}
-
-	#[test]
-	fn verify_transaction_finalized_works_for_best_finalized_header_ancestor() {
-		custom_test_ext(genesis(), validators_addresses(3)).execute_with(|| {
-			let mut storage = BridgeStorage::<TestRuntime>::new();
-			insert_header(&mut storage, example_header_parent());
-			insert_header(&mut storage, example_header());
-			storage.finalize_headers(Some((example_header().number, example_header().hash())), None);
-			assert_eq!(
-				verify_transaction_finalized(&storage, example_header_parent().hash(), 0, &vec![example_tx()],),
-				true,
-=======
-mod tests {
-	use super::*;
-	use crate::mock::{custom_block_i, custom_test_ext, genesis, validators, validators_addresses, TestRuntime};
 
 	fn with_headers_to_prune<T>(f: impl Fn(BridgeStorage<TestRuntime>) -> T) -> T {
 		custom_test_ext(genesis(), validators_addresses(3)).execute_with(|| {
@@ -874,31 +827,11 @@
 					oldest_unpruned_block: 5,
 					oldest_block_to_keep: 5,
 				},
->>>>>>> 1c17b5cb
-			);
-		});
-	}
-
-	#[test]
-<<<<<<< HEAD
-	fn verify_transaction_finalized_rejects_proof_with_missing_tx() {
-		custom_test_ext(example_header(), validators_addresses(3)).execute_with(|| {
-			let storage = BridgeStorage::<TestRuntime>::new();
-			assert_eq!(
-				verify_transaction_finalized(&storage, example_header().hash(), 1, &vec![],),
-				false,
-			);
-		});
-	}
-
-	#[test]
-	fn verify_transaction_finalized_rejects_unknown_header() {
-		custom_test_ext(genesis(), validators_addresses(3)).execute_with(|| {
-			let storage = BridgeStorage::<TestRuntime>::new();
-			assert_eq!(
-				verify_transaction_finalized(&storage, example_header().hash(), 1, &vec![],),
-				false,
-=======
+			);
+		});
+	}
+
+	#[test]
 	fn blocks_to_prune_never_shrinks_from_the_end() {
 		with_headers_to_prune(|storage| {
 			BlocksToPrune::put(PruningRange {
@@ -914,22 +847,11 @@
 					oldest_unpruned_block: 5,
 					oldest_block_to_keep: 5,
 				},
->>>>>>> 1c17b5cb
-			);
-		});
-	}
-
-	#[test]
-<<<<<<< HEAD
-	fn verify_transaction_finalized_rejects_unfinalized_header() {
-		custom_test_ext(genesis(), validators_addresses(3)).execute_with(|| {
-			let mut storage = BridgeStorage::<TestRuntime>::new();
-			insert_header(&mut storage, example_header_parent());
-			insert_header(&mut storage, example_header());
-			assert_eq!(
-				verify_transaction_finalized(&storage, example_header().hash(), 0, &vec![example_tx()],),
-				false,
-=======
+			);
+		});
+	}
+
+	#[test]
 	fn blocks_are_not_pruned_if_limit_is_zero() {
 		with_headers_to_prune(|storage| {
 			// try to prune blocks [0; 10)
@@ -944,47 +866,11 @@
 					oldest_unpruned_block: 0,
 					oldest_block_to_keep: 10,
 				},
->>>>>>> 1c17b5cb
-			);
-		});
-	}
-
-	#[test]
-<<<<<<< HEAD
-	fn verify_transaction_finalized_rejects_finalized_header_sibling() {
-		custom_test_ext(genesis(), validators_addresses(3)).execute_with(|| {
-			let mut finalized_header_sibling = example_header();
-			finalized_header_sibling.timestamp = 1;
-			let finalized_header_sibling_hash = finalized_header_sibling.hash();
-
-			let mut storage = BridgeStorage::<TestRuntime>::new();
-			insert_header(&mut storage, example_header_parent());
-			insert_header(&mut storage, example_header());
-			insert_header(&mut storage, finalized_header_sibling);
-			storage.finalize_headers(Some((example_header().number, example_header().hash())), None);
-			assert_eq!(
-				verify_transaction_finalized(&storage, finalized_header_sibling_hash, 0, &vec![example_tx()],),
-				false,
-			);
-		});
-	}
-
-	#[test]
-	fn verify_transaction_finalized_rejects_finalized_header_uncle() {
-		custom_test_ext(genesis(), validators_addresses(3)).execute_with(|| {
-			let mut finalized_header_uncle = example_header_parent();
-			finalized_header_uncle.timestamp = 1;
-			let finalized_header_uncle_hash = finalized_header_uncle.hash();
-
-			let mut storage = BridgeStorage::<TestRuntime>::new();
-			insert_header(&mut storage, example_header_parent());
-			insert_header(&mut storage, finalized_header_uncle);
-			insert_header(&mut storage, example_header());
-			storage.finalize_headers(Some((example_header().number, example_header().hash())), None);
-			assert_eq!(
-				verify_transaction_finalized(&storage, finalized_header_uncle_hash, 0, &vec![example_tx()],),
-				false,
-=======
+			);
+		});
+	}
+
+	#[test]
 	fn blocks_are_pruned_if_limit_is_non_zero() {
 		with_headers_to_prune(|storage| {
 			// try to prune blocks [0; 10)
@@ -1017,20 +903,11 @@
 					oldest_unpruned_block: 4,
 					oldest_block_to_keep: 10,
 				},
->>>>>>> 1c17b5cb
-			);
-		});
-	}
-
-	#[test]
-<<<<<<< HEAD
-	fn verify_transaction_finalized_rejects_invalid_proof() {
-		custom_test_ext(example_header(), validators_addresses(3)).execute_with(|| {
-			let storage = BridgeStorage::<TestRuntime>::new();
-			assert_eq!(
-				verify_transaction_finalized(&storage, example_header().hash(), 0, &vec![example_tx(), example_tx(),],),
-				false,
-=======
+			);
+		});
+	}
+
+	#[test]
 	fn pruning_stops_on_unfainalized_block_with_scheduled_change() {
 		with_headers_to_prune(|storage| {
 			// try to prune blocks [0; 10)
@@ -1052,7 +929,135 @@
 					oldest_unpruned_block: 7,
 					oldest_block_to_keep: 10,
 				},
->>>>>>> 1c17b5cb
+			);
+		});
+	}
+
+	fn example_tx() -> Vec<u8> {
+		vec![42]
+	}
+
+	fn example_header() -> Header {
+		let mut header = Header::default();
+		header.number = 2;
+		header.transactions_root = compute_merkle_root(vec![example_tx()].into_iter());
+		header.parent_hash = example_header_parent().hash();
+		header
+	}
+
+	fn example_header_parent() -> Header {
+		let mut header = Header::default();
+		header.number = 1;
+		header.transactions_root = compute_merkle_root(vec![example_tx()].into_iter());
+		header.parent_hash = genesis().hash();
+		header
+	}
+
+	#[test]
+	fn verify_transaction_finalized_works_for_best_finalized_header() {
+		custom_test_ext(example_header(), validators_addresses(3)).execute_with(|| {
+			let storage = BridgeStorage::<TestRuntime>::new();
+			assert_eq!(
+				verify_transaction_finalized(&storage, example_header().hash(), 0, &vec![example_tx()],),
+				true,
+			);
+		});
+	}
+
+	#[test]
+	fn verify_transaction_finalized_works_for_best_finalized_header_ancestor() {
+		custom_test_ext(genesis(), validators_addresses(3)).execute_with(|| {
+			let mut storage = BridgeStorage::<TestRuntime>::new();
+			insert_header(&mut storage, example_header_parent());
+			insert_header(&mut storage, example_header());
+			storage.finalize_headers(Some((example_header().number, example_header().hash())), None);
+			assert_eq!(
+				verify_transaction_finalized(&storage, example_header_parent().hash(), 0, &vec![example_tx()],),
+				true,
+			);
+		});
+	}
+
+	#[test]
+	fn verify_transaction_finalized_rejects_proof_with_missing_tx() {
+		custom_test_ext(example_header(), validators_addresses(3)).execute_with(|| {
+			let storage = BridgeStorage::<TestRuntime>::new();
+			assert_eq!(
+				verify_transaction_finalized(&storage, example_header().hash(), 1, &vec![],),
+				false,
+			);
+		});
+	}
+
+	#[test]
+	fn verify_transaction_finalized_rejects_unknown_header() {
+		custom_test_ext(genesis(), validators_addresses(3)).execute_with(|| {
+			let storage = BridgeStorage::<TestRuntime>::new();
+			assert_eq!(
+				verify_transaction_finalized(&storage, example_header().hash(), 1, &vec![],),
+				false,
+			);
+		});
+	}
+
+	#[test]
+	fn verify_transaction_finalized_rejects_unfinalized_header() {
+		custom_test_ext(genesis(), validators_addresses(3)).execute_with(|| {
+			let mut storage = BridgeStorage::<TestRuntime>::new();
+			insert_header(&mut storage, example_header_parent());
+			insert_header(&mut storage, example_header());
+			assert_eq!(
+				verify_transaction_finalized(&storage, example_header().hash(), 0, &vec![example_tx()],),
+				false,
+			);
+		});
+	}
+
+	#[test]
+	fn verify_transaction_finalized_rejects_finalized_header_sibling() {
+		custom_test_ext(genesis(), validators_addresses(3)).execute_with(|| {
+			let mut finalized_header_sibling = example_header();
+			finalized_header_sibling.timestamp = 1;
+			let finalized_header_sibling_hash = finalized_header_sibling.hash();
+
+			let mut storage = BridgeStorage::<TestRuntime>::new();
+			insert_header(&mut storage, example_header_parent());
+			insert_header(&mut storage, example_header());
+			insert_header(&mut storage, finalized_header_sibling);
+			storage.finalize_headers(Some((example_header().number, example_header().hash())), None);
+			assert_eq!(
+				verify_transaction_finalized(&storage, finalized_header_sibling_hash, 0, &vec![example_tx()],),
+				false,
+			);
+		});
+	}
+
+	#[test]
+	fn verify_transaction_finalized_rejects_finalized_header_uncle() {
+		custom_test_ext(genesis(), validators_addresses(3)).execute_with(|| {
+			let mut finalized_header_uncle = example_header_parent();
+			finalized_header_uncle.timestamp = 1;
+			let finalized_header_uncle_hash = finalized_header_uncle.hash();
+
+			let mut storage = BridgeStorage::<TestRuntime>::new();
+			insert_header(&mut storage, example_header_parent());
+			insert_header(&mut storage, finalized_header_uncle);
+			insert_header(&mut storage, example_header());
+			storage.finalize_headers(Some((example_header().number, example_header().hash())), None);
+			assert_eq!(
+				verify_transaction_finalized(&storage, finalized_header_uncle_hash, 0, &vec![example_tx()],),
+				false,
+			);
+		});
+	}
+
+	#[test]
+	fn verify_transaction_finalized_rejects_invalid_proof() {
+		custom_test_ext(example_header(), validators_addresses(3)).execute_with(|| {
+			let storage = BridgeStorage::<TestRuntime>::new();
+			assert_eq!(
+				verify_transaction_finalized(&storage, example_header().hash(), 0, &vec![example_tx(), example_tx(),],),
+				false,
 			);
 		});
 	}
