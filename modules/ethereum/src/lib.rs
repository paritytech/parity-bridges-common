--- conflicted
+++ resolved
@@ -35,7 +35,6 @@
 use codec::{Decode, Encode};
 use frame_support::{decl_module, decl_storage};
 use primitives::{Address, Header, Receipt, H256, U256};
-<<<<<<< HEAD
 use sp_runtime::{
 	RuntimeDebug,
 	transaction_validity::{
@@ -43,16 +42,12 @@
 		TransactionLongevity, TransactionPriority, TransactionValidity,
 	},
 };
-use sp_std::{iter::from_fn, prelude::*};
-=======
-use sp_runtime::RuntimeDebug;
 use sp_std::{
 	prelude::*,
 	cmp::Ord,
 	collections::btree_map::BTreeMap,
 	iter::from_fn,
 };
->>>>>>> 4ddbd677
 use validators::{ValidatorsConfiguration, ValidatorsSource};
 
 pub use import::{header_import_requires_receipts, import_header};
@@ -283,10 +278,11 @@
 
 			// just ignore error here, because we can't identify submitter
 			let _ = import_header(
-				&mut BridgeStorage,
+				&mut BridgeStorage::<T>::new(),
 				&kovan_aura_config(),
 				&kovan_validators_config(),
 				crate::import::PRUNE_DEPTH,
+				None,
 				header,
 				receipts,
 			);
@@ -418,7 +414,7 @@
 		match *call {
 			Self::Call::unsigned_import_header(ref header, _) => {
 				let accept_result = verification::accept_aura_header_into_pool(
-					&BridgeStorage,
+					&BridgeStorage::<T>::new(),
 					&kovan_aura_config(),
 					&pool_configuration(),
 					header,
