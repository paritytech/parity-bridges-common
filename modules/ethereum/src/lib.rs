// Copyright 2019-2020 Parity Technologies (UK) Ltd.
// This file is part of Parity Bridges Common.

// Parity Bridges Common is free software: you can redistribute it and/or modify
// it under the terms of the GNU General Public License as published by
// the Free Software Foundation, either version 3 of the License, or
// (at your option) any later version.

// Parity Bridges Common is distributed in the hope that it will be useful,
// but WITHOUT ANY WARRANTY; without even the implied warranty of
// MERCHANTABILITY or FITNESS FOR A PARTICULAR PURPOSE.  See the
// GNU General Public License for more details.

// You should have received a copy of the GNU General Public License
// along with Parity Bridges Common.  If not, see <http://www.gnu.org/licenses/>.

#![cfg_attr(not(feature = "std"), no_std)]

use codec::{Decode, Encode};
use frame_support::{decl_module, decl_storage};
use primitives::{Address, Header, Receipt, H256, U256};
use sp_runtime::{
	transaction_validity::{
<<<<<<< HEAD
		InvalidTransaction, TransactionLongevity, TransactionPriority, TransactionSource,
		TransactionValidity, UnknownTransaction, ValidTransaction,
=======
		InvalidTransaction, TransactionLongevity, TransactionPriority, TransactionSource, TransactionValidity,
		UnknownTransaction, ValidTransaction,
>>>>>>> 521c7697
	},
	RuntimeDebug,
};
use sp_std::{cmp::Ord, collections::btree_map::BTreeMap, prelude::*};
use validators::{ValidatorsConfiguration, ValidatorsSource};

pub use import::{header_import_requires_receipts, import_header};

mod error;
mod finality;
mod import;
mod validators;
mod verification;

/// Authority round engine configuration parameters.
#[derive(Clone, Encode, Decode, PartialEq, RuntimeDebug)]
pub struct AuraConfiguration {
	/// Empty step messages transition block.
	pub empty_steps_transition: u64,
	/// Transition block to strict empty steps validation.
	pub strict_empty_steps_transition: u64,
	/// Monotonic step validation transition block.
	pub validate_step_transition: u64,
	/// Chain score validation transition block.
	pub validate_score_transition: u64,
	/// First block for which a 2/3 quorum (instead of 1/2) is required.
	pub two_thirds_majority_transition: u64,
	/// Minimum gas limit.
	pub min_gas_limit: U256,
	/// Maximum gas limit.
	pub max_gas_limit: U256,
	/// Maximum size of extra data.
	pub maximum_extra_data_size: u64,
}

/// Transaction pool configuration.
///
/// This is used to limit number of unsigned headers transactions in
/// the pool. We never use it to verify signed transactions.
pub struct PoolConfiguration {
	/// Maximal difference between number of header from unsigned transaction
	/// and current best block. This must be selected with caution - the more
	/// is the difference, the more (potentially invalid) transactions could be
	/// accepted to the pool and mined later (filling blocks with spam).
	pub max_future_number_difference: u64,
}

/// Block header as it is stored in the runtime storage.
#[derive(Clone, Encode, Decode, PartialEq, RuntimeDebug)]
pub struct StoredHeader<Submitter> {
	/// Submitter of this header. May be `None` if header has been submitted
	/// using unsigned transaction.
	pub submitter: Option<Submitter>,
	/// The block header itself.
	pub header: Header,
	/// Total difficulty of the chain.
	pub total_difficulty: U256,
	/// The ID of set of validators that is expected to produce direct descendants of
	/// this block. If header enacts new set, this would be the new set. Otherwise
	/// this is the set that has produced the block itself.
	/// The hash is the hash of block where validators set has been enacted.
	pub next_validators_set_id: u64,
	/// Hash of the last block which has **SCHEDULED** validators set change.
	/// Note that signal doesn't mean that the set has been (or ever will be) enacted.
	/// Note that the header may already be pruned.
	pub last_signal_block: Option<H256>,
}

/// Validators set as it is stored in the runtime storage.
#[derive(Encode, Decode, PartialEq, RuntimeDebug)]
#[cfg_attr(test, derive(Clone))]
pub struct ValidatorsSet {
	/// Validators of this set.
	pub validators: Vec<Address>,
	/// Hash of the block where this set has been signalled. None if this is the first set.
	pub signal_block: Option<H256>,
	/// Hash of the block where this set has been enacted.
	pub enact_block: H256,
}

/// Validators set change as it is stored in the runtime storage.
#[derive(Encode, Decode, PartialEq, RuntimeDebug)]
#[cfg_attr(test, derive(Clone))]
pub struct ScheduledChange {
	/// Validators of this set.
	pub validators: Vec<Address>,
	/// Hash of the block which has emitted previous validators change signal.
	pub prev_signal_block: Option<H256>,
}

/// Header that we're importing.
#[derive(RuntimeDebug)]
#[cfg_attr(test, derive(Clone, PartialEq))]
pub struct HeaderToImport<Submitter> {
	/// Header import context,
	pub context: ImportContext<Submitter>,
	/// Should we consider this header as best?
	pub is_best: bool,
	/// The hash of the header.
	pub hash: H256,
	/// The header itself.
	pub header: Header,
	/// Total chain difficulty at the header.
	pub total_difficulty: U256,
	/// New validators set and the hash of block where it has been scheduled (if applicable).
	/// Some if set is is enacted by this header.
	pub enacted_change: Option<ChangeToEnact>,
	/// Validators set scheduled change, if happened at the header.
	pub scheduled_change: Option<Vec<Address>>,
}

/// Header that we're importing.
#[derive(RuntimeDebug)]
#[cfg_attr(test, derive(Clone, PartialEq))]
pub struct ChangeToEnact {
	/// The hash of the header where change has been scheduled.
	/// None if it is a first set within current `ValidatorsSource`.
	pub signal_block: Option<H256>,
	/// Validators set that is enacted.
	pub validators: Vec<Address>,
}

/// Header import context.
///
/// The import context contains information needed by the header verification
/// pipeline which is not directly part of the header being imported. This includes
/// information relating to its parent, and the current validator set (which
/// provide _context_ for the current header).
#[derive(RuntimeDebug)]
#[cfg_attr(test, derive(Clone, PartialEq))]
pub struct ImportContext<Submitter> {
	submitter: Option<Submitter>,
	parent_hash: H256,
	parent_header: Header,
	parent_total_difficulty: U256,
	parent_scheduled_change: Option<ScheduledChange>,
	validators_set_id: u64,
	validators_set: ValidatorsSet,
	last_signal_block: Option<H256>,
}

impl<Submitter> ImportContext<Submitter> {
	/// Returns reference to header submitter (if known).
	pub fn submitter(&self) -> Option<&Submitter> {
		self.submitter.as_ref()
	}

	/// Returns reference to parent header.
	pub fn parent_header(&self) -> &Header {
		&self.parent_header
	}

	/// Returns total chain difficulty at parent block.
	pub fn total_difficulty(&self) -> &U256 {
		&self.parent_total_difficulty
	}

	/// Returns the validator set change if the parent header has signaled a change.
	pub fn parent_scheduled_change(&self) -> Option<&ScheduledChange> {
		self.parent_scheduled_change.as_ref()
	}

	/// Returns id of the set of validators.
	pub fn validators_set_id(&self) -> u64 {
		self.validators_set_id
	}

	/// Returns reference to validators set for the block we're going to import.
	pub fn validators_set(&self) -> &ValidatorsSet {
		&self.validators_set
	}

	/// Returns reference to the latest block which has signalled change of validators set.
	/// This may point to parent if parent has signalled change.
	pub fn last_signal_block(&self) -> Option<&H256> {
		match self.parent_scheduled_change {
			Some(_) => Some(&self.parent_hash),
			None => self.last_signal_block.as_ref(),
		}
	}

	/// Converts import context into header we're going to import.
	pub fn into_import_header(
		self,
		is_best: bool,
		hash: H256,
		header: Header,
		total_difficulty: U256,
		enacted_change: Option<ChangeToEnact>,
		scheduled_change: Option<Vec<Address>>,
	) -> HeaderToImport<Submitter> {
		HeaderToImport {
			context: self,
			is_best,
			hash,
			header,
			total_difficulty,
			enacted_change,
			scheduled_change,
		}
	}
}

/// The storage that is used by the client.
///
/// Storage modification must be discarded if block import has failed.
pub trait Storage {
	/// Header submitter identifier.
	type Submitter: Clone + Ord;

	/// Get best known block.
	fn best_block(&self) -> (u64, H256, U256);
	/// Get last finalized block.
	fn finalized_block(&self) -> (u64, H256);
	/// Get imported header by its hash.
	///
	/// Returns header and its submitter (if known).
	fn header(&self, hash: &H256) -> Option<(Header, Option<Self::Submitter>)>;
	/// Get header import context by parent header hash.
	fn import_context(
		&self,
		submitter: Option<Self::Submitter>,
		parent_hash: &H256,
	) -> Option<ImportContext<Self::Submitter>>;
	/// Get new validators that are scheduled by given header and hash of the previous
	/// block that has scheduled change.
	fn scheduled_change(&self, hash: &H256) -> Option<ScheduledChange>;
	/// Insert imported header.
	fn insert_header(&mut self, header: HeaderToImport<Self::Submitter>);
	/// Finalize given block and prune all headers with number < prune_end.
	/// The headers in the pruning range could be either finalized, or not.
	/// It is the storage duty to ensure that unfinalized headers that have
	/// scheduled changes won't be pruned until they or their competitors
	/// are finalized.
	fn finalize_headers(&mut self, finalized: Option<(u64, H256)>, prune_end: Option<u64>);
}

/// Decides whether the session should be ended.
pub trait OnHeadersSubmitted<AccountId> {
	/// Called when valid headers have been submitted.
	///
	/// The submitter **must not** be rewarded for submitting valid headers, because greedy authority
	/// could produce and submit multiple valid headers (without relaying them to other peers) and
	/// get rewarded. Instead, the provider could track submitters and stop rewarding if too many
	/// headers have been submitted without finalization.
	fn on_valid_headers_submitted(submitter: AccountId, useful: u64, useless: u64);
	/// Called when invalid headers have been submitted.
	fn on_invalid_headers_submitted(submitter: AccountId);
	/// Called when earlier submitted headers have been finalized.
	///
	/// finalized is the number of headers that submitter has submitted and which
	/// have been finalized.
	fn on_valid_headers_finalized(submitter: AccountId, finalized: u64);
}

impl<AccountId> OnHeadersSubmitted<AccountId> for () {
	fn on_valid_headers_submitted(_submitter: AccountId, _useful: u64, _useless: u64) {}
	fn on_invalid_headers_submitted(_submitter: AccountId) {}
	fn on_valid_headers_finalized(_submitter: AccountId, _finalized: u64) {}
}

/// The module configuration trait
pub trait Trait: frame_system::Trait {
	/// Handler for headers submission result.
	type OnHeadersSubmitted: OnHeadersSubmitted<Self::AccountId>;
}

decl_module! {
	pub struct Module<T: Trait> for enum Call where origin: T::Origin {
		/// Import single Aura header. Requires transaction to be **UNSIGNED**.
<<<<<<< HEAD
		#[weight = 0]
=======
		#[weight = 0] // TODO: update me (https://github.com/paritytech/parity-bridges-common/issues/78)
>>>>>>> 521c7697
		pub fn import_unsigned_header(origin, header: Header, receipts: Option<Vec<Receipt>>) {
			frame_system::ensure_none(origin)?;

			import_header(
				&mut BridgeStorage::<T>::new(),
				&kovan_aura_config(),
				&kovan_validators_config(),
				crate::import::PRUNE_DEPTH,
				None,
				header,
				receipts,
			).map_err(|e| e.msg())?;
		}

		/// Import Aura chain headers in a single **SIGNED** transaction.
		/// Ignores non-fatal errors (like when known header is provided), rewards
		/// for successful headers import and penalizes for fatal errors.
		///
		/// This should be used with caution - passing too many headers could lead to
		/// enormous block production/import time.
<<<<<<< HEAD
		#[weight = 0]
=======
		#[weight = 0] // TODO: update me (https://github.com/paritytech/parity-bridges-common/issues/78)
>>>>>>> 521c7697
		pub fn import_signed_headers(origin, headers_with_receipts: Vec<(Header, Option<Vec<Receipt>>)>) {
			let submitter = frame_system::ensure_signed(origin)?;
			let mut finalized_headers = BTreeMap::new();
			let import_result = import::import_headers(
				&mut BridgeStorage::<T>::new(),
				&kovan_aura_config(),
				&kovan_validators_config(),
				crate::import::PRUNE_DEPTH,
				Some(submitter.clone()),
				headers_with_receipts,
				&mut finalized_headers,
			);

			// if we have finalized some headers, we will reward their submitters even
			// if current submitter has provided some invalid headers
			for (f_submitter, f_count) in finalized_headers {
				T::OnHeadersSubmitted::on_valid_headers_finalized(
					f_submitter,
					f_count,
				);
			}

			// now track/penalize current submitter for providing new headers
			match import_result {
				Ok((useful, useless)) =>
					T::OnHeadersSubmitted::on_valid_headers_submitted(submitter, useful, useless),
				Err(error) => {
					// even though we may have accept some headers, we do not want to reward someone
					// who provides invalid headers
					T::OnHeadersSubmitted::on_invalid_headers_submitted(submitter);
					return Err(error.msg().into());
				},
			}
		}
	}
}

decl_storage! {
	trait Store for Module<T: Trait> as Bridge {
		/// Best known block.
		BestBlock: (u64, H256, U256);
		/// Best finalized block.
		FinalizedBlock: (u64, H256);
		/// Oldest unpruned block(s) number.
		OldestUnprunedBlock: u64;
		/// Map of imported headers by hash.
<<<<<<< HEAD
		Headers: map hasher(blake2_128_concat) H256 => Option<StoredHeader<T::AccountId>>;
=======
		Headers: map hasher(identity) H256 => Option<StoredHeader<T::AccountId>>;
>>>>>>> 521c7697
		/// Map of imported header hashes by number.
		HeadersByNumber: map hasher(blake2_128_concat) u64 => Option<Vec<H256>>;
		/// The ID of next validator set.
		NextValidatorsSetId: u64;
		/// Map of validators sets by their id.
<<<<<<< HEAD
		ValidatorsSets: map hasher(blake2_128_concat) u64 => Option<ValidatorsSet>;
		/// Validators sets reference count. Each header that is authored by this set increases
		/// the reference count. When we prune this header, we decrease the reference count.
		/// When it reaches zero, we are free to prune validator set as well.
		ValidatorsSetsRc: map hasher(blake2_128_concat) u64 => Option<u64>;
		/// Map of validators set changes scheduled by given header.
		ScheduledChanges: map hasher(blake2_128_concat) H256 => Option<ScheduledChange>;
=======
		ValidatorsSets: map hasher(twox_64_concat) u64 => Option<ValidatorsSet>;
		/// Validators sets reference count. Each header that is authored by this set increases
		/// the reference count. When we prune this header, we decrease the reference count.
		/// When it reaches zero, we are free to prune validator set as well.
		ValidatorsSetsRc: map hasher(twox_64_concat) u64 => Option<u64>;
		/// Map of validators set changes scheduled by given header.
		ScheduledChanges: map hasher(identity) H256 => Option<ScheduledChange>;
>>>>>>> 521c7697
	}
	add_extra_genesis {
		config(initial_header): Header;
		config(initial_difficulty): U256;
		config(initial_validators): Vec<Address>;
		build(|config| {
			// the initial blocks should be selected so that:
			// 1) it doesn't signal validators changes;
			// 2) there are no scheduled validators changes from previous blocks;
			// 3) (implied) all direct children of initial block are authred by the same validators set.

			assert!(
				!config.initial_validators.is_empty(),
				"Initial validators set can't be empty",
			);

			let initial_hash = config.initial_header.hash();
			BestBlock::put((config.initial_header.number, initial_hash, config.initial_difficulty));
			FinalizedBlock::put((config.initial_header.number, initial_hash));
			OldestUnprunedBlock::put(config.initial_header.number);
			HeadersByNumber::insert(config.initial_header.number, vec![initial_hash]);
			Headers::<T>::insert(initial_hash, StoredHeader {
				submitter: None,
				header: config.initial_header.clone(),
				total_difficulty: config.initial_difficulty,
				next_validators_set_id: 0,
				last_signal_block: None,
			});
			NextValidatorsSetId::put(1);
			ValidatorsSets::insert(0, ValidatorsSet {
				validators: config.initial_validators.clone(),
				signal_block: None,
				enact_block: initial_hash,
			});
			ValidatorsSetsRc::insert(0, 1);
		})
	}
}

impl<T: Trait> Module<T> {
	/// Returns number and hash of the best block known to the bridge module.
	/// The caller should only submit `import_header` transaction that makes
	/// (or leads to making) other header the best one.
	pub fn best_block() -> (u64, H256) {
		let (number, hash, _) = BridgeStorage::<T>::new().best_block();
		(number, hash)
	}

	/// Returns true if the import of given block requires transactions receipts.
	pub fn is_import_requires_receipts(header: Header) -> bool {
		import::header_import_requires_receipts(&BridgeStorage::<T>::new(), &kovan_validators_config(), &header)
	}

	/// Returns true if header is known to the runtime.
	pub fn is_known_block(hash: H256) -> bool {
		BridgeStorage::<T>::new().header(&hash).is_some()
	}
}

impl<T: Trait> frame_support::unsigned::ValidateUnsigned for Module<T> {
	type Call = Call<T>;

	fn validate_unsigned(_source: TransactionSource, call: &Self::Call) -> TransactionValidity {
		match *call {
			Self::Call::import_unsigned_header(ref header, ref receipts) => {
				let accept_result = verification::accept_aura_header_into_pool(
					&BridgeStorage::<T>::new(),
					&kovan_aura_config(),
					&kovan_validators_config(),
					&pool_configuration(),
					header,
					receipts.as_ref(),
				);

				match accept_result {
					Ok((requires, provides)) => Ok(ValidTransaction {
						priority: TransactionPriority::max_value(),
						requires,
						provides,
						longevity: TransactionLongevity::max_value(),
						propagate: true,
					}),
					// UnsignedTooFarInTheFuture is the special error code used to limit
					// number of transactions in the pool - we do not want to ban transaction
					// in this case (see verification.rs for details)
					Err(error::Error::UnsignedTooFarInTheFuture) => {
						UnknownTransaction::Custom(error::Error::UnsignedTooFarInTheFuture.code()).into()
					}
					Err(error) => InvalidTransaction::Custom(error.code()).into(),
				}
			}
			_ => InvalidTransaction::Call.into(),
		}
	}
}

/// Runtime bridge storage.
#[derive(Default)]
struct BridgeStorage<T>(sp_std::marker::PhantomData<T>);

impl<T> BridgeStorage<T> {
	pub fn new() -> Self {
		BridgeStorage(sp_std::marker::PhantomData::<T>::default())
	}
}

impl<T: Trait> Storage for BridgeStorage<T> {
	type Submitter = T::AccountId;

	fn best_block(&self) -> (u64, H256, U256) {
		BestBlock::get()
	}

	fn finalized_block(&self) -> (u64, H256) {
		FinalizedBlock::get()
	}

	fn header(&self, hash: &H256) -> Option<(Header, Option<Self::Submitter>)> {
		Headers::<T>::get(hash).map(|header| (header.header, header.submitter))
	}

	fn import_context(
		&self,
		submitter: Option<Self::Submitter>,
		parent_hash: &H256,
	) -> Option<ImportContext<Self::Submitter>> {
		Headers::<T>::get(parent_hash).map(|parent_header| {
			let validators_set = ValidatorsSets::get(parent_header.next_validators_set_id)
				.expect("validators set is only pruned when last ref is pruned; there is a ref; qed");
			let parent_scheduled_change = ScheduledChanges::get(parent_hash);
			ImportContext {
				submitter,
				parent_hash: *parent_hash,
				parent_header: parent_header.header,
				parent_total_difficulty: parent_header.total_difficulty,
				parent_scheduled_change,
				validators_set_id: parent_header.next_validators_set_id,
				validators_set,
				last_signal_block: parent_header.last_signal_block,
			}
		})
	}

	fn scheduled_change(&self, hash: &H256) -> Option<ScheduledChange> {
		ScheduledChanges::get(hash)
	}

	fn insert_header(&mut self, header: HeaderToImport<Self::Submitter>) {
		if header.is_best {
			BestBlock::put((header.header.number, header.hash, header.total_difficulty));
		}
		if let Some(scheduled_change) = header.scheduled_change {
			ScheduledChanges::insert(
				&header.hash,
				ScheduledChange {
					validators: scheduled_change,
					prev_signal_block: header.context.last_signal_block,
				},
			);
		}
		let next_validators_set_id = match header.enacted_change {
			Some(enacted_change) => {
				let next_validators_set_id = NextValidatorsSetId::mutate(|set_id| {
					let next_set_id = *set_id;
					*set_id += 1;
					next_set_id
				});
				ValidatorsSets::insert(
					next_validators_set_id,
					ValidatorsSet {
						validators: enacted_change.validators,
						enact_block: header.hash,
						signal_block: enacted_change.signal_block,
					},
				);
				ValidatorsSetsRc::insert(next_validators_set_id, 1);
				next_validators_set_id
			}
			None => {
				ValidatorsSetsRc::mutate(header.context.validators_set_id, |rc| {
					*rc = Some(rc.map(|rc| rc + 1).unwrap_or(1));
					*rc
				});
				header.context.validators_set_id
			}
		};

		let last_signal_block = header.context.last_signal_block().cloned();
		HeadersByNumber::append_or_insert(header.header.number, vec![header.hash]);
		Headers::<T>::insert(
			&header.hash,
			StoredHeader {
				submitter: header.context.submitter,
				header: header.header,
				total_difficulty: header.total_difficulty,
				next_validators_set_id,
				last_signal_block,
			},
		);
	}

	fn finalize_headers(&mut self, finalized: Option<(u64, H256)>, prune_end: Option<u64>) {
		// remember just finalized block
		let finalized_number = finalized
			.as_ref()
			.map(|f| f.0)
			.unwrap_or_else(|| FinalizedBlock::get().0);
		if let Some(finalized) = finalized {
			FinalizedBlock::put(finalized);
		}

		if let Some(prune_end) = prune_end {
			let prune_begin = OldestUnprunedBlock::get();

			for number in prune_begin..prune_end {
				let blocks_at_number = HeadersByNumber::take(number);

				// ensure that unfinalized headers we want to prune do not have scheduled changes
				if number > finalized_number {
					if let Some(ref blocks_at_number) = blocks_at_number {
						if blocks_at_number
							.iter()
							.any(|block| ScheduledChanges::contains_key(block))
						{
							HeadersByNumber::insert(number, blocks_at_number);
							OldestUnprunedBlock::put(number);
							return;
						}
					}
				}

				// physically remove headers and (probably) obsolete validators sets
				for hash in blocks_at_number.into_iter().flat_map(|x| x) {
					let header = Headers::<T>::take(&hash);
					ScheduledChanges::remove(hash);
					if let Some(header) = header {
						ValidatorsSetsRc::mutate(header.next_validators_set_id, |rc| match *rc {
							Some(rc) if rc > 1 => Some(rc - 1),
							_ => None,
						});
					}
				}
			}

			OldestUnprunedBlock::put(prune_end);
		}
	}
}

/// Aura engine configuration for Kovan chain.
pub fn kovan_aura_config() -> AuraConfiguration {
	AuraConfiguration {
		empty_steps_transition: u64::max_value(),
		strict_empty_steps_transition: 0,
		validate_step_transition: 0x16e360,
		validate_score_transition: 0x41a3c4,
		two_thirds_majority_transition: u64::max_value(),
		min_gas_limit: 0x1388.into(),
		max_gas_limit: U256::max_value(),
		maximum_extra_data_size: 0x20,
	}
}

/// Validators configuration for Kovan chain.
pub fn kovan_validators_config() -> ValidatorsConfiguration {
	ValidatorsConfiguration::Multi(vec![
		(
			0,
			ValidatorsSource::List(vec![
				[
					0x00, 0xD6, 0xCc, 0x1B, 0xA9, 0xcf, 0x89, 0xBD, 0x2e, 0x58, 0x00, 0x97, 0x41, 0xf4, 0xF7, 0x32,
					0x5B, 0xAd, 0xc0, 0xED,
				]
				.into(),
				[
					0x00, 0x42, 0x7f, 0xea, 0xe2, 0x41, 0x9c, 0x15, 0xb8, 0x9d, 0x1c, 0x21, 0xaf, 0x10, 0xd1, 0xb6,
					0x65, 0x0a, 0x4d, 0x3d,
				]
				.into(),
				[
					0x4E, 0xd9, 0xB0, 0x8e, 0x63, 0x54, 0xC7, 0x0f, 0xE6, 0xF8, 0xCB, 0x04, 0x11, 0xb0, 0xd3, 0x24,
					0x6b, 0x42, 0x4d, 0x6c,
				]
				.into(),
				[
					0x00, 0x20, 0xee, 0x4B, 0xe0, 0xe2, 0x02, 0x7d, 0x76, 0x60, 0x3c, 0xB7, 0x51, 0xeE, 0x06, 0x95,
					0x19, 0xbA, 0x81, 0xA1,
				]
				.into(),
				[
					0x00, 0x10, 0xf9, 0x4b, 0x29, 0x6a, 0x85, 0x2a, 0xaa, 0xc5, 0x2e, 0xa6, 0xc5, 0xac, 0x72, 0xe0,
					0x3a, 0xfd, 0x03, 0x2d,
				]
				.into(),
				[
					0x00, 0x77, 0x33, 0xa1, 0xFE, 0x69, 0xCF, 0x3f, 0x2C, 0xF9, 0x89, 0xF8, 0x1C, 0x7b, 0x4c, 0xAc,
					0x16, 0x93, 0x38, 0x7A,
				]
				.into(),
				[
					0x00, 0xE6, 0xd2, 0xb9, 0x31, 0xF5, 0x5a, 0x3f, 0x17, 0x01, 0xc7, 0x38, 0x9d, 0x59, 0x2a, 0x77,
					0x78, 0x89, 0x78, 0x79,
				]
				.into(),
				[
					0x00, 0xe4, 0xa1, 0x06, 0x50, 0xe5, 0xa6, 0xD6, 0x00, 0x1C, 0x38, 0xff, 0x8E, 0x64, 0xF9, 0x70,
					0x16, 0xa1, 0x64, 0x5c,
				]
				.into(),
				[
					0x00, 0xa0, 0xa2, 0x4b, 0x9f, 0x0e, 0x5e, 0xc7, 0xaa, 0x4c, 0x73, 0x89, 0xb8, 0x30, 0x2f, 0xd0,
					0x12, 0x31, 0x94, 0xde,
				]
				.into(),
			]),
		),
		(
			10960440,
			ValidatorsSource::List(vec![
				[
					0x00, 0xD6, 0xCc, 0x1B, 0xA9, 0xcf, 0x89, 0xBD, 0x2e, 0x58, 0x00, 0x97, 0x41, 0xf4, 0xF7, 0x32,
					0x5B, 0xAd, 0xc0, 0xED,
				]
				.into(),
				[
					0x00, 0x10, 0xf9, 0x4b, 0x29, 0x6a, 0x85, 0x2a, 0xaa, 0xc5, 0x2e, 0xa6, 0xc5, 0xac, 0x72, 0xe0,
					0x3a, 0xfd, 0x03, 0x2d,
				]
				.into(),
				[
					0x00, 0xa0, 0xa2, 0x4b, 0x9f, 0x0e, 0x5e, 0xc7, 0xaa, 0x4c, 0x73, 0x89, 0xb8, 0x30, 0x2f, 0xd0,
					0x12, 0x31, 0x94, 0xde,
				]
				.into(),
			]),
		),
		(
			10960500,
			ValidatorsSource::Contract(
				[
					0xaE, 0x71, 0x80, 0x7C, 0x1B, 0x0a, 0x09, 0x3c, 0xB1, 0x54, 0x7b, 0x68, 0x2D, 0xC7, 0x83, 0x16,
					0xD9, 0x45, 0xc9, 0xB8,
				]
				.into(),
				vec![
					[
						0xd0, 0x5f, 0x74, 0x78, 0xc6, 0xaa, 0x10, 0x78, 0x12, 0x58, 0xc5, 0xcc, 0x8b, 0x4f, 0x38, 0x5f,
						0xc8, 0xfa, 0x98, 0x9c,
					]
					.into(),
					[
						0x03, 0x80, 0x1e, 0xfb, 0x0e, 0xfe, 0x2a, 0x25, 0xed, 0xe5, 0xdd, 0x3a, 0x00, 0x3a, 0xe8, 0x80,
						0xc0, 0x29, 0x2e, 0x4d,
					]
					.into(),
					[
						0xa4, 0xdf, 0x25, 0x5e, 0xcf, 0x08, 0xbb, 0xf2, 0xc2, 0x80, 0x55, 0xc6, 0x52, 0x25, 0xc9, 0xa9,
						0x84, 0x7a, 0xbd, 0x94,
					]
					.into(),
					[
						0x59, 0x6e, 0x82, 0x21, 0xa3, 0x0b, 0xfe, 0x6e, 0x7e, 0xff, 0x67, 0xfe, 0xe6, 0x64, 0xa0, 0x1c,
						0x73, 0xba, 0x3c, 0x56,
					]
					.into(),
					[
						0xfa, 0xad, 0xfa, 0xce, 0x3f, 0xbd, 0x81, 0xce, 0x37, 0xb0, 0xe1, 0x9c, 0x0b, 0x65, 0xff, 0x42,
						0x34, 0x14, 0x81, 0x32,
					]
					.into(),
				],
			),
		),
	])
}

/// Transaction pool configuration.
fn pool_configuration() -> PoolConfiguration {
	PoolConfiguration {
		max_future_number_difference: 10,
	}
}

#[cfg(test)]
pub(crate) mod tests {
	use super::*;
	use parity_crypto::publickey::{sign, KeyPair, Secret};
	use primitives::{rlp_encode, H520};
	use std::collections::{hash_map::Entry, HashMap};

	pub type AccountId = u64;

	pub fn genesis() -> Header {
		Header {
			seal: vec![vec![42].into(), vec![].into()],
			..Default::default()
		}
	}

	pub fn block_i(storage: &InMemoryStorage, number: u64, validators: &[KeyPair]) -> Header {
		custom_block_i(storage, number, validators, |_| {})
	}

	pub fn custom_block_i(
		storage: &InMemoryStorage,
		number: u64,
		validators: &[KeyPair],
		customize: impl FnOnce(&mut Header),
	) -> Header {
		let validator_index: u8 = (number % (validators.len() as u64)) as _;
		let mut header = Header {
			number,
			parent_hash: storage.headers_by_number[&(number - 1)][0].clone(),
			gas_limit: 0x2000.into(),
			author: validator(validator_index).address().to_fixed_bytes().into(),
			seal: vec![vec![number as u8 + 42].into(), vec![].into()],
			difficulty: number.into(),
			..Default::default()
		};
		customize(&mut header);
		signed_header(validators, header, number + 42)
	}

	pub fn signed_header(validators: &[KeyPair], mut header: Header, step: u64) -> Header {
		let message = header.seal_hash(false).unwrap();
		let validator_index = (step % validators.len() as u64) as usize;
		let signature = sign(validators[validator_index].secret(), &message.as_fixed_bytes().into()).unwrap();
		let signature: [u8; 65] = signature.into();
		let signature = H520::from(signature);
		header.seal[1] = rlp_encode(&signature);
		header
	}

	pub fn validator(index: u8) -> KeyPair {
		KeyPair::from_secret(Secret::from([index + 1; 32])).unwrap()
	}

	pub fn validators_addresses(count: u8) -> Vec<Address> {
		(0..count as usize)
			.map(|i| validator(i as u8).address().as_fixed_bytes().into())
			.collect()
	}

	pub struct InMemoryStorage {
		best_block: (u64, H256, U256),
		finalized_block: (u64, H256),
		oldest_unpruned_block: u64,
		headers: HashMap<H256, StoredHeader<AccountId>>,
		headers_by_number: HashMap<u64, Vec<H256>>,
		next_validators_set_id: u64,
		validators_sets: HashMap<u64, ValidatorsSet>,
		validators_sets_rc: HashMap<u64, u64>,
		scheduled_changes: HashMap<H256, ScheduledChange>,
	}

	impl InMemoryStorage {
		pub fn new(initial_header: Header, initial_validators: Vec<Address>) -> Self {
			let hash = initial_header.hash();
			InMemoryStorage {
				best_block: (initial_header.number, hash, 0.into()),
				finalized_block: (initial_header.number, hash),
				oldest_unpruned_block: initial_header.number,
				headers_by_number: vec![(initial_header.number, vec![hash])].into_iter().collect(),
				headers: vec![(
					hash,
					StoredHeader {
						submitter: None,
						header: initial_header,
						total_difficulty: 0.into(),
						next_validators_set_id: 0,
						last_signal_block: None,
					},
				)]
				.into_iter()
				.collect(),
				next_validators_set_id: 1,
				validators_sets: vec![(
					0,
					ValidatorsSet {
						validators: initial_validators,
						signal_block: None,
						enact_block: hash,
					},
				)]
				.into_iter()
				.collect(),
				validators_sets_rc: vec![(0, 1)].into_iter().collect(),
				scheduled_changes: HashMap::new(),
			}
		}

		pub(crate) fn insert(&mut self, header: Header) {
			let hash = header.hash();
			self.headers_by_number.entry(header.number).or_default().push(hash);
			self.headers.insert(
				hash,
				StoredHeader {
					submitter: None,
					header,
					total_difficulty: 0.into(),
					next_validators_set_id: 0,
					last_signal_block: None,
				},
			);
		}

		pub(crate) fn change_validators_set_at(
			&mut self,
			number: u64,
			finalized_set: Vec<Address>,
			signalled_set: Option<Vec<Address>>,
		) {
			let set_id = self.next_validators_set_id;
			self.next_validators_set_id += 1;
			self.validators_sets.insert(
				set_id,
				ValidatorsSet {
					validators: finalized_set,
					signal_block: None,
					enact_block: self.headers_by_number[&0][0],
				},
			);

			let mut header = self.headers.get_mut(&self.headers_by_number[&number][0]).unwrap();
			header.next_validators_set_id = set_id;
			if let Some(signalled_set) = signalled_set {
				header.last_signal_block = Some(self.headers_by_number[&(number - 1)][0]);
				self.scheduled_changes.insert(
					self.headers_by_number[&(number - 1)][0],
					ScheduledChange {
						validators: signalled_set,
						prev_signal_block: None,
					},
				);
			}
		}

		pub(crate) fn set_best_block(&mut self, best_block: (u64, H256)) {
			self.best_block.0 = best_block.0;
			self.best_block.1 = best_block.1;
		}

		pub(crate) fn set_finalized_block(&mut self, finalized_block: (u64, H256)) {
			self.finalized_block = finalized_block;
		}

		pub(crate) fn oldest_unpruned_block(&self) -> u64 {
			self.oldest_unpruned_block
		}

		pub(crate) fn stored_header(&self, hash: &H256) -> Option<&StoredHeader<AccountId>> {
			self.headers.get(hash)
		}
	}

	impl Storage for InMemoryStorage {
		type Submitter = AccountId;

		fn best_block(&self) -> (u64, H256, U256) {
			self.best_block.clone()
		}

		fn finalized_block(&self) -> (u64, H256) {
			self.finalized_block.clone()
		}

		fn header(&self, hash: &H256) -> Option<(Header, Option<Self::Submitter>)> {
			self.headers
				.get(hash)
				.map(|header| (header.header.clone(), header.submitter.clone()))
		}

		fn import_context(
			&self,
			submitter: Option<Self::Submitter>,
			parent_hash: &H256,
		) -> Option<ImportContext<Self::Submitter>> {
			self.headers.get(parent_hash).map(|parent_header| {
				let validators_set = self
					.validators_sets
					.get(&parent_header.next_validators_set_id)
					.unwrap()
					.clone();
				let parent_scheduled_change = self.scheduled_changes.get(parent_hash).cloned();
				ImportContext {
					submitter,
					parent_hash: *parent_hash,
					parent_header: parent_header.header.clone(),
					parent_total_difficulty: parent_header.total_difficulty,
					parent_scheduled_change,
					validators_set_id: parent_header.next_validators_set_id,
					validators_set,
					last_signal_block: parent_header.last_signal_block,
				}
			})
		}

		fn scheduled_change(&self, hash: &H256) -> Option<ScheduledChange> {
			self.scheduled_changes.get(hash).cloned()
		}

		fn insert_header(&mut self, header: HeaderToImport<Self::Submitter>) {
			if header.is_best {
				self.best_block = (header.header.number, header.hash, header.total_difficulty);
			}
			if let Some(scheduled_change) = header.scheduled_change {
				self.scheduled_changes.insert(
					header.hash,
					ScheduledChange {
						validators: scheduled_change,
						prev_signal_block: header.context.last_signal_block,
					},
				);
			}
			let next_validators_set_id = match header.enacted_change {
				Some(enacted_change) => {
					let next_validators_set_id = self.next_validators_set_id;
					self.next_validators_set_id += 1;
					self.validators_sets.insert(
						next_validators_set_id,
						ValidatorsSet {
							validators: enacted_change.validators,
							enact_block: header.hash,
							signal_block: enacted_change.signal_block,
						},
					);
					self.validators_sets_rc.insert(next_validators_set_id, 1);
					next_validators_set_id
				}
				None => {
					*self
						.validators_sets_rc
						.entry(header.context.validators_set_id)
						.or_default() += 1;
					header.context.validators_set_id
				}
			};

			let last_signal_block = header.context.last_signal_block().cloned();
			self.headers_by_number
				.entry(header.header.number)
				.or_default()
				.push(header.hash);
			self.headers.insert(
				header.hash,
				StoredHeader {
					submitter: header.context.submitter,
					header: header.header,
					total_difficulty: header.total_difficulty,
					next_validators_set_id,
					last_signal_block,
				},
			);
		}

		fn finalize_headers(&mut self, finalized: Option<(u64, H256)>, prune_end: Option<u64>) {
			let finalized_number = finalized
				.as_ref()
				.map(|f| f.0)
				.unwrap_or_else(|| self.finalized_block.0);
			if let Some(finalized) = finalized {
				self.finalized_block = finalized;
			}

			if let Some(prune_end) = prune_end {
				let prune_begin = self.oldest_unpruned_block;

				for number in prune_begin..prune_end {
					let blocks_at_number = self.headers_by_number.remove(&number);

					// ensure that unfinalized headers we want to prune do not have scheduled changes
					if number > finalized_number {
						if let Some(ref blocks_at_number) = blocks_at_number {
							if blocks_at_number
								.iter()
								.any(|block| self.scheduled_changes.contains_key(block))
							{
								self.headers_by_number.insert(number, blocks_at_number.clone());
								self.oldest_unpruned_block = number;
								return;
							}
						}
					}

					// physically remove headers and (probably) obsolete validators sets
					for hash in blocks_at_number.into_iter().flat_map(|x| x) {
						let header = self.headers.remove(&hash);
						self.scheduled_changes.remove(&hash);
						if let Some(header) = header {
							match self.validators_sets_rc.entry(header.next_validators_set_id) {
								Entry::Occupied(mut entry) => {
									if *entry.get() == 1 {
										entry.remove();
									} else {
										*entry.get_mut() -= 1;
									}
								}
								Entry::Vacant(_) => unreachable!("there's entry for each header"),
							};
						}
					}
				}

				self.oldest_unpruned_block = prune_end;
			}
		}
	}
}<|MERGE_RESOLUTION|>--- conflicted
+++ resolved
@@ -21,13 +21,8 @@
 use primitives::{Address, Header, Receipt, H256, U256};
 use sp_runtime::{
 	transaction_validity::{
-<<<<<<< HEAD
 		InvalidTransaction, TransactionLongevity, TransactionPriority, TransactionSource,
 		TransactionValidity, UnknownTransaction, ValidTransaction,
-=======
-		InvalidTransaction, TransactionLongevity, TransactionPriority, TransactionSource, TransactionValidity,
-		UnknownTransaction, ValidTransaction,
->>>>>>> 521c7697
 	},
 	RuntimeDebug,
 };
@@ -298,11 +293,7 @@
 decl_module! {
 	pub struct Module<T: Trait> for enum Call where origin: T::Origin {
 		/// Import single Aura header. Requires transaction to be **UNSIGNED**.
-<<<<<<< HEAD
-		#[weight = 0]
-=======
 		#[weight = 0] // TODO: update me (https://github.com/paritytech/parity-bridges-common/issues/78)
->>>>>>> 521c7697
 		pub fn import_unsigned_header(origin, header: Header, receipts: Option<Vec<Receipt>>) {
 			frame_system::ensure_none(origin)?;
 
@@ -323,11 +314,7 @@
 		///
 		/// This should be used with caution - passing too many headers could lead to
 		/// enormous block production/import time.
-<<<<<<< HEAD
-		#[weight = 0]
-=======
 		#[weight = 0] // TODO: update me (https://github.com/paritytech/parity-bridges-common/issues/78)
->>>>>>> 521c7697
 		pub fn import_signed_headers(origin, headers_with_receipts: Vec<(Header, Option<Vec<Receipt>>)>) {
 			let submitter = frame_system::ensure_signed(origin)?;
 			let mut finalized_headers = BTreeMap::new();
@@ -374,25 +361,12 @@
 		/// Oldest unpruned block(s) number.
 		OldestUnprunedBlock: u64;
 		/// Map of imported headers by hash.
-<<<<<<< HEAD
-		Headers: map hasher(blake2_128_concat) H256 => Option<StoredHeader<T::AccountId>>;
-=======
 		Headers: map hasher(identity) H256 => Option<StoredHeader<T::AccountId>>;
->>>>>>> 521c7697
 		/// Map of imported header hashes by number.
 		HeadersByNumber: map hasher(blake2_128_concat) u64 => Option<Vec<H256>>;
 		/// The ID of next validator set.
 		NextValidatorsSetId: u64;
 		/// Map of validators sets by their id.
-<<<<<<< HEAD
-		ValidatorsSets: map hasher(blake2_128_concat) u64 => Option<ValidatorsSet>;
-		/// Validators sets reference count. Each header that is authored by this set increases
-		/// the reference count. When we prune this header, we decrease the reference count.
-		/// When it reaches zero, we are free to prune validator set as well.
-		ValidatorsSetsRc: map hasher(blake2_128_concat) u64 => Option<u64>;
-		/// Map of validators set changes scheduled by given header.
-		ScheduledChanges: map hasher(blake2_128_concat) H256 => Option<ScheduledChange>;
-=======
 		ValidatorsSets: map hasher(twox_64_concat) u64 => Option<ValidatorsSet>;
 		/// Validators sets reference count. Each header that is authored by this set increases
 		/// the reference count. When we prune this header, we decrease the reference count.
@@ -400,7 +374,6 @@
 		ValidatorsSetsRc: map hasher(twox_64_concat) u64 => Option<u64>;
 		/// Map of validators set changes scheduled by given header.
 		ScheduledChanges: map hasher(identity) H256 => Option<ScheduledChange>;
->>>>>>> 521c7697
 	}
 	add_extra_genesis {
 		config(initial_header): Header;
