--- conflicted
+++ resolved
@@ -194,12 +194,8 @@
 	pub MinimumMultiplier: Multiplier = Multiplier::saturating_from_rational(1, 1_000_000u128);
 	pub MaximumMultiplier: Multiplier = sp_runtime::traits::Bounded::max_value();
 	pub SlotLength: u32 = 16;
-<<<<<<< HEAD
 	pub MaxLanesPerRelayer: u32 = 4;
-	pub PriorityBoostForLaneRelayer: TransactionPriority = 4;
-=======
-	pub PriorityBoostForActiveLaneRelayer: TransactionPriority = 1;
->>>>>>> 553d48d1
+	pub PriorityBoostForActiveLaneRelayer: TransactionPriority = 4;
 }
 
 impl frame_system::Config for TestRuntime {
@@ -308,7 +304,6 @@
 	type Reward = ThisChainBalance;
 	type PaymentProcedure = TestPaymentProcedure;
 	type StakeAndSlash = TestStakeAndSlash;
-<<<<<<< HEAD
 	type MaxLanesPerRelayer = MaxLanesPerRelayer;
 	type MaxActiveRelayersPerLane = ConstU32<4>;
 	type MaxNextRelayersPerLane = ConstU32<1_024>;
@@ -316,13 +311,7 @@
 	type SlotLength = ConstU32<16>;
 	type EpochLength = ConstU32<1_024>;
 	type PriorityBoostPerMessage = ConstU64<1>;
-	type PriorityBoostForLaneRelayer = PriorityBoostForLaneRelayer;
-=======
-	type MaxRelayersPerLane = ConstU32<16>;
-	type SlotLength = SlotLength;
-	type PriorityBoostPerMessage = ConstU64<1>;
 	type PriorityBoostForActiveLaneRelayer = PriorityBoostForActiveLaneRelayer;
->>>>>>> 553d48d1
 	type WeightInfo = ();
 }
 
