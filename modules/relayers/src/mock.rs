// Copyright (C) Parity Technologies (UK) Ltd.
// This file is part of Parity Bridges Common.

// Parity Bridges Common is free software: you can redistribute it and/or modify
// it under the terms of the GNU General Public License as published by
// the Free Software Foundation, either version 3 of the License, or
// (at your option) any later version.

// Parity Bridges Common is distributed in the hope that it will be useful,
// but WITHOUT ANY WARRANTY; without even the implied warranty of
// MERCHANTABILITY or FITNESS FOR A PARTICULAR PURPOSE.  See the
// GNU General Public License for more details.

// You should have received a copy of the GNU General Public License
// along with Parity Bridges Common.  If not, see <http://www.gnu.org/licenses/>.

#![cfg(test)]

use crate as pallet_bridge_relayers;

use bp_header_chain::ChainWithGrandpa;
use bp_messages::{
	target_chain::{DispatchMessage, MessageDispatch},
	ChainWithMessages, LaneId, MessageNonce,
};
use bp_parachains::SingleParaStoredHeaderDataBuilder;
use bp_relayers::{
	PayRewardFromAccount, PaymentProcedure, RewardsAccountOwner, RewardsAccountParams,
};
use bp_runtime::{messages::MessageDispatchResult, Chain, ChainId, Parachain};
use codec::Encode;
use frame_support::{
	parameter_types,
	traits::fungible::Mutate,
	weights::{ConstantMultiplier, IdentityFee, RuntimeDbWeight, Weight},
};
use pallet_transaction_payment::Multiplier;
use sp_core::{ConstU64, ConstU8, H256};
use sp_runtime::{
	traits::{BlakeTwo256, ConstU32, IdentityLookup},
	transaction_validity::TransactionPriority,
	BuildStorage, FixedPointNumber, Perquintill, StateVersion,
};

// generate identifier of the signed extension
bp_runtime::generate_static_str_provider!(TestId);

/// Account identifier at `ThisChain`.
pub type ThisChainAccountId = u64;
/// Balance at `ThisChain`.
pub type ThisChainBalance = u64;
/// Block number at `ThisChain`.
pub type ThisChainBlockNumber = u32;
/// Hash at `ThisChain`.
pub type ThisChainHash = H256;
/// Hasher at `ThisChain`.
pub type ThisChainHasher = BlakeTwo256;
/// Header of `ThisChain`.
pub type ThisChainHeader = sp_runtime::generic::Header<ThisChainBlockNumber, ThisChainHasher>;
/// Block of `ThisChain`.
pub type ThisChainBlock = frame_system::mocking::MockBlockU32<TestRuntime>;

/// Account identifier at the `BridgedChain`.
pub type BridgedChainAccountId = u128;
/// Balance at the `BridgedChain`.
pub type BridgedChainBalance = u128;
/// Block number at the `BridgedChain`.
pub type BridgedChainBlockNumber = u32;
/// Hash at the `BridgedChain`.
pub type BridgedChainHash = H256;
/// Hasher at the `BridgedChain`.
pub type BridgedChainHasher = BlakeTwo256;
/// Header of the `BridgedChain`.
pub type BridgedChainHeader =
	sp_runtime::generic::Header<BridgedChainBlockNumber, BridgedChainHasher>;

/// Bridged chain id used in tests.
pub const TEST_BRIDGED_CHAIN_ID: ChainId = *b"brdg";
/// Maximal extrinsic size at the `BridgedChain`.
pub const BRIDGED_CHAIN_MAX_EXTRINSIC_SIZE: u32 = 1024;

/// Underlying chain of `ThisChain`.
pub struct ThisUnderlyingChain;

impl Chain for ThisUnderlyingChain {
	const ID: ChainId = *b"tuch";

	type BlockNumber = ThisChainBlockNumber;
	type Hash = ThisChainHash;
	type Hasher = ThisChainHasher;
	type Header = ThisChainHeader;
	type AccountId = ThisChainAccountId;
	type Balance = ThisChainBalance;
	type Nonce = u32;
	type Signature = sp_runtime::MultiSignature;

	const STATE_VERSION: StateVersion = StateVersion::V1;

	fn max_extrinsic_size() -> u32 {
		BRIDGED_CHAIN_MAX_EXTRINSIC_SIZE
	}

	fn max_extrinsic_weight() -> Weight {
		Weight::zero()
	}
}

impl ChainWithMessages for ThisUnderlyingChain {
	const WITH_CHAIN_MESSAGES_PALLET_NAME: &'static str = "";

	const MAX_UNREWARDED_RELAYERS_IN_CONFIRMATION_TX: MessageNonce = 16;
	const MAX_UNCONFIRMED_MESSAGES_IN_CONFIRMATION_TX: MessageNonce = 1000;
}

/// Underlying chain of `BridgedChain`.
pub struct BridgedUnderlyingChain;

impl Chain for BridgedUnderlyingChain {
	const ID: ChainId = TEST_BRIDGED_CHAIN_ID;

	type BlockNumber = BridgedChainBlockNumber;
	type Hash = BridgedChainHash;
	type Hasher = BridgedChainHasher;
	type Header = BridgedChainHeader;
	type AccountId = BridgedChainAccountId;
	type Balance = BridgedChainBalance;
	type Nonce = u32;
	type Signature = sp_runtime::MultiSignature;

	const STATE_VERSION: StateVersion = StateVersion::V1;

	fn max_extrinsic_size() -> u32 {
		BRIDGED_CHAIN_MAX_EXTRINSIC_SIZE
	}
	fn max_extrinsic_weight() -> Weight {
		Weight::zero()
	}
}

impl ChainWithGrandpa for BridgedUnderlyingChain {
	const WITH_CHAIN_GRANDPA_PALLET_NAME: &'static str = "";
	const MAX_AUTHORITIES_COUNT: u32 = 16;
	const REASONABLE_HEADERS_IN_JUSTIFICATON_ANCESTRY: u32 = 8;
	const MAX_HEADER_SIZE: u32 = 256;
	const AVERAGE_HEADER_SIZE_IN_JUSTIFICATION: u32 = 64;
}

impl ChainWithMessages for BridgedUnderlyingChain {
	const WITH_CHAIN_MESSAGES_PALLET_NAME: &'static str = "";
	const MAX_UNREWARDED_RELAYERS_IN_CONFIRMATION_TX: MessageNonce = 16;
	const MAX_UNCONFIRMED_MESSAGES_IN_CONFIRMATION_TX: MessageNonce = 1000;
}

impl Parachain for BridgedUnderlyingChain {
	const PARACHAIN_ID: u32 = 42;
}

pub type TestStakeAndSlash = pallet_bridge_relayers::StakeAndSlashNamed<
	ThisChainAccountId,
	ThisChainBlockNumber,
	Balances,
	ReserveId,
	Stake,
	Lease,
>;

frame_support::construct_runtime! {
	pub enum TestRuntime
	{
		System: frame_system::{Pallet, Call, Config<T>, Storage, Event<T>},
		Utility: pallet_utility,
		Balances: pallet_balances::{Pallet, Call, Storage, Config<T>, Event<T>},
		TransactionPayment: pallet_transaction_payment::{Pallet, Storage, Event<T>},
		BridgeRelayers: pallet_bridge_relayers::{Pallet, Call, Storage, Event<T>},
		BridgeGrandpa: pallet_bridge_grandpa::{Pallet, Call, Storage, Event<T>},
		BridgeParachains: pallet_bridge_parachains::{Pallet, Call, Storage, Event<T>},
		BridgeMessages: pallet_bridge_messages::{Pallet, Call, Storage, Event<T>, Config<T>},
	}
}

parameter_types! {
	pub const BridgedParasPalletName: &'static str = "Paras";
	pub const DbWeight: RuntimeDbWeight = RuntimeDbWeight { read: 1, write: 2 };
	pub const ExistentialDeposit: ThisChainBalance = 1;
	pub const ReserveId: [u8; 8] = *b"brdgrlrs";
	pub const Stake: ThisChainBalance = 1_000;
	pub const Lease: ThisChainBlockNumber = 8;
	pub const TargetBlockFullness: Perquintill = Perquintill::from_percent(25);
	pub const TransactionBaseFee: ThisChainBalance = 0;
	pub const TransactionByteFee: ThisChainBalance = 1;
	pub AdjustmentVariable: Multiplier = Multiplier::saturating_from_rational(3, 100_000);
	pub MinimumMultiplier: Multiplier = Multiplier::saturating_from_rational(1, 1_000_000u128);
	pub MaximumMultiplier: Multiplier = sp_runtime::traits::Bounded::max_value();
	pub SlotLength: u32 = 16;
	pub PriorityBoostForActiveLaneRelayer: TransactionPriority = 1;
}

impl frame_system::Config for TestRuntime {
	type RuntimeOrigin = RuntimeOrigin;
	type Nonce = u64;
	type RuntimeCall = RuntimeCall;
	type Block = ThisChainBlock;
	type Hash = H256;
	type Hashing = BlakeTwo256;
	type AccountId = ThisChainAccountId;
	type Lookup = IdentityLookup<Self::AccountId>;
	type RuntimeEvent = RuntimeEvent;
	type BlockHashCount = frame_support::traits::ConstU32<250>;
	type Version = ();
	type PalletInfo = PalletInfo;
	type AccountData = pallet_balances::AccountData<ThisChainBalance>;
	type OnNewAccount = ();
	type OnKilledAccount = ();
	type BaseCallFilter = frame_support::traits::Everything;
	type SystemWeightInfo = ();
	type BlockWeights = ();
	type BlockLength = ();
	type DbWeight = DbWeight;
	type SS58Prefix = ();
	type OnSetCode = ();
	type MaxConsumers = frame_support::traits::ConstU32<16>;
}

impl pallet_utility::Config for TestRuntime {
	type RuntimeEvent = RuntimeEvent;
	type RuntimeCall = RuntimeCall;
	type PalletsOrigin = OriginCaller;
	type WeightInfo = ();
}

impl pallet_balances::Config for TestRuntime {
	type MaxLocks = ();
	type Balance = ThisChainBalance;
	type DustRemoval = ();
	type RuntimeEvent = RuntimeEvent;
	type ExistentialDeposit = ExistentialDeposit;
	type AccountStore = frame_system::Pallet<TestRuntime>;
	type WeightInfo = ();
	type MaxReserves = ConstU32<1>;
	type ReserveIdentifier = [u8; 8];
	type RuntimeHoldReason = RuntimeHoldReason;
	type FreezeIdentifier = ();
	type MaxHolds = ConstU32<0>;
	type MaxFreezes = ConstU32<0>;
}

impl pallet_transaction_payment::Config for TestRuntime {
	type OnChargeTransaction = pallet_transaction_payment::CurrencyAdapter<Balances, ()>;
	type OperationalFeeMultiplier = ConstU8<5>;
	type WeightToFee = IdentityFee<ThisChainBalance>;
	type LengthToFee = ConstantMultiplier<ThisChainBalance, TransactionByteFee>;
	type FeeMultiplierUpdate = pallet_transaction_payment::TargetedFeeAdjustment<
		TestRuntime,
		TargetBlockFullness,
		AdjustmentVariable,
		MinimumMultiplier,
		MaximumMultiplier,
	>;
	type RuntimeEvent = RuntimeEvent;
}

impl pallet_bridge_grandpa::Config for TestRuntime {
	type RuntimeEvent = RuntimeEvent;
	type BridgedChain = BridgedUnderlyingChain;
	type MaxFreeMandatoryHeadersPerBlock = ConstU32<4>;
	type HeadersToKeep = ConstU32<8>;
	type WeightInfo = pallet_bridge_grandpa::weights::BridgeWeight<TestRuntime>;
}

impl pallet_bridge_parachains::Config for TestRuntime {
	type RuntimeEvent = RuntimeEvent;
	type BridgesGrandpaPalletInstance = ();
	type ParasPalletName = BridgedParasPalletName;
	type ParaStoredHeaderDataBuilder = SingleParaStoredHeaderDataBuilder<BridgedUnderlyingChain>;
	type HeadsToKeep = ConstU32<8>;
	type MaxParaHeadDataSize = ConstU32<1024>;
	type WeightInfo = pallet_bridge_parachains::weights::BridgeWeight<TestRuntime>;
}

impl pallet_bridge_messages::Config for TestRuntime {
	type RuntimeEvent = RuntimeEvent;
	type WeightInfo = pallet_bridge_messages::weights::BridgeWeight<TestRuntime>;

	type OutboundPayload = Vec<u8>;

	type InboundPayload = Vec<u8>;
	type DeliveryPayments = ();

	type DeliveryConfirmationPayments = pallet_bridge_relayers::DeliveryConfirmationPaymentsAdapter<
		TestRuntime,
		(),
		ConstU64<100_000>,
	>;
	type OnMessagesDelivered = ();

	type MessageDispatch = DummyMessageDispatch;
	type ThisChain = ThisUnderlyingChain;
	type BridgedChain = BridgedUnderlyingChain;
	type BridgedHeaderChain = BridgeGrandpa;
}

impl pallet_bridge_relayers::Config for TestRuntime {
	type RuntimeEvent = RuntimeEvent;
	type Reward = ThisChainBalance;
	type PaymentProcedure = TestPaymentProcedure;
	type StakeAndSlash = TestStakeAndSlash;
<<<<<<< HEAD

	type MaxLanesPerRelayer = ConstU32<4>;
	type MaxRelayersPerLane = ConstU32<4>;

=======
	type MaxRelayersPerLane = ConstU32<16>;
	type SlotLength = SlotLength;
	type PriorityBoostPerMessage = ConstU64<1>;
	type PriorityBoostForActiveLaneRelayer = PriorityBoostForActiveLaneRelayer;
>>>>>>> d310fe07
	type WeightInfo = ();
}

#[cfg(feature = "runtime-benchmarks")]
impl pallet_bridge_relayers::benchmarking::Config for TestRuntime {
	fn prepare_rewards_account(account_params: RewardsAccountParams, reward: ThisChainBalance) {
		let rewards_account =
			bp_relayers::PayRewardFromAccount::<Balances, ThisChainAccountId>::rewards_account(
				account_params,
			);
		Self::deposit_account(rewards_account, reward);
	}

	fn deposit_account(account: Self::AccountId, balance: Self::Reward) {
		Balances::mint_into(&account, balance.saturating_add(ExistentialDeposit::get())).unwrap();
	}
}

/// Regular relayer that may receive rewards.
pub const REGULAR_RELAYER: ThisChainAccountId = 1;

/// Relayer that can't receive rewards.
pub const FAILING_RELAYER: ThisChainAccountId = 2;

/// Relayer that is able to register.
pub const REGISTER_RELAYER: ThisChainAccountId = 42;

/// Payment procedure that rejects payments to the `FAILING_RELAYER`.
pub struct TestPaymentProcedure;

impl TestPaymentProcedure {
	pub fn rewards_account(params: RewardsAccountParams) -> ThisChainAccountId {
		PayRewardFromAccount::<(), ThisChainAccountId>::rewards_account(params)
	}
}

impl PaymentProcedure<ThisChainAccountId, ThisChainBalance> for TestPaymentProcedure {
	type Error = ();

	fn pay_reward(
		relayer: &ThisChainAccountId,
		_lane_id: RewardsAccountParams,
		_reward: ThisChainBalance,
	) -> Result<(), Self::Error> {
		match *relayer {
			FAILING_RELAYER => Err(()),
			_ => Ok(()),
		}
	}
}

/// Dummy message dispatcher.
pub struct DummyMessageDispatch;

impl DummyMessageDispatch {
	pub fn deactivate(lane: LaneId) {
		frame_support::storage::unhashed::put(&(b"inactive", lane).encode()[..], &false);
	}
}

impl MessageDispatch for DummyMessageDispatch {
	type DispatchPayload = Vec<u8>;
	type DispatchLevelResult = ();

	fn is_active(lane: LaneId) -> bool {
		frame_support::storage::unhashed::take::<bool>(&(b"inactive", lane).encode()[..]) !=
			Some(false)
	}

	fn dispatch_weight(_message: &mut DispatchMessage<Self::DispatchPayload>) -> Weight {
		Weight::zero()
	}

	fn dispatch(
		_: DispatchMessage<Self::DispatchPayload>,
	) -> MessageDispatchResult<Self::DispatchLevelResult> {
		MessageDispatchResult { unspent_weight: Weight::zero(), dispatch_level_result: () }
	}
}

/// Reward account params that we are using in tests.
pub fn test_reward_account_param() -> RewardsAccountParams {
	RewardsAccountParams::new(LaneId::new(1, 2), *b"test", RewardsAccountOwner::ThisChain)
}

/// Return test externalities to use in tests.
pub fn new_test_ext() -> sp_io::TestExternalities {
	let t = frame_system::GenesisConfig::<TestRuntime>::default().build_storage().unwrap();
	sp_io::TestExternalities::new(t)
}

/// Run pallet test.
pub fn run_test<T>(test: impl FnOnce() -> T) -> T {
	new_test_ext().execute_with(|| {
		Balances::mint_into(&REGISTER_RELAYER, ExistentialDeposit::get() + 10 * Stake::get())
			.unwrap();

		test()
	})
}<|MERGE_RESOLUTION|>--- conflicted
+++ resolved
@@ -192,7 +192,7 @@
 	pub MinimumMultiplier: Multiplier = Multiplier::saturating_from_rational(1, 1_000_000u128);
 	pub MaximumMultiplier: Multiplier = sp_runtime::traits::Bounded::max_value();
 	pub SlotLength: u32 = 16;
-	pub PriorityBoostForActiveLaneRelayer: TransactionPriority = 1;
+	pub PriorityBoostForLaneRelayer: TransactionPriority = 4;
 }
 
 impl frame_system::Config for TestRuntime {
@@ -304,17 +304,11 @@
 	type Reward = ThisChainBalance;
 	type PaymentProcedure = TestPaymentProcedure;
 	type StakeAndSlash = TestStakeAndSlash;
-<<<<<<< HEAD
-
 	type MaxLanesPerRelayer = ConstU32<4>;
 	type MaxRelayersPerLane = ConstU32<4>;
-
-=======
-	type MaxRelayersPerLane = ConstU32<16>;
-	type SlotLength = SlotLength;
+	type SlotLength = ConstU32<16>;
 	type PriorityBoostPerMessage = ConstU64<1>;
-	type PriorityBoostForActiveLaneRelayer = PriorityBoostForActiveLaneRelayer;
->>>>>>> d310fe07
+	type PriorityBoostForLaneRelayer = PriorityBoostForLaneRelayer;
 	type WeightInfo = ();
 }
 
