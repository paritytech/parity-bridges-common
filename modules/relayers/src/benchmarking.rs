// Copyright (C) Parity Technologies (UK) Ltd.
// This file is part of Parity Bridges Common.

// Parity Bridges Common is free software: you can redistribute it and/or modify
// it under the terms of the GNU General Public License as published by
// the Free Software Foundation, either version 3 of the License, or
// (at your option) any later version.

// Parity Bridges Common is distributed in the hope that it will be useful,
// but WITHOUT ANY WARRANTY; without even the implied warranty of
// MERCHANTABILITY or FITNESS FOR A PARTICULAR PURPOSE.  See the
// GNU General Public License for more details.

// You should have received a copy of the GNU General Public License
// along with Parity Bridges Common.  If not, see <http://www.gnu.org/licenses/>.

//! Benchmarks for the relayers Pallet.

#![cfg(feature = "runtime-benchmarks")]

use crate::*;

use bp_messages::LaneId;
use bp_relayers::RewardsAccountOwner;
<<<<<<< HEAD
use frame_benchmarking::{account, benchmarks, whitelisted_caller};
use frame_support::traits::Get;
use frame_system::{pallet_prelude::BlockNumberFor, RawOrigin};
=======
use frame_benchmarking::v2::*;
use frame_system::RawOrigin;
>>>>>>> 4d042b90
use sp_runtime::traits::One;
use sp_std::vec::Vec;

/// Reward amount that is (hopefully) is larger than existential deposit across all chains.
const REWARD_AMOUNT: u32 = u32::MAX;

/// Pallet we're benchmarking here.
pub struct Pallet<T: Config>(crate::Pallet<T>);

/// Trait that must be implemented by runtime.
pub trait Config: crate::Config {
	/// Prepare environment for paying given reward for serving given lane.
	fn prepare_rewards_account(account_params: RewardsAccountParams, reward: Self::Reward);
	/// Give enough balance to given account.
	fn deposit_account(account: Self::AccountId, balance: Self::Reward);
}

<<<<<<< HEAD
/// Return lane id that we use in tests.
fn lane_id(i: u32) -> LaneId {
	LaneId::new(i, i)
}

/// Return block number until which our test registration is considered valid.
fn valid_till<T: Config>() -> BlockNumberFor<T> {
	frame_system::Pallet::<T>::block_number()
		.saturating_add(crate::Pallet::<T>::required_registration_lease())
		.saturating_add(One::one())
		.saturating_add(One::one())
}

/// Add basic relayer registration and optionally lane registrations.
fn register_relayer<T: Config>(
	relayer: &T::AccountId,
	lanes_reg_count: u32,
	expected_reward: RelayerRewardAtSource,
) {
	let stake = crate::Pallet::<T>::base_stake().saturating_add(
		crate::Pallet::<T>::stake_per_lane().saturating_mul((lanes_reg_count + 1).into()),
	);
	T::deposit_account(relayer.clone(), stake);
	crate::Pallet::<T>::increase_stake(RawOrigin::Signed(relayer.clone()).into(), stake).unwrap();
	crate::Pallet::<T>::register(RawOrigin::Signed(relayer.clone()).into(), valid_till::<T>())
		.unwrap();

	for i in 0..lanes_reg_count {
		crate::Pallet::<T>::register_at_lane(
			RawOrigin::Signed(relayer.clone()).into(),
			lane_id(i),
			expected_reward,
		)
		.unwrap();
	}
	assert_eq!(
		crate::Pallet::<T>::registered_relayer(&relayer).map(|reg| reg.lanes().len() as u32),
		Some(lanes_reg_count),
	);
}

benchmarks! {
	// Benchmark `claim_rewards` call.
	claim_rewards {
=======
#[benchmarks]
mod benchmarks {
	use super::*;

	/// Benchmark `claim_rewards` call.
	#[benchmark]
	fn claim_rewards() {
>>>>>>> 4d042b90
		let lane = LaneId::new(1, 2);
		let account_params =
			RewardsAccountParams::new(lane, *b"test", RewardsAccountOwner::ThisChain);
		let relayer: T::AccountId = whitelisted_caller();
		let reward = T::Reward::from(REWARD_AMOUNT);

		T::prepare_rewards_account(account_params, reward);
		RelayerRewards::<T>::insert(&relayer, account_params, reward);

		#[extrinsic_call]
		_(RawOrigin::Signed(relayer), account_params);

		// we can't check anything here, because `PaymentProcedure` is responsible for
		// payment logic, so we assume that if call has succeeded, the procedure has
		// also completed successfully
	}

<<<<<<< HEAD
	// Benchmark `increase_stake` call.
	increase_stake {
		let relayer: T::AccountId = whitelisted_caller();
		let stake = crate::Pallet::<T>::base_stake();
		T::deposit_account(relayer.clone(), stake);
	}: _(RawOrigin::Signed(relayer.clone()), stake)
	verify {
		assert_eq!(
			crate::Pallet::<T>::registered_relayer(&relayer).map(|reg| reg.current_stake()),
			Some(stake),
		);
	}

	// Benchmark `decrease_stake` call.
	decrease_stake {
		let relayer: T::AccountId = whitelisted_caller();
		let base_stake = crate::Pallet::<T>::base_stake();
		let stake = base_stake.saturating_add(100u32.into());
		T::deposit_account(relayer.clone(), stake);
		crate::Pallet::<T>::increase_stake(RawOrigin::Signed(relayer.clone()).into(), stake).unwrap();
	}: _(RawOrigin::Signed(relayer.clone()), 100u32.into())
	verify {
		assert_eq!(
			crate::Pallet::<T>::registered_relayer(&relayer).map(|reg| reg.current_stake()),
			Some(base_stake),
		);
	}

	// Benchmark `register` call.
	register {
=======
	/// Benchmark `register` call.
	#[benchmark]
	fn register() {
>>>>>>> 4d042b90
		let relayer: T::AccountId = whitelisted_caller();
		let base_stake = crate::Pallet::<T>::base_stake();
		let valid_till = frame_system::Pallet::<T>::block_number()
			.saturating_add(crate::Pallet::<T>::required_registration_lease())
			.saturating_add(One::one())
			.saturating_add(One::one());

<<<<<<< HEAD
		T::deposit_account(relayer.clone(), base_stake);
		crate::Pallet::<T>::increase_stake(RawOrigin::Signed(relayer.clone()).into(), base_stake).unwrap();
	}: _(RawOrigin::Signed(relayer.clone()), valid_till)
	verify {
=======
		T::deposit_account(relayer.clone(), crate::Pallet::<T>::required_stake());

		#[extrinsic_call]
		_(RawOrigin::Signed(relayer.clone()), valid_till);

>>>>>>> 4d042b90
		assert!(crate::Pallet::<T>::is_registration_active(&relayer));
	}

	/// Benchmark `deregister` call.
	#[benchmark]
	fn deregister() {
		let relayer: T::AccountId = whitelisted_caller();
<<<<<<< HEAD
		register_relayer::<T>(&relayer, 0, 0);
		frame_system::Pallet::<T>::set_block_number(valid_till::<T>().saturating_add(One::one()));
	}: _(RawOrigin::Signed(relayer.clone()))
	verify {
		assert!(!crate::Pallet::<T>::is_registration_active(&relayer));
	}

	// Benchmark `register_at_lane` call. The worst case for this call is when:
	//
	// - relayer has `T::MaxLanesPerRelayer::get() - 1` lane registrations;
	//
	// - there are no other relayers registered at that lane yet;
	register_at_lane {
		let relayer: T::AccountId = whitelisted_caller();
		let max_lanes_per_relayer = T::MaxLanesPerRelayer::get();
		register_relayer::<T>(&relayer, max_lanes_per_relayer - 1, 0);
	}: _(RawOrigin::Signed(relayer.clone()), lane_id(max_lanes_per_relayer), 0)
	verify {
		assert_eq!(
			crate::Pallet::<T>::registered_relayer(&relayer).map(|reg| reg.lanes().len() as u32),
			Some(max_lanes_per_relayer),
		);
	}

	// Benchmark `deregister_at_lane` call. The worst case for this call is when relayer is not in
	// the active relayers set.
	deregister_at_lane {
		let relayer: T::AccountId = whitelisted_caller();
		let max_lanes_per_relayer = T::MaxLanesPerRelayer::get();
		register_relayer::<T>(&relayer, max_lanes_per_relayer, 0);
	}: _(RawOrigin::Signed(relayer.clone()), lane_id(0))
	verify {
		assert_eq!(
			crate::Pallet::<T>::registered_relayer(&relayer).map(|reg| reg.lanes().len() as u32),
			Some(max_lanes_per_relayer - 1),
		);
	}

	// Benchmark `advance_lane_epoch` call. The worst case for this call is when active set is completely
	// replaced with a next set.
	advance_lane_epoch {
		let current_block_number = frame_system::Pallet::<T>::block_number();

		// prepare active relayers set with max possible relayers count
		let max_active_relayers_per_lane = T::MaxActiveRelayersPerLane::get();
		let active_relayers = (0..max_active_relayers_per_lane)
			.map(|i| account("relayer", i, 0))
			.collect::<Vec<_>>();
		let mut active_relayers_set = ActiveLaneRelayersSet::<_, BlockNumberFor<T>, T::MaxActiveRelayersPerLane>::default();
		let mut next_relayers_set = NextLaneRelayersSet::<_, BlockNumberFor<T>, T::MaxNextRelayersPerLane>::empty(
			current_block_number,
		);
		for active_relayer in &active_relayers {
			register_relayer::<T>(active_relayer, 1, 1);
			assert!(next_relayers_set.try_insert(active_relayer.clone(), 0));
		}
		active_relayers_set.activate_next_set(current_block_number, next_relayers_set, |_| true);
		ActiveLaneRelayers::<T>::insert(lane_id(0), active_relayers_set);

		// prepare next relayers set with max possible relayers count
		let max_next_relayers_per_lane = T::MaxNextRelayersPerLane::get();
		let next_relayers = (0..max_next_relayers_per_lane)
			.map(|i| account::<T::AccountId>("relayer", max_active_relayers_per_lane + i, 0))
			.collect::<Vec<_>>();
		for next_relayer in &next_relayers {
			register_relayer::<T>(next_relayer, 1, 0);
		}

		// set next block to block where next set can be activated
		frame_system::Pallet::<T>::set_block_number(
			NextLaneRelayers::<T>::get(lane_id(0)).unwrap().may_enact_at(),
		);
	}: _(RawOrigin::Signed(whitelisted_caller()), lane_id(0))
	verify {
		// active relayers are replaced with next relayers
		assert_eq!(
			crate::Pallet::<T>::active_lane_relayers(&lane_id(0))
				.relayers()
				.iter()
				.map(|r| r.relayer())
				.collect::<Vec<_>>(),
			next_relayers.iter().take(max_active_relayers_per_lane as _).collect::<Vec<_>>(),
		);

		// all (previous) active relayers have no lane registration
		active_relayers.into_iter().all(|r| crate::Pallet::<T>::registered_relayer(&r).unwrap().lanes().len() == 0);

		// all (previous) next relayers have no lane registration
		next_relayers.into_iter().all(|r| crate::Pallet::<T>::registered_relayer(&r).unwrap().lanes().len() == 1);
	}

	// Benchmark `slash_and_deregister` method of the pallet. We are adding this weight to
	// the weight of message delivery call if `RefundBridgedParachainMessages` signed extension
	// is deployed at runtime level.
	slash_and_deregister {
		// prepare and register relayer account
		let relayer: T::AccountId = whitelisted_caller();
		let max_lanes_per_relayer = T::MaxLanesPerRelayer::get();
		register_relayer::<T>(&relayer, max_lanes_per_relayer, 1);

		// also register relayer in next lane relayers set (with better bid)
		for i in 0..max_lanes_per_relayer {
			crate::Pallet::<T>::register_at_lane(
				RawOrigin::Signed(relayer.clone()).into(),
				lane_id(i),
				0,
			)
			.unwrap();
		}
=======
		let valid_till = frame_system::Pallet::<T>::block_number()
			.saturating_add(crate::Pallet::<T>::required_registration_lease())
			.saturating_add(One::one())
			.saturating_add(One::one());
		T::deposit_account(relayer.clone(), crate::Pallet::<T>::required_stake());
		crate::Pallet::<T>::register(RawOrigin::Signed(relayer.clone()).into(), valid_till)
			.unwrap();

		frame_system::Pallet::<T>::set_block_number(valid_till.saturating_add(One::one()));

		#[extrinsic_call]
		_(RawOrigin::Signed(relayer.clone()));

		assert!(!crate::Pallet::<T>::is_registration_active(&relayer));
	}

	/// Benchmark `slash_and_deregister` method of the pallet. We are adding this weight to
	/// the weight of message delivery call if `RefundBridgedParachainMessages` signed extension
	/// is deployed at runtime level.
	#[benchmark]
	fn slash_and_deregister() {
		// prepare and register relayer account
		let relayer: T::AccountId = whitelisted_caller();
		let valid_till = frame_system::Pallet::<T>::block_number()
			.saturating_add(crate::Pallet::<T>::required_registration_lease())
			.saturating_add(One::one())
			.saturating_add(One::one());
		T::deposit_account(relayer.clone(), crate::Pallet::<T>::required_stake());
		crate::Pallet::<T>::register(RawOrigin::Signed(relayer.clone()).into(), valid_till)
			.unwrap();
>>>>>>> 4d042b90

		// create slash destination account
		let lane = LaneId::new(1, 2);
		let slash_destination =
			RewardsAccountParams::new(lane, *b"test", RewardsAccountOwner::ThisChain);
		T::prepare_rewards_account(slash_destination.clone(), Zero::zero());

		#[block]
		{
			crate::Pallet::<T>::slash_and_deregister(&relayer, slash_destination)
		}

		assert!(!crate::Pallet::<T>::is_registration_active(&relayer));
		for i in 0..max_lanes_per_relayer {
			assert!(
				crate::Pallet::<T>::active_lane_relayers(lane_id(i))
					.relayer(&relayer)
					.is_none(),
			);
			assert!(
				crate::Pallet::<T>::next_lane_relayers(lane_id(i))
					.unwrap_or_else(|| NextLaneRelayersSet::empty(Zero::zero()))
					.relayer(&relayer)
					.is_none(),
			);
		}
	}

	// Benchmark `register_relayer_reward` method of the pallet. We are adding this weight to
	// the weight of message delivery call if `RefundBridgedParachainMessages` signed extension
	// is deployed at runtime level.
	#[benchmark]
	fn register_relayer_reward() {
		let lane = LaneId::new(1, 2);
		let relayer: T::AccountId = whitelisted_caller();
		let account_params =
			RewardsAccountParams::new(lane, *b"test", RewardsAccountOwner::ThisChain);

		#[block]
		{
			crate::Pallet::<T>::register_relayer_reward(
				account_params.clone(),
				&relayer,
				One::one(),
			);
		}

		assert_eq!(RelayerRewards::<T>::get(relayer, &account_params), Some(One::one()));
	}

	impl_benchmark_test_suite!(Pallet, crate::mock::new_test_ext(), crate::mock::TestRuntime);
}<|MERGE_RESOLUTION|>--- conflicted
+++ resolved
@@ -22,14 +22,9 @@
 
 use bp_messages::LaneId;
 use bp_relayers::RewardsAccountOwner;
-<<<<<<< HEAD
-use frame_benchmarking::{account, benchmarks, whitelisted_caller};
+use frame_benchmarking::v2::*;
 use frame_support::traits::Get;
 use frame_system::{pallet_prelude::BlockNumberFor, RawOrigin};
-=======
-use frame_benchmarking::v2::*;
-use frame_system::RawOrigin;
->>>>>>> 4d042b90
 use sp_runtime::traits::One;
 use sp_std::vec::Vec;
 
@@ -47,7 +42,6 @@
 	fn deposit_account(account: Self::AccountId, balance: Self::Reward);
 }
 
-<<<<<<< HEAD
 /// Return lane id that we use in tests.
 fn lane_id(i: u32) -> LaneId {
 	LaneId::new(i, i)
@@ -89,10 +83,6 @@
 	);
 }
 
-benchmarks! {
-	// Benchmark `claim_rewards` call.
-	claim_rewards {
-=======
 #[benchmarks]
 mod benchmarks {
 	use super::*;
@@ -100,7 +90,6 @@
 	/// Benchmark `claim_rewards` call.
 	#[benchmark]
 	fn claim_rewards() {
->>>>>>> 4d042b90
 		let lane = LaneId::new(1, 2);
 		let account_params =
 			RewardsAccountParams::new(lane, *b"test", RewardsAccountOwner::ThisChain);
@@ -118,42 +107,44 @@
 		// also completed successfully
 	}
 
-<<<<<<< HEAD
-	// Benchmark `increase_stake` call.
-	increase_stake {
+	/// Benchmark `increase_stake` call.
+	#[benchmark]
+	fn increase_stake() {
 		let relayer: T::AccountId = whitelisted_caller();
 		let stake = crate::Pallet::<T>::base_stake();
 		T::deposit_account(relayer.clone(), stake);
-	}: _(RawOrigin::Signed(relayer.clone()), stake)
-	verify {
+
+		#[extrinsic_call]
+		_(RawOrigin::Signed(relayer.clone()), stake);
+
 		assert_eq!(
 			crate::Pallet::<T>::registered_relayer(&relayer).map(|reg| reg.current_stake()),
 			Some(stake),
 		);
 	}
 
-	// Benchmark `decrease_stake` call.
-	decrease_stake {
+	/// Benchmark `decrease_stake` call.
+	#[benchmark]
+	fn decrease_stake() {
 		let relayer: T::AccountId = whitelisted_caller();
 		let base_stake = crate::Pallet::<T>::base_stake();
 		let stake = base_stake.saturating_add(100u32.into());
 		T::deposit_account(relayer.clone(), stake);
-		crate::Pallet::<T>::increase_stake(RawOrigin::Signed(relayer.clone()).into(), stake).unwrap();
-	}: _(RawOrigin::Signed(relayer.clone()), 100u32.into())
-	verify {
+		crate::Pallet::<T>::increase_stake(RawOrigin::Signed(relayer.clone()).into(), stake)
+			.unwrap();
+
+		#[extrinsic_call]
+		_(RawOrigin::Signed(relayer.clone()), 100u32.into());
+
 		assert_eq!(
 			crate::Pallet::<T>::registered_relayer(&relayer).map(|reg| reg.current_stake()),
 			Some(base_stake),
 		);
 	}
 
-	// Benchmark `register` call.
-	register {
-=======
 	/// Benchmark `register` call.
 	#[benchmark]
 	fn register() {
->>>>>>> 4d042b90
 		let relayer: T::AccountId = whitelisted_caller();
 		let base_stake = crate::Pallet::<T>::base_stake();
 		let valid_till = frame_system::Pallet::<T>::block_number()
@@ -161,18 +152,13 @@
 			.saturating_add(One::one())
 			.saturating_add(One::one());
 
-<<<<<<< HEAD
 		T::deposit_account(relayer.clone(), base_stake);
-		crate::Pallet::<T>::increase_stake(RawOrigin::Signed(relayer.clone()).into(), base_stake).unwrap();
-	}: _(RawOrigin::Signed(relayer.clone()), valid_till)
-	verify {
-=======
-		T::deposit_account(relayer.clone(), crate::Pallet::<T>::required_stake());
+		crate::Pallet::<T>::increase_stake(RawOrigin::Signed(relayer.clone()).into(), base_stake)
+			.unwrap();
 
 		#[extrinsic_call]
 		_(RawOrigin::Signed(relayer.clone()), valid_till);
 
->>>>>>> 4d042b90
 		assert!(crate::Pallet::<T>::is_registration_active(&relayer));
 	}
 
@@ -180,48 +166,56 @@
 	#[benchmark]
 	fn deregister() {
 		let relayer: T::AccountId = whitelisted_caller();
-<<<<<<< HEAD
 		register_relayer::<T>(&relayer, 0, 0);
 		frame_system::Pallet::<T>::set_block_number(valid_till::<T>().saturating_add(One::one()));
-	}: _(RawOrigin::Signed(relayer.clone()))
-	verify {
+
+		#[extrinsic_call]
+		_(RawOrigin::Signed(relayer.clone()));
+
 		assert!(!crate::Pallet::<T>::is_registration_active(&relayer));
 	}
 
-	// Benchmark `register_at_lane` call. The worst case for this call is when:
-	//
-	// - relayer has `T::MaxLanesPerRelayer::get() - 1` lane registrations;
-	//
-	// - there are no other relayers registered at that lane yet;
-	register_at_lane {
+	/// Benchmark `register_at_lane` call. The worst case for this call is when:
+	///
+	/// - relayer has `T::MaxLanesPerRelayer::get() - 1` lane registrations;
+	///
+	/// - there are no other relayers registered at that lane yet;
+	#[benchmark]
+	fn register_at_lane() {
 		let relayer: T::AccountId = whitelisted_caller();
 		let max_lanes_per_relayer = T::MaxLanesPerRelayer::get();
 		register_relayer::<T>(&relayer, max_lanes_per_relayer - 1, 0);
-	}: _(RawOrigin::Signed(relayer.clone()), lane_id(max_lanes_per_relayer), 0)
-	verify {
+
+		#[extrinsic_call]
+		_(RawOrigin::Signed(relayer.clone()), lane_id(max_lanes_per_relayer), 0);
+
 		assert_eq!(
 			crate::Pallet::<T>::registered_relayer(&relayer).map(|reg| reg.lanes().len() as u32),
 			Some(max_lanes_per_relayer),
 		);
 	}
 
-	// Benchmark `deregister_at_lane` call. The worst case for this call is when relayer is not in
-	// the active relayers set.
-	deregister_at_lane {
+	/// Benchmark `deregister_at_lane` call. The worst case for this call is when relayer is not in
+	/// the active relayers set.
+	#[benchmark]
+	fn deregister_at_lane() {
 		let relayer: T::AccountId = whitelisted_caller();
 		let max_lanes_per_relayer = T::MaxLanesPerRelayer::get();
 		register_relayer::<T>(&relayer, max_lanes_per_relayer, 0);
-	}: _(RawOrigin::Signed(relayer.clone()), lane_id(0))
-	verify {
+
+		#[extrinsic_call]
+		_(RawOrigin::Signed(relayer.clone()), lane_id(0));
+
 		assert_eq!(
 			crate::Pallet::<T>::registered_relayer(&relayer).map(|reg| reg.lanes().len() as u32),
 			Some(max_lanes_per_relayer - 1),
 		);
 	}
 
-	// Benchmark `advance_lane_epoch` call. The worst case for this call is when active set is completely
-	// replaced with a next set.
-	advance_lane_epoch {
+	// Benchmark `advance_lane_epoch` call. The worst case for this call is when active set is
+	// completely replaced with a next set.
+	#[benchmark]
+	fn advance_lane_epoch() {
 		let current_block_number = frame_system::Pallet::<T>::block_number();
 
 		// prepare active relayers set with max possible relayers count
@@ -229,10 +223,12 @@
 		let active_relayers = (0..max_active_relayers_per_lane)
 			.map(|i| account("relayer", i, 0))
 			.collect::<Vec<_>>();
-		let mut active_relayers_set = ActiveLaneRelayersSet::<_, BlockNumberFor<T>, T::MaxActiveRelayersPerLane>::default();
-		let mut next_relayers_set = NextLaneRelayersSet::<_, BlockNumberFor<T>, T::MaxNextRelayersPerLane>::empty(
-			current_block_number,
-		);
+		let mut active_relayers_set =
+			ActiveLaneRelayersSet::<_, BlockNumberFor<T>, T::MaxActiveRelayersPerLane>::default();
+		let mut next_relayers_set =
+			NextLaneRelayersSet::<_, BlockNumberFor<T>, T::MaxNextRelayersPerLane>::empty(
+				current_block_number,
+			);
 		for active_relayer in &active_relayers {
 			register_relayer::<T>(active_relayer, 1, 1);
 			assert!(next_relayers_set.try_insert(active_relayer.clone(), 0));
@@ -253,8 +249,10 @@
 		frame_system::Pallet::<T>::set_block_number(
 			NextLaneRelayers::<T>::get(lane_id(0)).unwrap().may_enact_at(),
 		);
-	}: _(RawOrigin::Signed(whitelisted_caller()), lane_id(0))
-	verify {
+
+		#[extrinsic_call]
+		_(RawOrigin::Signed(whitelisted_caller()), lane_id(0));
+
 		// active relayers are replaced with next relayers
 		assert_eq!(
 			crate::Pallet::<T>::active_lane_relayers(&lane_id(0))
@@ -266,16 +264,21 @@
 		);
 
 		// all (previous) active relayers have no lane registration
-		active_relayers.into_iter().all(|r| crate::Pallet::<T>::registered_relayer(&r).unwrap().lanes().len() == 0);
+		active_relayers
+			.into_iter()
+			.all(|r| crate::Pallet::<T>::registered_relayer(&r).unwrap().lanes().len() == 0);
 
 		// all (previous) next relayers have no lane registration
-		next_relayers.into_iter().all(|r| crate::Pallet::<T>::registered_relayer(&r).unwrap().lanes().len() == 1);
-	}
-
-	// Benchmark `slash_and_deregister` method of the pallet. We are adding this weight to
-	// the weight of message delivery call if `RefundBridgedParachainMessages` signed extension
-	// is deployed at runtime level.
-	slash_and_deregister {
+		next_relayers
+			.into_iter()
+			.all(|r| crate::Pallet::<T>::registered_relayer(&r).unwrap().lanes().len() == 1);
+	}
+
+	/// Benchmark `slash_and_deregister` method of the pallet. We are adding this weight to
+	/// the weight of message delivery call if `RefundBridgedParachainMessages` signed extension
+	/// is deployed at runtime level.
+	#[benchmark]
+	fn slash_and_deregister() {
 		// prepare and register relayer account
 		let relayer: T::AccountId = whitelisted_caller();
 		let max_lanes_per_relayer = T::MaxLanesPerRelayer::get();
@@ -290,38 +293,6 @@
 			)
 			.unwrap();
 		}
-=======
-		let valid_till = frame_system::Pallet::<T>::block_number()
-			.saturating_add(crate::Pallet::<T>::required_registration_lease())
-			.saturating_add(One::one())
-			.saturating_add(One::one());
-		T::deposit_account(relayer.clone(), crate::Pallet::<T>::required_stake());
-		crate::Pallet::<T>::register(RawOrigin::Signed(relayer.clone()).into(), valid_till)
-			.unwrap();
-
-		frame_system::Pallet::<T>::set_block_number(valid_till.saturating_add(One::one()));
-
-		#[extrinsic_call]
-		_(RawOrigin::Signed(relayer.clone()));
-
-		assert!(!crate::Pallet::<T>::is_registration_active(&relayer));
-	}
-
-	/// Benchmark `slash_and_deregister` method of the pallet. We are adding this weight to
-	/// the weight of message delivery call if `RefundBridgedParachainMessages` signed extension
-	/// is deployed at runtime level.
-	#[benchmark]
-	fn slash_and_deregister() {
-		// prepare and register relayer account
-		let relayer: T::AccountId = whitelisted_caller();
-		let valid_till = frame_system::Pallet::<T>::block_number()
-			.saturating_add(crate::Pallet::<T>::required_registration_lease())
-			.saturating_add(One::one())
-			.saturating_add(One::one());
-		T::deposit_account(relayer.clone(), crate::Pallet::<T>::required_stake());
-		crate::Pallet::<T>::register(RawOrigin::Signed(relayer.clone()).into(), valid_till)
-			.unwrap();
->>>>>>> 4d042b90
 
 		// create slash destination account
 		let lane = LaneId::new(1, 2);
@@ -336,17 +307,13 @@
 
 		assert!(!crate::Pallet::<T>::is_registration_active(&relayer));
 		for i in 0..max_lanes_per_relayer {
-			assert!(
-				crate::Pallet::<T>::active_lane_relayers(lane_id(i))
-					.relayer(&relayer)
-					.is_none(),
-			);
-			assert!(
-				crate::Pallet::<T>::next_lane_relayers(lane_id(i))
-					.unwrap_or_else(|| NextLaneRelayersSet::empty(Zero::zero()))
-					.relayer(&relayer)
-					.is_none(),
-			);
+			assert!(crate::Pallet::<T>::active_lane_relayers(lane_id(i))
+				.relayer(&relayer)
+				.is_none(),);
+			assert!(crate::Pallet::<T>::next_lane_relayers(lane_id(i))
+				.unwrap_or_else(|| NextLaneRelayersSet::empty(Zero::zero()))
+				.relayer(&relayer)
+				.is_none(),);
 		}
 	}
 
