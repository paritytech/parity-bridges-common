--- conflicted
+++ resolved
@@ -23,11 +23,7 @@
 use bp_messages::LaneId;
 use bp_relayers::{
 	ActiveLaneRelayersSet, NextLaneRelayersSet, PaymentProcedure, Registration,
-<<<<<<< HEAD
 	RelayerRewardAtSource, RelayerRewardsKeyProvider, RewardsAccountParams, StakeAndSlash,
-=======
-	RelayerRewardsKeyProvider, RewardsAccountParams, StakeAndSlash,
->>>>>>> 21f8caad
 };
 use bp_runtime::StorageDoubleMapKeyProvider;
 use frame_support::fail;
@@ -76,14 +72,11 @@
 		/// Stake and slash scheme.
 		type StakeAndSlash: StakeAndSlash<Self::AccountId, BlockNumberFor<Self>, Self::Reward>;
 
-<<<<<<< HEAD
 		/// Maximal number of lanes, where relayer may be registered.
 		///
 		/// This is an artificial limit that only exists to make PoV size predictable.
 		#[pallet::constant]
 		type MaxLanesPerRelayer: Get<u32>;
-=======
->>>>>>> 21f8caad
 		/// Maximal number of relayers that can reside in the active lane relayers set on a single
 		/// lane.
 		///
@@ -98,11 +91,7 @@
 		/// prioritized over greedier relayers. At the end of epoch, we select top
 		/// `MaxActiveRelayersPerLane` relayers from the next set and move them to the next set. To
 		/// alleviate possible spam attacks, where relayers are registering at lane with zero reward
-<<<<<<< HEAD
-		/// (pushing out actual relayers with larger expected reward) and then deregistering
-=======
 		/// (pushing out actual relayers with larger expected reward) and then `deregistering`
->>>>>>> 21f8caad
 		/// themselves right before epoch end, we make the next relayers set larger than the active
 		/// set. It would make it more expensive for attackers to fill the whole next set.
 		///
@@ -110,15 +99,12 @@
 		#[pallet::constant]
 		type MaxNextRelayersPerLane: Get<u32>;
 
-<<<<<<< HEAD
 		/// Length of initial relayer elections in chain blocks.
 		///
 		/// When the first relayer registers itself on the lane, we give some time to other relayers
 		/// to register as well. Otherwise there'll be only one relayer in active set, for the whole
 		/// (first) epoch.
 		type InitialElectionLength: Get<BlockNumberFor<Self>>;
-=======
->>>>>>> 21f8caad
 		/// Length of slots in chain blocks.
 		///
 		/// Registered relayer may explicitly register himself at some lane to get priority boost
@@ -476,7 +462,7 @@
 			// remove relayer from the `next_set` of lane relayers
 			NextLaneRelayers::<T>::mutate_extant(lane, |next_lane_relayers| {
 				next_lane_relayers.try_remove(&relayer);
-			
+
 				// we can't remove `NextLaneRelayers` entry here (if there are no more relayers
 				// in the set), bnecause the `may_enact_at` is important too
 			});
@@ -1502,7 +1488,7 @@
 	fn register_at_lane_fails_if_relayer_requests_too_large_reward_to_claim_the_slot() {
 		run_test(|| {
 			let mut lane_relayers = NextLaneRelayersSet::empty(100);
-			for i in 1..=MAX_NEXT_RELAYERS_PER_LANE as u64 {
+			for i in 1..=MaxNextRelayersPerLane::get() as u64 {
 				assert!(lane_relayers.try_push(REGISTER_RELAYER + i, 0));
 			}
 			RegisteredRelayers::<TestRuntime>::insert(
@@ -1628,7 +1614,7 @@
 		run_test(|| {
 			// leave one free entry in next set by relayers with bid = 10
 			let mut lane_relayers = NextLaneRelayersSet::empty(100);
-			for i in 1..MAX_NEXT_RELAYERS_PER_LANE as u64 {
+			for i in 1..MaxNextRelayersPerLane::get() as u64 {
 				assert!(lane_relayers.try_push(REGISTER_RELAYER + 100 + i, 10));
 			}
 			RegisteredRelayers::<TestRuntime>::insert(
@@ -1648,7 +1634,7 @@
 				15
 			),);
 			let next_lane_relayers = BridgeRelayers::next_lane_relayers(test_lane_id()).unwrap();
-			assert_eq!(next_lane_relayers.relayers().len() as u32, MAX_NEXT_RELAYERS_PER_LANE);
+			assert_eq!(next_lane_relayers.relayers().len() as u32, MaxNextRelayersPerLane::get());
 			assert_eq!(
 				next_lane_relayers.relayers().last(),
 				Some(&RelayerAndReward::new(REGISTER_RELAYER, 15))
@@ -1661,7 +1647,7 @@
 				14
 			),);
 			let next_lane_relayers = BridgeRelayers::next_lane_relayers(test_lane_id()).unwrap();
-			assert_eq!(next_lane_relayers.relayers().len() as u32, MAX_NEXT_RELAYERS_PER_LANE);
+			assert_eq!(next_lane_relayers.relayers().len() as u32, MaxNextRelayersPerLane::get());
 			assert_eq!(
 				next_lane_relayers.relayers().last(),
 				Some(&RelayerAndReward::new(REGISTER_RELAYER_2, 14))
@@ -1677,7 +1663,7 @@
 			),);
 
 			let next_lane_relayers = BridgeRelayers::next_lane_relayers(test_lane_id()).unwrap();
-			assert_eq!(next_lane_relayers.relayers().len() as u32, MAX_NEXT_RELAYERS_PER_LANE);
+			assert_eq!(next_lane_relayers.relayers().len() as u32, MaxNextRelayersPerLane::get());
 			assert_eq!(
 				next_lane_relayers.relayers().last(),
 				Some(&RelayerAndReward::new(REGISTER_RELAYER, 13))
