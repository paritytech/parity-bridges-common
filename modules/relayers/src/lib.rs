--- conflicted
+++ resolved
@@ -92,17 +92,13 @@
 		/// Stake and slash scheme.
 		type StakeAndSlash: StakeAndSlash<Self::AccountId, BlockNumberFor<Self>, Self::Reward>;
 
-<<<<<<< HEAD
 		/// TODO
 		#[pallet::constant]
 		type MaxLanesPerRelayer: Get<u32>;
 		/// Maximal number of relayers that can register themselves on a single lane.
 		#[pallet::constant]
 		type MaxRelayersPerLane: Get<u32>;
-=======
-		/// Maximal number of relayers that can register themselves on a single lane.
-		#[pallet::constant]
-		type MaxRelayersPerLane: Get<u32>;
+
 		/// Length of slots in chain blocks.
 		///
 		/// Registered relayer may explicitly register himself at some lane to get priority boost
@@ -127,10 +123,9 @@
 		/// transaction will get the following additional priority boost:
 		///
 		/// ```nocompile
-		/// T::PriorityBoostForActiveLaneRelayer::get() + T::PriorityBoostPerMessage::get() * (msgs - 1)
+		/// T::PriorityBoostForLaneRelayer::get() + T::PriorityBoostPerMessage::get() * (msgs - 1)
 		/// ```
-		type PriorityBoostForActiveLaneRelayer: Get<TransactionPriority>;
->>>>>>> d310fe07
+		type PriorityBoostForLaneRelayer: Get<TransactionPriority>;
 
 		/// Pallet call weights.
 		type WeightInfo: WeightInfoExt;
@@ -752,21 +747,6 @@
 		LaneRelayersSet<T::AccountId, BlockNumberFor<T>, T::Reward, T::MaxRelayersPerLane>,
 		OptionQuery,
 	>;
-
-	/// A set of relayers that have explicitly registered themselves at a given lane.
-	///
-	/// Every relayer inside this set receives additional priority boost when it submits
-	/// message delivers messages at given lane. The boost only happens inside the slot,
-	/// assigned to relayer.
-	#[pallet::storage]
-	#[pallet::getter(fn lane_relayers)]
-	pub type LaneRelayers<T: Config> = StorageMap<
-		_,
-		Identity,
-		LaneId,
-		BoundedVec<T::AccountId, T::MaxRelayersPerLane>,
-		ValueQuery,
-	>;
 }
 
 #[cfg(test)]
