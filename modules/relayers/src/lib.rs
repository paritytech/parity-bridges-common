// Copyright 2019-2021 Parity Technologies (UK) Ltd.
// This file is part of Parity Bridges Common.

// Parity Bridges Common is free software: you can redistribute it and/or modify
// it under the terms of the GNU General Public License as published by
// the Free Software Foundation, either version 3 of the License, or
// (at your option) any later version.

// Parity Bridges Common is distributed in the hope that it will be useful,
// but WITHOUT ANY WARRANTY; without even the implied warranty of
// MERCHANTABILITY or FITNESS FOR A PARTICULAR PURPOSE.  See the
// GNU General Public License for more details.

// You should have received a copy of the GNU General Public License
// along with Parity Bridges Common.  If not, see <http://www.gnu.org/licenses/>.

//! Runtime module that is used to store relayer rewards and (in the future) to
//! coordinate relations between relayers.

#![cfg_attr(not(feature = "std"), no_std)]
#![warn(missing_docs)]

use bp_messages::LaneId;
use bp_relayers::PaymentProcedure;
<<<<<<< HEAD
use sp_arithmetic::traits::AtLeast32BitUnsigned;
use sp_runtime::{traits::Zero, Saturating};
=======
use frame_support::sp_runtime::Saturating;
use sp_arithmetic::traits::{AtLeast32BitUnsigned, Zero};
>>>>>>> 8b506304
use sp_std::marker::PhantomData;
use weights::WeightInfo;

pub use pallet::*;
pub use payment_adapter::MessageDeliveryAndDispatchPaymentAdapter;

mod benchmarking;
mod mock;
mod payment_adapter;

pub mod weights;

/// The target that will be used when publishing logs related to this pallet.
pub const LOG_TARGET: &str = "runtime::bridge-relayers";

#[frame_support::pallet]
pub mod pallet {
	use super::*;
	use frame_support::pallet_prelude::*;
	use frame_system::pallet_prelude::*;

	#[pallet::config]
	pub trait Config: frame_system::Config {
		/// The overarching event type.
		type RuntimeEvent: From<Event<Self>> + IsType<<Self as frame_system::Config>::RuntimeEvent>;
		/// Type of relayer reward.
		type Reward: AtLeast32BitUnsigned + Copy + Parameter + MaxEncodedLen;
		/// Pay rewards adapter.
		type PaymentProcedure: PaymentProcedure<Self::AccountId, Self::Reward>;
		/// Pallet call weights.
		type WeightInfo: WeightInfo;
	}

	#[pallet::pallet]
	#[pallet::generate_store(pub(super) trait Store)]
	pub struct Pallet<T>(PhantomData<T>);

	#[pallet::call]
	impl<T: Config> Pallet<T> {
		/// Claim accumulated rewards.
		#[pallet::weight(T::WeightInfo::claim_rewards())]
		pub fn claim_rewards(origin: OriginFor<T>, lane_id: LaneId) -> DispatchResult {
			let relayer = ensure_signed(origin)?;

			RelayerRewards::<T>::try_mutate_exists(
				&relayer,
				lane_id,
				|maybe_reward| -> DispatchResult {
					let reward = maybe_reward.take().ok_or(Error::<T>::NoRewardForRelayer)?;
					T::PaymentProcedure::pay_reward(&relayer, lane_id, reward).map_err(|e| {
						log::trace!(
							target: LOG_TARGET,
							"Failed to pay {:?} rewards to {:?}: {:?}",
							lane_id,
							relayer,
							e,
						);
						Error::<T>::FailedToPayReward
					})?;

					Self::deposit_event(Event::<T>::RewardPaid {
						relayer: relayer.clone(),
						lane_id,
						reward,
					});
					Ok(())
				},
			)
		}
	}

	impl<T: Config> Pallet<T> {
		/// Register reward for given relayer.
		pub fn register_relayer_reward(lane_id: LaneId, relayer: &T::AccountId, reward: T::Reward) {
			if reward.is_zero() {
				return
			}

			RelayerRewards::<T>::mutate(relayer, lane_id, |old_reward: &mut Option<T::Reward>| {
				let new_reward = old_reward.unwrap_or_else(Zero::zero).saturating_add(reward);
				*old_reward = Some(new_reward);

				log::trace!(
					target: crate::LOG_TARGET,
					"Relayer {:?} can now claim reward: {:?}",
					relayer,
					new_reward,
				);
			});
		}
	}

	impl<T: Config> Pallet<T> {
		/// Register reward for given relayer.
		pub fn register_relayer_reward(relayer: &T::AccountId, reward: T::Reward) {
			if reward.is_zero() {
				return
			}

			RelayerRewards::<T>::mutate(relayer, |old_reward: &mut Option<T::Reward>| {
				let new_reward = old_reward.unwrap_or_else(Zero::zero).saturating_add(reward);
				*old_reward = Some(new_reward);

				log::trace!(
					target: crate::LOG_TARGET,
					"Relayer {:?} can now claim reward: {:?}",
					relayer,
					new_reward,
				);
			});
		}
	}

	#[pallet::event]
	#[pallet::generate_deposit(pub(super) fn deposit_event)]
	pub enum Event<T: Config> {
		/// Reward has been paid to the relayer.
		RewardPaid {
			/// Relayer account that has been rewarded.
			relayer: T::AccountId,
			/// Relayer has received reward for serving this lane.
			lane_id: LaneId,
			/// Reward amount.
			reward: T::Reward,
		},
	}

	#[pallet::error]
	pub enum Error<T> {
		/// No reward can be claimed by given relayer.
		NoRewardForRelayer,
		/// Reward payment procedure has failed.
		FailedToPayReward,
	}

	/// Map of the relayer => accumulated reward.
	#[pallet::storage]
	pub type RelayerRewards<T: Config> = StorageDoubleMap<
		_,
		Blake2_128Concat,
		T::AccountId,
		Identity,
		LaneId,
		T::Reward,
		OptionQuery,
	>;
}

#[cfg(test)]
mod tests {
	use super::*;
	use mock::{RuntimeEvent as TestEvent, *};

	use crate::Event::RewardPaid;
	use frame_support::{assert_noop, assert_ok, traits::fungible::Inspect};
	use frame_system::{EventRecord, Pallet as System, Phase};
	use sp_runtime::DispatchError;

	fn get_ready_for_events() {
		System::<TestRuntime>::set_block_number(1);
		System::<TestRuntime>::reset_events();
	}

	#[test]
	fn root_cant_claim_anything() {
		run_test(|| {
			assert_noop!(
				Pallet::<TestRuntime>::claim_rewards(RuntimeOrigin::root(), TEST_LANE_ID),
				DispatchError::BadOrigin,
			);
		});
	}

	#[test]
	fn relayer_cant_claim_if_no_reward_exists() {
		run_test(|| {
			assert_noop!(
				Pallet::<TestRuntime>::claim_rewards(
					RuntimeOrigin::signed(REGULAR_RELAYER),
					TEST_LANE_ID
				),
				Error::<TestRuntime>::NoRewardForRelayer,
			);
		});
	}

	#[test]
	fn relayer_cant_claim_if_payment_procedure_fails() {
		run_test(|| {
			RelayerRewards::<TestRuntime>::insert(FAILING_RELAYER, TEST_LANE_ID, 100);
			assert_noop!(
				Pallet::<TestRuntime>::claim_rewards(
					RuntimeOrigin::signed(FAILING_RELAYER),
					TEST_LANE_ID
				),
				Error::<TestRuntime>::FailedToPayReward,
			);
		});
	}

	#[test]
	fn relayer_can_claim_reward() {
		run_test(|| {
			get_ready_for_events();

			RelayerRewards::<TestRuntime>::insert(REGULAR_RELAYER, TEST_LANE_ID, 100);
			assert_ok!(Pallet::<TestRuntime>::claim_rewards(
				RuntimeOrigin::signed(REGULAR_RELAYER),
				TEST_LANE_ID
			));
			assert_eq!(RelayerRewards::<TestRuntime>::get(REGULAR_RELAYER, TEST_LANE_ID), None);

			//Check if the `RewardPaid` event was emitted.
			assert_eq!(
				System::<TestRuntime>::events(),
				vec![EventRecord {
					phase: Phase::Initialization,
					event: TestEvent::Relayers(RewardPaid {
						relayer: REGULAR_RELAYER,
						lane_id: TEST_LANE_ID,
						reward: 100
					}),
					topics: vec![],
				}],
			);
		});
	}

	#[test]
	fn mint_reward_payment_procedure_actually_mints_tokens() {
		type Balances = pallet_balances::Pallet<TestRuntime>;

		run_test(|| {
			assert_eq!(Balances::balance(&1), 0);
			assert_eq!(Balances::total_issuance(), 0);
			bp_relayers::MintReward::<Balances, AccountId>::pay_reward(&1, TEST_LANE_ID, 100)
				.unwrap();
			assert_eq!(Balances::balance(&1), 100);
			assert_eq!(Balances::total_issuance(), 100);
		});
	}
}<|MERGE_RESOLUTION|>--- conflicted
+++ resolved
@@ -22,13 +22,8 @@
 
 use bp_messages::LaneId;
 use bp_relayers::PaymentProcedure;
-<<<<<<< HEAD
-use sp_arithmetic::traits::AtLeast32BitUnsigned;
-use sp_runtime::{traits::Zero, Saturating};
-=======
 use frame_support::sp_runtime::Saturating;
 use sp_arithmetic::traits::{AtLeast32BitUnsigned, Zero};
->>>>>>> 8b506304
 use sp_std::marker::PhantomData;
 use weights::WeightInfo;
 
@@ -113,29 +108,9 @@
 
 				log::trace!(
 					target: crate::LOG_TARGET,
-					"Relayer {:?} can now claim reward: {:?}",
+					"Relayer {:?} can now claim reward for serving lane {:?}: {:?}",
 					relayer,
-					new_reward,
-				);
-			});
-		}
-	}
-
-	impl<T: Config> Pallet<T> {
-		/// Register reward for given relayer.
-		pub fn register_relayer_reward(relayer: &T::AccountId, reward: T::Reward) {
-			if reward.is_zero() {
-				return
-			}
-
-			RelayerRewards::<T>::mutate(relayer, |old_reward: &mut Option<T::Reward>| {
-				let new_reward = old_reward.unwrap_or_else(Zero::zero).saturating_add(reward);
-				*old_reward = Some(new_reward);
-
-				log::trace!(
-					target: crate::LOG_TARGET,
-					"Relayer {:?} can now claim reward: {:?}",
-					relayer,
+					lane_id,
 					new_reward,
 				);
 			});
