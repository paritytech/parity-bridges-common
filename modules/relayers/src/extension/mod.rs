// Copyright (C) Parity Technologies (UK) Ltd.
// This file is part of Parity Bridges Common.

// Parity Bridges Common is free software: you can redistribute it and/or modify
// it under the terms of the GNU General Public License as published by
// the Free Software Foundation, either version 3 of the License, or
// (at your option) any later version.

// Parity Bridges Common is distributed in the hope that it will be useful,
// but WITHOUT ANY WARRANTY; without even the implied warranty of
// MERCHANTABILITY or FITNESS FOR A PARTICULAR PURPOSE.  See the
// GNU General Public License for more details.

// You should have received a copy of the GNU General Public License
// along with Parity Bridges Common.  If not, see <http://www.gnu.org/licenses/>.

//! Signed extension, built around `pallet-bridge-relayers`. It is able to:
//!
//! - refund the cost of successful message delivery and confirmation transactions to the submitter
//!   by registering corresponding reward in the pallet;
//!
//! - bump priority of messages delivery and confirmation transactions, signed by the registered
//!   relayers.

use crate::{Config as RelayersConfig, Pallet as RelayersPallet, WeightInfoExt, LOG_TARGET};

use bp_messages::{ChainWithMessages, MessageNonce};
use bp_relayers::{
	ExtensionCallData, ExtensionCallInfo, ExtensionConfig, RewardsAccountOwner,
	RewardsAccountParams,
};
use bp_runtime::{Chain, RangeInclusiveExt, StaticStrProvider};
use codec::{Decode, Encode};
use frame_support::{
	dispatch::{DispatchInfo, PostDispatchInfo},
	CloneNoBound, DefaultNoBound, EqNoBound, PartialEqNoBound, RuntimeDebugNoBound,
};
use frame_system::{pallet_prelude::BlockNumberFor, Config as SystemConfig};
use pallet_bridge_messages::{CallHelper as MessagesCallHelper, Config as BridgeMessagesConfig};
use pallet_transaction_payment::{
	Config as TransactionPaymentConfig, OnChargeTransaction, Pallet as TransactionPaymentPallet,
};
use scale_info::TypeInfo;
use sp_runtime::{
	traits::{DispatchInfoOf, Dispatchable, PostDispatchInfoOf, SignedExtension, Zero},
	transaction_validity::{
		TransactionValidity, TransactionValidityError, ValidTransactionBuilder,
	},
	DispatchResult, RuntimeDebug,
};
use sp_std::{fmt::Debug, marker::PhantomData};

pub use grandpa_adapter::WithGrandpaChainExtensionConfig;
pub use parachain_adapter::WithParachainExtensionConfig;
pub use priority::*;

mod grandpa_adapter;
mod parachain_adapter;
mod priority;

/// Data that is crafted in `pre_dispatch` method and used at `post_dispatch`.
#[cfg_attr(test, derive(Debug, PartialEq))]
pub struct PreDispatchData<AccountId, RemoteGrandpaChainBlockNumber: Debug> {
	/// Transaction submitter (relayer) account.
	relayer: AccountId,
	/// Type of the call.
	call_info: ExtensionCallInfo<RemoteGrandpaChainBlockNumber>,
}

/// The actions on relayer account that need to be performed because of his actions.
#[derive(RuntimeDebug, PartialEq)]
pub enum RelayerAccountAction<AccountId, Reward> {
	/// Do nothing with relayer account.
	None,
	/// Reward the relayer.
	Reward(AccountId, RewardsAccountParams, Reward),
	/// Slash the relayer.
	Slash(AccountId, RewardsAccountParams),
}

/// A signed extension, built around `pallet-bridge-relayers`.
///
/// It may be incorporated into runtime to refund relayers for submitting correct
/// message delivery and confirmation transactions, optionally batched with required
/// finality proofs.
#[derive(
	DefaultNoBound,
	CloneNoBound,
	Decode,
	Encode,
	EqNoBound,
	PartialEqNoBound,
	RuntimeDebugNoBound,
	TypeInfo,
)]
#[scale_info(skip_type_params(Runtime, Config))]
pub struct BridgeRelayersSignedExtension<Runtime, Config>(PhantomData<(Runtime, Config)>);

impl<R, C> BridgeRelayersSignedExtension<R, C>
where
	Self: 'static + Send + Sync,
	R: RelayersConfig
		+ BridgeMessagesConfig<C::BridgeMessagesPalletInstance>
		+ TransactionPaymentConfig,
	C: ExtensionConfig<Runtime = R, Reward = R::Reward>,
	R::RuntimeCall: Dispatchable<Info = DispatchInfo, PostInfo = PostDispatchInfo>,
	<R as TransactionPaymentConfig>::OnChargeTransaction:
		OnChargeTransaction<R, Balance = R::Reward>,
	usize: TryFrom<BlockNumberFor<R>>,
{
	/// Returns number of bundled messages `Some(_)`, if the given call info is a:
	///
	/// - message delivery transaction;
	///
	/// - with reasonable bundled messages that may be accepted by the messages pallet.
	///
	/// This function is used to check whether the transaction priority should be
	/// virtually boosted. The relayer registration (we only boost priority for registered
	/// relayer transactions) must be checked outside.
	fn bundled_messages_for_priority_boost(
		call_info: &ExtensionCallInfo<C::RemoteGrandpaChainBlockNumber>,
	) -> Option<MessageNonce> {
		// we only boost priority of message delivery transactions
		if !call_info.is_receive_messages_proof_call() {
			return None
		}

		// compute total number of messages in transaction
		let bundled_messages = call_info.messages_call_info().bundled_messages().saturating_len();

		// a quick check to avoid invalid high-priority transactions
		let max_unconfirmed_messages_in_confirmation_tx = <R as BridgeMessagesConfig<C::BridgeMessagesPalletInstance>>::BridgedChain
			::MAX_UNCONFIRMED_MESSAGES_IN_CONFIRMATION_TX;
		if bundled_messages > max_unconfirmed_messages_in_confirmation_tx {
			return None
		}

		Some(bundled_messages)
	}

	/// Given post-dispatch information, analyze the outcome of relayer call and return
	/// actions that need to be performed on relayer account.
	fn analyze_call_result(
		pre: Option<Option<PreDispatchData<R::AccountId, C::RemoteGrandpaChainBlockNumber>>>,
		info: &DispatchInfo,
		post_info: &PostDispatchInfo,
		len: usize,
		result: &DispatchResult,
	) -> RelayerAccountAction<R::AccountId, R::Reward> {
		// We don't refund anything for transactions that we don't support.
		let (relayer, call_info) = match pre {
			Some(Some(pre)) => (pre.relayer, pre.call_info),
			_ => return RelayerAccountAction::None,
		};

		// now we know that the call is supported and we may need to reward or slash relayer
		// => let's prepare the correspondent account that pays reward/receives slashed amount
		let lane_id = call_info.messages_call_info().lane_id();
		let reward_account_params = RewardsAccountParams::new(
			lane_id,
			<R as BridgeMessagesConfig<C::BridgeMessagesPalletInstance>>::BridgedChain::ID,
			if call_info.is_receive_messages_proof_call() {
				RewardsAccountOwner::ThisChain
			} else {
				RewardsAccountOwner::BridgedChain
			},
		);

		// prepare return value for the case if the call has failed or it has not caused
		// expected side effects (e.g. not all messages have been accepted)
		//
		// we are not checking if relayer is registered here - it happens during the slash attempt
		//
		// there are couple of edge cases here:
		//
		// - when the relayer becomes registered during message dispatch: this is unlikely + relayer
		//   should be ready for slashing after registration;
		//
		// - when relayer is registered after `validate` is called and priority is not boosted:
		//   relayer should be ready for slashing after registration.
		let may_slash_relayer = Self::bundled_messages_for_priority_boost(&call_info).is_some();
		let slash_relayer_if_delivery_result = may_slash_relayer
			.then(|| RelayerAccountAction::Slash(relayer.clone(), reward_account_params))
			.unwrap_or(RelayerAccountAction::None);

		// We don't refund anything if the transaction has failed.
		if let Err(e) = result {
			log::trace!(
				target: LOG_TARGET,
				"{}.{:?}: relayer {:?} has submitted invalid messages transaction: {:?}",
				Self::IDENTIFIER,
				lane_id,
				relayer,
				e,
			);
			return slash_relayer_if_delivery_result
		}

		// check whether the call has succeeded
		let mut call_data = ExtensionCallData::default();
		if !C::check_call_result(&call_info, &mut call_data, &relayer) {
			return slash_relayer_if_delivery_result
		}

		// regarding the tip - refund that happens here (at this side of the bridge) isn't the whole
		// relayer compensation. He'll receive some amount at the other side of the bridge. It shall
		// (in theory) cover the tip there. Otherwise, if we'll be compensating tip here, some
		// malicious relayer may use huge tips, effectively depleting account that pay rewards. The
		// cost of this attack is nothing. Hence we use zero as tip here.
		let tip = Zero::zero();

		// decrease post-dispatch weight/size using extra weight/size that we know now
		let post_info_len = len.saturating_sub(call_data.extra_size as usize);
		let mut post_info_weight = post_info
			.actual_weight
			.unwrap_or(info.weight)
			.saturating_sub(call_data.extra_weight);

		// let's also replace the weight of slashing relayer with the weight of rewarding relayer
		if call_info.is_receive_messages_proof_call() {
			post_info_weight = post_info_weight.saturating_sub(
				<R as RelayersConfig>::WeightInfo::extra_weight_of_successful_receive_messages_proof_call(),
			);
		}

		// compute the relayer refund
		let mut post_info = *post_info;
		post_info.actual_weight = Some(post_info_weight);
		let refund = Self::compute_refund(info, &post_info, post_info_len, tip);

		// we can finally reward relayer
		RelayerAccountAction::Reward(relayer, reward_account_params, refund)
	}

	/// Compute refund for the successful relayer transaction
	fn compute_refund(
		info: &DispatchInfo,
		post_info: &PostDispatchInfo,
		len: usize,
		tip: R::Reward,
	) -> R::Reward {
		TransactionPaymentPallet::<R>::compute_actual_fee(len as _, info, post_info, tip)
	}
}

impl<R, C> SignedExtension for BridgeRelayersSignedExtension<R, C>
where
	Self: 'static + Send + Sync,
	R: RelayersConfig
		+ BridgeMessagesConfig<C::BridgeMessagesPalletInstance>
		+ TransactionPaymentConfig,
	C: ExtensionConfig<Runtime = R, Reward = R::Reward>,
	R::RuntimeCall: Dispatchable<Info = DispatchInfo, PostInfo = PostDispatchInfo>,
	<R as TransactionPaymentConfig>::OnChargeTransaction:
		OnChargeTransaction<R, Balance = R::Reward>,
	usize: TryFrom<BlockNumberFor<R>>,
{
	const IDENTIFIER: &'static str = C::IdProvider::STR;
	type AccountId = R::AccountId;
	type Call = R::RuntimeCall;
	type AdditionalSigned = ();
	type Pre = Option<PreDispatchData<R::AccountId, C::RemoteGrandpaChainBlockNumber>>;

	fn additional_signed(&self) -> Result<(), TransactionValidityError> {
		Ok(())
	}

	fn validate(
		&self,
		who: &Self::AccountId,
		call: &Self::Call,
		_info: &DispatchInfoOf<Self::Call>,
		_len: usize,
	) -> TransactionValidity {
		// this is the only relevant line of code for the `pre_dispatch`
		//
		// we're not calling `validate` from `pre_dispatch` directly because of performance
		// reasons, so if you're adding some code that may fail here, please check if it needs
		// to be added to the `pre_dispatch` as well
		let parsed_call = match C::parse_and_check_for_obsolete_call(call)? {
			Some(parsed_call) => parsed_call,
			None => return Ok(Default::default()),
		};

		// the following code just plays with transaction priority and never returns an error

		// we only boost priority of presumably correct message delivery transactions
		let bundled_messages = match Self::bundled_messages_for_priority_boost(&parsed_call) {
			Some(bundled_messages) => bundled_messages,
			None => return Ok(Default::default()),
		};

		// we only boost priority if relayer has staked required balance
		if !RelayersPallet::<R>::is_registration_active(who) {
			return Ok(Default::default())
		}

		// compute priority boost
		let priority_boost = priority::compute_priority_boost::<R>(
			parsed_call.messages_call_info().lane_id(),
			bundled_messages,
			who,
		);
		let valid_transaction = ValidTransactionBuilder::default().priority(priority_boost);

		log::trace!(
			target: LOG_TARGET,
			"{}.{:?}: has boosted priority of message delivery transaction \
			of relayer {:?}: {} messages -> {} priority",
			Self::IDENTIFIER,
			parsed_call.messages_call_info().lane_id(),
			who,
			bundled_messages,
			priority_boost,
		);

		valid_transaction.build()
	}

	fn pre_dispatch(
		self,
		who: &Self::AccountId,
		call: &Self::Call,
		_info: &DispatchInfoOf<Self::Call>,
		_len: usize,
	) -> Result<Self::Pre, TransactionValidityError> {
		// this is a relevant piece of `validate` that we need here (in `pre_dispatch`)
		let parsed_call = C::parse_and_check_for_obsolete_call(call)?;

		Ok(parsed_call.map(|call_info| {
			log::trace!(
				target: LOG_TARGET,
				"{}.{:?}: parsed bridge transaction in pre-dispatch: {:?}",
				Self::IDENTIFIER,
				call_info.messages_call_info().lane_id(),
				call_info,
			);
			PreDispatchData { relayer: who.clone(), call_info }
		}))
	}

	fn post_dispatch(
		pre: Option<Self::Pre>,
		info: &DispatchInfoOf<Self::Call>,
		post_info: &PostDispatchInfoOf<Self::Call>,
		len: usize,
		result: &DispatchResult,
	) -> Result<(), TransactionValidityError> {
		let lane_id = pre
			.as_ref()
			.and_then(|p| p.as_ref())
			.map(|p| p.call_info.messages_call_info().lane_id());
		let call_result = Self::analyze_call_result(pre, info, post_info, len, result);

		match call_result {
			RelayerAccountAction::None => (),
			RelayerAccountAction::Reward(relayer, reward_account, reward) => {
				RelayersPallet::<R>::register_relayer_reward(reward_account, &relayer, reward);

				log::trace!(
					target: LOG_TARGET,
					"{}.{:?}: has registered reward: {:?} for {:?}",
					Self::IDENTIFIER,
					lane_id,
					reward,
					relayer,
				);
			},
			RelayerAccountAction::Slash(relayer, slash_account) =>
				RelayersPallet::<R>::slash_and_deregister(&relayer, slash_account),
		}

		Ok(())
	}
}

/// Verify that the messages pallet call, supported by extension has succeeded.
pub(crate) fn verify_messages_call_succeeded<C, MI>(
	call_info: &ExtensionCallInfo<C::RemoteGrandpaChainBlockNumber>,
	_call_data: &mut ExtensionCallData,
	relayer: &<C::Runtime as SystemConfig>::AccountId,
) -> bool
where
	C: ExtensionConfig,
	MI: 'static,
	C::Runtime: BridgeMessagesConfig<MI>,
{
	let messages_call = call_info.messages_call_info();

	if !MessagesCallHelper::<C::Runtime, MI>::was_successful(messages_call) {
		log::trace!(
			target: LOG_TARGET,
			"{}.{:?}: relayer {:?} has submitted invalid messages call",
			C::IdProvider::STR,
			call_info.messages_call_info().lane_id(),
			relayer,
		);
		return false
	}

	true
}

#[cfg(test)]
mod tests {
	use super::*;
	use crate::mock::*;

	use bp_header_chain::SubmitFinalityProofInfo;
	use bp_messages::{
		source_chain::FromBridgedChainMessagesDeliveryProof,
		target_chain::FromBridgedChainMessagesProof, BaseMessagesProofInfo, DeliveredMessages,
		InboundLaneData, LaneId, MessageNonce, MessagesCallInfo, MessagesOperatingMode,
		OutboundLaneData, ReceiveMessagesDeliveryProofInfo, ReceiveMessagesProofInfo,
		UnrewardedRelayer, UnrewardedRelayerOccupation, UnrewardedRelayersState,
	};
	use bp_parachains::{BestParaHeadHash, ParaInfo, SubmitParachainHeadsInfo};
	use bp_polkadot_core::parachains::{ParaHeadsProof, ParaId};
	use bp_relayers::RuntimeWithUtilityPallet;
	use bp_runtime::{BasicOperatingMode, HeaderId, Parachain};
	use bp_test_utils::{make_default_justification, test_keyring};
	use frame_support::{
		assert_storage_noop, parameter_types,
		traits::{fungible::Mutate, ReservableCurrency},
		weights::Weight,
	};
	use pallet_bridge_grandpa::{Call as GrandpaCall, Pallet as GrandpaPallet, StoredAuthoritySet};
	use pallet_bridge_messages::{Call as MessagesCall, Pallet as MessagesPallet};
	use pallet_bridge_parachains::{Call as ParachainsCall, Pallet as ParachainsPallet};
	use pallet_utility::Call as UtilityCall;
	use sp_runtime::{
		traits::Header as HeaderT,
		transaction_validity::{InvalidTransaction, ValidTransaction},
		DispatchError,
	};

	parameter_types! {
		TestParachain: u32 = BridgedUnderlyingChain::PARACHAIN_ID;
		pub MsgProofsRewardsAccount: RewardsAccountParams = RewardsAccountParams::new(
			test_lane_id(),
			TEST_BRIDGED_CHAIN_ID,
			RewardsAccountOwner::ThisChain,
		);
		pub MsgDeliveryProofsRewardsAccount: RewardsAccountParams = RewardsAccountParams::new(
			test_lane_id(),
			TEST_BRIDGED_CHAIN_ID,
			RewardsAccountOwner::BridgedChain,
		);
		pub TestLaneId: LaneId = test_lane_id();
	}

	bp_runtime::generate_static_str_provider!(TestExtension);

	type TestGrandpaExtensionConfig = grandpa_adapter::WithGrandpaChainExtensionConfig<
		StrTestId,
		TestRuntime,
		RuntimeWithUtilityPallet<TestRuntime>,
		(),
		(),
	>;
	type TestGrandpaExtension =
		BridgeRelayersSignedExtension<TestRuntime, TestGrandpaExtensionConfig>;
	type TestExtensionConfig = parachain_adapter::WithParachainExtensionConfig<
		StrTestId,
		TestRuntime,
		RuntimeWithUtilityPallet<TestRuntime>,
		(),
		(),
	>;
	type TestExtension = BridgeRelayersSignedExtension<TestRuntime, TestExtensionConfig>;

	fn test_lane_id() -> LaneId {
		LaneId::new(1, 2)
	}

	fn initial_balance_of_relayer_account_at_this_chain() -> ThisChainBalance {
		let test_stake: ThisChainBalance = Stake::get();
		ExistentialDeposit::get().saturating_add(test_stake * 100)
	}

	// in tests, the following accounts are equal (because of how `into_sub_account_truncating`
	// works)

	fn delivery_rewards_account() -> ThisChainAccountId {
		TestPaymentProcedure::rewards_account(MsgProofsRewardsAccount::get())
	}

	fn confirmation_rewards_account() -> ThisChainAccountId {
		TestPaymentProcedure::rewards_account(MsgDeliveryProofsRewardsAccount::get())
	}

	fn relayer_account_at_this_chain() -> ThisChainAccountId {
		0
	}

	fn relayer_account_at_bridged_chain() -> BridgedChainAccountId {
		0
	}

	fn initialize_environment(
		best_relay_header_number: BridgedChainBlockNumber,
		parachain_head_at_relay_header_number: BridgedChainBlockNumber,
		best_message: MessageNonce,
	) {
		let authorities = test_keyring().into_iter().map(|(a, w)| (a.into(), w)).collect();
		let best_relay_header = HeaderId(best_relay_header_number, BridgedChainHash::default());
		pallet_bridge_grandpa::CurrentAuthoritySet::<TestRuntime>::put(
			StoredAuthoritySet::try_new(authorities, 0).unwrap(),
		);
		pallet_bridge_grandpa::BestFinalized::<TestRuntime>::put(best_relay_header);

		let para_id = ParaId(TestParachain::get());
		let para_info = ParaInfo {
			best_head_hash: BestParaHeadHash {
				at_relay_block_number: parachain_head_at_relay_header_number,
				head_hash: [parachain_head_at_relay_header_number as u8; 32].into(),
			},
			next_imported_hash_position: 0,
		};
		pallet_bridge_parachains::ParasInfo::<TestRuntime>::insert(para_id, para_info);

		let lane_id = test_lane_id();
		let in_lane_data =
			InboundLaneData { last_confirmed_nonce: best_message, ..Default::default() };
		pallet_bridge_messages::InboundLanes::<TestRuntime>::insert(lane_id, in_lane_data);

		let out_lane_data =
			OutboundLaneData { latest_received_nonce: best_message, ..Default::default() };
		pallet_bridge_messages::OutboundLanes::<TestRuntime>::insert(lane_id, out_lane_data);

		Balances::mint_into(&delivery_rewards_account(), ExistentialDeposit::get()).unwrap();
		Balances::mint_into(&confirmation_rewards_account(), ExistentialDeposit::get()).unwrap();
		Balances::mint_into(
			&relayer_account_at_this_chain(),
			initial_balance_of_relayer_account_at_this_chain(),
		)
		.unwrap();
	}

	fn submit_relay_header_call(relay_header_number: BridgedChainBlockNumber) -> RuntimeCall {
		let relay_header = BridgedChainHeader::new(
			relay_header_number,
			Default::default(),
			Default::default(),
			Default::default(),
			Default::default(),
		);
		let relay_justification = make_default_justification(&relay_header);

		RuntimeCall::BridgeGrandpa(GrandpaCall::submit_finality_proof {
			finality_target: Box::new(relay_header),
			justification: relay_justification,
		})
	}

	fn submit_parachain_head_call(
		parachain_head_at_relay_header_number: BridgedChainBlockNumber,
	) -> RuntimeCall {
		RuntimeCall::BridgeParachains(ParachainsCall::submit_parachain_heads {
			at_relay_block: (parachain_head_at_relay_header_number, BridgedChainHash::default()),
			parachains: vec![(
				ParaId(TestParachain::get()),
				[parachain_head_at_relay_header_number as u8; 32].into(),
			)],
			parachain_heads_proof: ParaHeadsProof { storage_proof: Default::default() },
		})
	}

	fn message_delivery_call(best_message: MessageNonce) -> RuntimeCall {
		RuntimeCall::BridgeMessages(MessagesCall::receive_messages_proof {
			relayer_id_at_bridged_chain: relayer_account_at_bridged_chain(),
			proof: Box::new(FromBridgedChainMessagesProof {
				bridged_header_hash: Default::default(),
				storage: Default::default(),
				lane: test_lane_id(),
				nonces_start: pallet_bridge_messages::InboundLanes::<TestRuntime>::get(
					test_lane_id(),
				)
				.unwrap()
				.last_delivered_nonce() +
					1,
				nonces_end: best_message,
			}),
			messages_count: 1,
			dispatch_weight: Weight::zero(),
		})
	}

	fn message_confirmation_call(best_message: MessageNonce) -> RuntimeCall {
		RuntimeCall::BridgeMessages(MessagesCall::receive_messages_delivery_proof {
			proof: FromBridgedChainMessagesDeliveryProof {
				bridged_header_hash: Default::default(),
				storage_proof: Default::default(),
				lane: test_lane_id(),
			},
			relayers_state: UnrewardedRelayersState {
				last_delivered_nonce: best_message,
				..Default::default()
			},
		})
	}

	fn parachain_finality_and_delivery_batch_call(
		parachain_head_at_relay_header_number: BridgedChainBlockNumber,
		best_message: MessageNonce,
	) -> RuntimeCall {
		RuntimeCall::Utility(UtilityCall::batch_all {
			calls: vec![
				submit_parachain_head_call(parachain_head_at_relay_header_number),
				message_delivery_call(best_message),
			],
		})
	}

	fn parachain_finality_and_confirmation_batch_call(
		parachain_head_at_relay_header_number: BridgedChainBlockNumber,
		best_message: MessageNonce,
	) -> RuntimeCall {
		RuntimeCall::Utility(UtilityCall::batch_all {
			calls: vec![
				submit_parachain_head_call(parachain_head_at_relay_header_number),
				message_confirmation_call(best_message),
			],
		})
	}

	fn relay_finality_and_delivery_batch_call(
		relay_header_number: BridgedChainBlockNumber,
		best_message: MessageNonce,
	) -> RuntimeCall {
		RuntimeCall::Utility(UtilityCall::batch_all {
			calls: vec![
				submit_relay_header_call(relay_header_number),
				message_delivery_call(best_message),
			],
		})
	}

	fn relay_finality_and_confirmation_batch_call(
		relay_header_number: BridgedChainBlockNumber,
		best_message: MessageNonce,
	) -> RuntimeCall {
		RuntimeCall::Utility(UtilityCall::batch_all {
			calls: vec![
				submit_relay_header_call(relay_header_number),
				message_confirmation_call(best_message),
			],
		})
	}

	fn all_finality_and_delivery_batch_call(
		relay_header_number: BridgedChainBlockNumber,
		parachain_head_at_relay_header_number: BridgedChainBlockNumber,
		best_message: MessageNonce,
	) -> RuntimeCall {
		RuntimeCall::Utility(UtilityCall::batch_all {
			calls: vec![
				submit_relay_header_call(relay_header_number),
				submit_parachain_head_call(parachain_head_at_relay_header_number),
				message_delivery_call(best_message),
			],
		})
	}

	fn all_finality_and_confirmation_batch_call(
		relay_header_number: BridgedChainBlockNumber,
		parachain_head_at_relay_header_number: BridgedChainBlockNumber,
		best_message: MessageNonce,
	) -> RuntimeCall {
		RuntimeCall::Utility(UtilityCall::batch_all {
			calls: vec![
				submit_relay_header_call(relay_header_number),
				submit_parachain_head_call(parachain_head_at_relay_header_number),
				message_confirmation_call(best_message),
			],
		})
	}

	fn all_finality_pre_dispatch_data(
	) -> PreDispatchData<ThisChainAccountId, BridgedChainBlockNumber> {
		PreDispatchData {
			relayer: relayer_account_at_this_chain(),
			call_info: ExtensionCallInfo::AllFinalityAndMsgs(
				SubmitFinalityProofInfo {
					block_number: 200,
					extra_weight: Weight::zero(),
					extra_size: 0,
				},
				SubmitParachainHeadsInfo {
					at_relay_block_number: 200,
					para_id: ParaId(TestParachain::get()),
					para_head_hash: [200u8; 32].into(),
				},
				MessagesCallInfo::ReceiveMessagesProof(ReceiveMessagesProofInfo {
					base: BaseMessagesProofInfo {
						lane_id: test_lane_id(),
						bundled_range: 101..=200,
						best_stored_nonce: 100,
					},
					unrewarded_relayers: UnrewardedRelayerOccupation {
						free_relayer_slots:
							BridgedUnderlyingChain::MAX_UNREWARDED_RELAYERS_IN_CONFIRMATION_TX,
						free_message_slots:
							BridgedUnderlyingChain::MAX_UNCONFIRMED_MESSAGES_IN_CONFIRMATION_TX,
					},
				}),
			),
		}
	}

	fn all_finality_confirmation_pre_dispatch_data(
	) -> PreDispatchData<ThisChainAccountId, BridgedChainBlockNumber> {
		PreDispatchData {
			relayer: relayer_account_at_this_chain(),
			call_info: ExtensionCallInfo::AllFinalityAndMsgs(
				SubmitFinalityProofInfo {
					block_number: 200,
					extra_weight: Weight::zero(),
					extra_size: 0,
				},
				SubmitParachainHeadsInfo {
					at_relay_block_number: 200,
					para_id: ParaId(TestParachain::get()),
					para_head_hash: [200u8; 32].into(),
				},
				MessagesCallInfo::ReceiveMessagesDeliveryProof(ReceiveMessagesDeliveryProofInfo(
					BaseMessagesProofInfo {
						lane_id: test_lane_id(),
						bundled_range: 101..=200,
						best_stored_nonce: 100,
					},
				)),
			),
		}
	}

	fn relay_finality_pre_dispatch_data(
	) -> PreDispatchData<ThisChainAccountId, BridgedChainBlockNumber> {
		PreDispatchData {
			relayer: relayer_account_at_this_chain(),
			call_info: ExtensionCallInfo::RelayFinalityAndMsgs(
				SubmitFinalityProofInfo {
					block_number: 200,
					extra_weight: Weight::zero(),
					extra_size: 0,
				},
				MessagesCallInfo::ReceiveMessagesProof(ReceiveMessagesProofInfo {
					base: BaseMessagesProofInfo {
						lane_id: test_lane_id(),
						bundled_range: 101..=200,
						best_stored_nonce: 100,
					},
					unrewarded_relayers: UnrewardedRelayerOccupation {
						free_relayer_slots:
							BridgedUnderlyingChain::MAX_UNREWARDED_RELAYERS_IN_CONFIRMATION_TX,
						free_message_slots:
							BridgedUnderlyingChain::MAX_UNCONFIRMED_MESSAGES_IN_CONFIRMATION_TX,
					},
				}),
			),
		}
	}

	fn relay_finality_confirmation_pre_dispatch_data(
	) -> PreDispatchData<ThisChainAccountId, BridgedChainBlockNumber> {
		PreDispatchData {
			relayer: relayer_account_at_this_chain(),
			call_info: ExtensionCallInfo::RelayFinalityAndMsgs(
				SubmitFinalityProofInfo {
					block_number: 200,
					extra_weight: Weight::zero(),
					extra_size: 0,
				},
				MessagesCallInfo::ReceiveMessagesDeliveryProof(ReceiveMessagesDeliveryProofInfo(
					BaseMessagesProofInfo {
						lane_id: test_lane_id(),
						bundled_range: 101..=200,
						best_stored_nonce: 100,
					},
				)),
			),
		}
	}

	fn parachain_finality_pre_dispatch_data(
	) -> PreDispatchData<ThisChainAccountId, BridgedChainBlockNumber> {
		PreDispatchData {
			relayer: relayer_account_at_this_chain(),
			call_info: ExtensionCallInfo::ParachainFinalityAndMsgs(
				SubmitParachainHeadsInfo {
					at_relay_block_number: 200,
					para_id: ParaId(TestParachain::get()),
					para_head_hash: [200u8; 32].into(),
				},
				MessagesCallInfo::ReceiveMessagesProof(ReceiveMessagesProofInfo {
					base: BaseMessagesProofInfo {
						lane_id: test_lane_id(),
						bundled_range: 101..=200,
						best_stored_nonce: 100,
					},
					unrewarded_relayers: UnrewardedRelayerOccupation {
						free_relayer_slots:
							BridgedUnderlyingChain::MAX_UNREWARDED_RELAYERS_IN_CONFIRMATION_TX,
						free_message_slots:
							BridgedUnderlyingChain::MAX_UNCONFIRMED_MESSAGES_IN_CONFIRMATION_TX,
					},
				}),
			),
		}
	}

	fn parachain_finality_confirmation_pre_dispatch_data(
	) -> PreDispatchData<ThisChainAccountId, BridgedChainBlockNumber> {
		PreDispatchData {
			relayer: relayer_account_at_this_chain(),
			call_info: ExtensionCallInfo::ParachainFinalityAndMsgs(
				SubmitParachainHeadsInfo {
					at_relay_block_number: 200,
					para_id: ParaId(TestParachain::get()),
					para_head_hash: [200u8; 32].into(),
				},
				MessagesCallInfo::ReceiveMessagesDeliveryProof(ReceiveMessagesDeliveryProofInfo(
					BaseMessagesProofInfo {
						lane_id: test_lane_id(),
						bundled_range: 101..=200,
						best_stored_nonce: 100,
					},
				)),
			),
		}
	}

	fn delivery_pre_dispatch_data() -> PreDispatchData<ThisChainAccountId, BridgedChainBlockNumber>
	{
		PreDispatchData {
			relayer: relayer_account_at_this_chain(),
			call_info: ExtensionCallInfo::Msgs(MessagesCallInfo::ReceiveMessagesProof(
				ReceiveMessagesProofInfo {
					base: BaseMessagesProofInfo {
						lane_id: test_lane_id(),
						bundled_range: 101..=200,
						best_stored_nonce: 100,
					},
					unrewarded_relayers: UnrewardedRelayerOccupation {
						free_relayer_slots:
							BridgedUnderlyingChain::MAX_UNREWARDED_RELAYERS_IN_CONFIRMATION_TX,
						free_message_slots:
							BridgedUnderlyingChain::MAX_UNCONFIRMED_MESSAGES_IN_CONFIRMATION_TX,
					},
				},
			)),
		}
	}

	fn confirmation_pre_dispatch_data(
	) -> PreDispatchData<ThisChainAccountId, BridgedChainBlockNumber> {
		PreDispatchData {
			relayer: relayer_account_at_this_chain(),
			call_info: ExtensionCallInfo::Msgs(MessagesCallInfo::ReceiveMessagesDeliveryProof(
				ReceiveMessagesDeliveryProofInfo(BaseMessagesProofInfo {
					lane_id: test_lane_id(),
					bundled_range: 101..=200,
					best_stored_nonce: 100,
				}),
			)),
		}
	}

	fn set_bundled_range_end(
		mut pre_dispatch_data: PreDispatchData<ThisChainAccountId, BridgedChainBlockNumber>,
		end: MessageNonce,
	) -> PreDispatchData<ThisChainAccountId, BridgedChainBlockNumber> {
		let msg_info = match pre_dispatch_data.call_info {
			ExtensionCallInfo::AllFinalityAndMsgs(_, _, ref mut info) => info,
			ExtensionCallInfo::RelayFinalityAndMsgs(_, ref mut info) => info,
			ExtensionCallInfo::ParachainFinalityAndMsgs(_, ref mut info) => info,
			ExtensionCallInfo::Msgs(ref mut info) => info,
		};

		if let MessagesCallInfo::ReceiveMessagesProof(ref mut msg_info) = msg_info {
			msg_info.base.bundled_range = *msg_info.base.bundled_range.start()..=end
		}

		pre_dispatch_data
	}

	fn run_validate(call: RuntimeCall) -> TransactionValidity {
		let extension: TestExtension = BridgeRelayersSignedExtension(PhantomData);
		extension.validate(&relayer_account_at_this_chain(), &call, &DispatchInfo::default(), 0)
	}

	fn run_grandpa_validate(call: RuntimeCall) -> TransactionValidity {
		let extension: TestGrandpaExtension = BridgeRelayersSignedExtension(PhantomData);
		extension.validate(&relayer_account_at_this_chain(), &call, &DispatchInfo::default(), 0)
	}

	fn run_validate_ignore_priority(call: RuntimeCall) -> TransactionValidity {
		run_validate(call).map(|mut tx| {
			tx.priority = 0;
			tx
		})
	}

	fn run_pre_dispatch(
		call: RuntimeCall,
	) -> Result<
		Option<PreDispatchData<ThisChainAccountId, BridgedChainBlockNumber>>,
		TransactionValidityError,
	> {
		let extension: TestExtension = BridgeRelayersSignedExtension(PhantomData);
		extension.pre_dispatch(&relayer_account_at_this_chain(), &call, &DispatchInfo::default(), 0)
	}

	fn run_grandpa_pre_dispatch(
		call: RuntimeCall,
	) -> Result<
		Option<PreDispatchData<ThisChainAccountId, BridgedChainBlockNumber>>,
		TransactionValidityError,
	> {
		let extension: TestGrandpaExtension = BridgeRelayersSignedExtension(PhantomData);
		extension.pre_dispatch(&relayer_account_at_this_chain(), &call, &DispatchInfo::default(), 0)
	}

	fn dispatch_info() -> DispatchInfo {
		DispatchInfo {
			weight: Weight::from_parts(
				frame_support::weights::constants::WEIGHT_REF_TIME_PER_SECOND,
				0,
			),
			class: frame_support::dispatch::DispatchClass::Normal,
			pays_fee: frame_support::dispatch::Pays::Yes,
		}
	}

	fn post_dispatch_info() -> PostDispatchInfo {
		PostDispatchInfo { actual_weight: None, pays_fee: frame_support::dispatch::Pays::Yes }
	}

	fn run_post_dispatch(
		pre_dispatch_data: Option<PreDispatchData<ThisChainAccountId, BridgedChainBlockNumber>>,
		dispatch_result: DispatchResult,
	) {
		let post_dispatch_result = TestExtension::post_dispatch(
			Some(pre_dispatch_data),
			&dispatch_info(),
			&post_dispatch_info(),
			1024,
			&dispatch_result,
		);
		assert_eq!(post_dispatch_result, Ok(()));
	}

	fn expected_delivery_reward() -> ThisChainBalance {
		let mut post_dispatch_info = post_dispatch_info();
		let extra_weight = <TestRuntime as RelayersConfig>::WeightInfo::extra_weight_of_successful_receive_messages_proof_call();
		post_dispatch_info.actual_weight =
			Some(dispatch_info().weight.saturating_sub(extra_weight));
		pallet_transaction_payment::Pallet::<TestRuntime>::compute_actual_fee(
			1024,
			&dispatch_info(),
			&post_dispatch_info,
			Zero::zero(),
		)
	}

	fn expected_confirmation_reward() -> ThisChainBalance {
		pallet_transaction_payment::Pallet::<TestRuntime>::compute_actual_fee(
			1024,
			&dispatch_info(),
			&post_dispatch_info(),
			Zero::zero(),
		)
	}

	#[test]
	fn validate_doesnt_boost_transaction_priority_if_relayer_is_not_registered() {
		run_test(|| {
			initialize_environment(100, 100, 100);
			Balances::set_balance(&relayer_account_at_this_chain(), ExistentialDeposit::get());

			// message delivery is failing
			assert_eq!(run_validate(message_delivery_call(200)), Ok(Default::default()),);
			assert_eq!(
				run_validate(parachain_finality_and_delivery_batch_call(200, 200)),
				Ok(Default::default()),
			);
			assert_eq!(
				run_validate(all_finality_and_delivery_batch_call(200, 200, 200)),
				Ok(Default::default()),
			);
			// message confirmation validation is passing
			assert_eq!(
				run_validate_ignore_priority(message_confirmation_call(200)),
				Ok(Default::default()),
			);
			assert_eq!(
				run_validate_ignore_priority(parachain_finality_and_confirmation_batch_call(
					200, 200
				)),
				Ok(Default::default()),
			);
			assert_eq!(
				run_validate_ignore_priority(all_finality_and_confirmation_batch_call(
					200, 200, 200
				)),
				Ok(Default::default()),
			);
		});
	}

	#[test]
	fn validate_boosts_priority_of_message_delivery_transactons() {
		run_test(|| {
			initialize_environment(100, 100, 100);

			BridgeRelayers::increase_stake(
				RuntimeOrigin::signed(relayer_account_at_this_chain()),
				Stake::get(),
			)
			.unwrap();
			BridgeRelayers::register(RuntimeOrigin::signed(relayer_account_at_this_chain()), 1000)
				.unwrap();

			let priority_of_100_messages_delivery =
				run_validate(message_delivery_call(200)).unwrap().priority;
			let priority_of_200_messages_delivery =
				run_validate(message_delivery_call(300)).unwrap().priority;
			assert!(
				priority_of_200_messages_delivery > priority_of_100_messages_delivery,
				"Invalid priorities: {} for 200 messages vs {} for 100 messages",
				priority_of_200_messages_delivery,
				priority_of_100_messages_delivery,
			);

			let priority_of_100_messages_confirmation =
				run_validate(message_confirmation_call(200)).unwrap().priority;
			let priority_of_200_messages_confirmation =
				run_validate(message_confirmation_call(300)).unwrap().priority;
			assert_eq!(
				priority_of_100_messages_confirmation,
				priority_of_200_messages_confirmation
			);
		});
	}

	#[test]
	fn validate_does_not_boost_priority_of_message_delivery_transactons_with_too_many_messages() {
		run_test(|| {
			initialize_environment(100, 100, 100);

			BridgeRelayers::increase_stake(
				RuntimeOrigin::signed(relayer_account_at_this_chain()),
				Stake::get(),
			)
			.unwrap();
			BridgeRelayers::register(RuntimeOrigin::signed(relayer_account_at_this_chain()), 1000)
				.unwrap();

			let priority_of_max_messages_delivery = run_validate(message_delivery_call(
				100 + BridgedUnderlyingChain::MAX_UNCONFIRMED_MESSAGES_IN_CONFIRMATION_TX,
			))
			.unwrap()
			.priority;
			let priority_of_more_than_max_messages_delivery = run_validate(message_delivery_call(
				100 + BridgedUnderlyingChain::MAX_UNCONFIRMED_MESSAGES_IN_CONFIRMATION_TX + 1,
			))
			.unwrap()
			.priority;

			assert!(
				priority_of_max_messages_delivery > priority_of_more_than_max_messages_delivery,
				"Invalid priorities: {} for MAX messages vs {} for MAX+1 messages",
				priority_of_max_messages_delivery,
				priority_of_more_than_max_messages_delivery,
			);
		});
	}

	#[test]
	fn validate_allows_non_obsolete_transactions() {
		run_test(|| {
			initialize_environment(100, 100, 100);

			assert_eq!(
				run_validate_ignore_priority(message_delivery_call(200)),
				Ok(ValidTransaction::default()),
			);
			assert_eq!(
				run_validate_ignore_priority(message_confirmation_call(200)),
				Ok(ValidTransaction::default()),
			);

			assert_eq!(
				run_validate_ignore_priority(parachain_finality_and_delivery_batch_call(200, 200)),
				Ok(ValidTransaction::default()),
			);
			assert_eq!(
				run_validate_ignore_priority(parachain_finality_and_confirmation_batch_call(
					200, 200
				)),
				Ok(ValidTransaction::default()),
			);

			assert_eq!(
				run_validate_ignore_priority(all_finality_and_delivery_batch_call(200, 200, 200)),
				Ok(ValidTransaction::default()),
			);
			assert_eq!(
				run_validate_ignore_priority(all_finality_and_confirmation_batch_call(
					200, 200, 200
				)),
				Ok(ValidTransaction::default()),
			);
		});
	}

	#[test]
	fn ext_rejects_batch_with_obsolete_relay_chain_header() {
		run_test(|| {
			initialize_environment(100, 100, 100);

			assert_eq!(
				run_pre_dispatch(all_finality_and_delivery_batch_call(100, 200, 200)),
				Err(TransactionValidityError::Invalid(InvalidTransaction::Stale)),
			);

			assert_eq!(
				run_validate(all_finality_and_delivery_batch_call(100, 200, 200)),
				Err(TransactionValidityError::Invalid(InvalidTransaction::Stale)),
			);
		});
	}

	#[test]
	fn ext_rejects_batch_with_obsolete_parachain_head() {
		run_test(|| {
			initialize_environment(100, 100, 100);

			assert_eq!(
				run_pre_dispatch(all_finality_and_delivery_batch_call(101, 100, 200)),
				Err(TransactionValidityError::Invalid(InvalidTransaction::Stale)),
			);
			assert_eq!(
				run_validate(all_finality_and_delivery_batch_call(101, 100, 200)),
				Err(TransactionValidityError::Invalid(InvalidTransaction::Stale)),
			);

			assert_eq!(
				run_pre_dispatch(parachain_finality_and_delivery_batch_call(100, 200)),
				Err(TransactionValidityError::Invalid(InvalidTransaction::Stale)),
			);
			assert_eq!(
				run_validate(parachain_finality_and_delivery_batch_call(100, 200)),
				Err(TransactionValidityError::Invalid(InvalidTransaction::Stale)),
			);
		});
	}

	#[test]
	fn ext_rejects_batch_with_obsolete_messages() {
		run_test(|| {
			initialize_environment(100, 100, 100);

			assert_eq!(
				run_pre_dispatch(all_finality_and_delivery_batch_call(200, 200, 100)),
				Err(TransactionValidityError::Invalid(InvalidTransaction::Stale)),
			);
			assert_eq!(
				run_pre_dispatch(all_finality_and_confirmation_batch_call(200, 200, 100)),
				Err(TransactionValidityError::Invalid(InvalidTransaction::Stale)),
			);

			assert_eq!(
				run_validate(all_finality_and_delivery_batch_call(200, 200, 100)),
				Err(TransactionValidityError::Invalid(InvalidTransaction::Stale)),
			);
			assert_eq!(
				run_validate(all_finality_and_confirmation_batch_call(200, 200, 100)),
				Err(TransactionValidityError::Invalid(InvalidTransaction::Stale)),
			);

			assert_eq!(
				run_pre_dispatch(parachain_finality_and_delivery_batch_call(200, 100)),
				Err(TransactionValidityError::Invalid(InvalidTransaction::Stale)),
			);
			assert_eq!(
				run_pre_dispatch(parachain_finality_and_confirmation_batch_call(200, 100)),
				Err(TransactionValidityError::Invalid(InvalidTransaction::Stale)),
			);

			assert_eq!(
				run_validate(parachain_finality_and_delivery_batch_call(200, 100)),
				Err(TransactionValidityError::Invalid(InvalidTransaction::Stale)),
			);
			assert_eq!(
				run_validate(parachain_finality_and_confirmation_batch_call(200, 100)),
				Err(TransactionValidityError::Invalid(InvalidTransaction::Stale)),
			);
		});
	}

	#[test]
	fn ext_rejects_batch_with_grandpa_finality_proof_when_grandpa_pallet_is_halted() {
		run_test(|| {
			initialize_environment(100, 100, 100);

			GrandpaPallet::<TestRuntime, ()>::set_operating_mode(
				RuntimeOrigin::root(),
				BasicOperatingMode::Halted,
			)
			.unwrap();

			assert_eq!(
				run_pre_dispatch(all_finality_and_delivery_batch_call(200, 200, 200)),
				Err(TransactionValidityError::Invalid(InvalidTransaction::Call)),
			);
			assert_eq!(
				run_pre_dispatch(all_finality_and_confirmation_batch_call(200, 200, 200)),
				Err(TransactionValidityError::Invalid(InvalidTransaction::Call)),
			);
		});
	}

	#[test]
	fn ext_rejects_batch_with_parachain_finality_proof_when_parachains_pallet_is_halted() {
		run_test(|| {
			initialize_environment(100, 100, 100);

			ParachainsPallet::<TestRuntime, ()>::set_operating_mode(
				RuntimeOrigin::root(),
				BasicOperatingMode::Halted,
			)
			.unwrap();

			assert_eq!(
				run_pre_dispatch(all_finality_and_delivery_batch_call(200, 200, 200)),
				Err(TransactionValidityError::Invalid(InvalidTransaction::Call)),
			);
			assert_eq!(
				run_pre_dispatch(all_finality_and_confirmation_batch_call(200, 200, 200)),
				Err(TransactionValidityError::Invalid(InvalidTransaction::Call)),
			);

			assert_eq!(
				run_pre_dispatch(parachain_finality_and_delivery_batch_call(200, 200)),
				Err(TransactionValidityError::Invalid(InvalidTransaction::Call)),
			);
			assert_eq!(
				run_pre_dispatch(parachain_finality_and_confirmation_batch_call(200, 200)),
				Err(TransactionValidityError::Invalid(InvalidTransaction::Call)),
			);
		});
	}

	#[test]
	fn ext_rejects_transaction_when_messages_pallet_is_halted() {
		run_test(|| {
			initialize_environment(100, 100, 100);

			MessagesPallet::<TestRuntime, ()>::set_operating_mode(
				RuntimeOrigin::root(),
				MessagesOperatingMode::Basic(BasicOperatingMode::Halted),
			)
			.unwrap();

			assert_eq!(
				run_pre_dispatch(all_finality_and_delivery_batch_call(200, 200, 200)),
				Err(TransactionValidityError::Invalid(InvalidTransaction::Call)),
			);
			assert_eq!(
				run_pre_dispatch(all_finality_and_confirmation_batch_call(200, 200, 200)),
				Err(TransactionValidityError::Invalid(InvalidTransaction::Call)),
			);

			assert_eq!(
				run_pre_dispatch(parachain_finality_and_delivery_batch_call(200, 200)),
				Err(TransactionValidityError::Invalid(InvalidTransaction::Call)),
			);
			assert_eq!(
				run_pre_dispatch(parachain_finality_and_confirmation_batch_call(200, 200)),
				Err(TransactionValidityError::Invalid(InvalidTransaction::Call)),
			);

			assert_eq!(
				run_pre_dispatch(message_delivery_call(200)),
				Err(TransactionValidityError::Invalid(InvalidTransaction::Call)),
			);
			assert_eq!(
				run_pre_dispatch(message_confirmation_call(200)),
				Err(TransactionValidityError::Invalid(InvalidTransaction::Call)),
			);
		});
	}

	#[test]
	fn pre_dispatch_parses_batch_with_relay_chain_and_parachain_headers() {
		run_test(|| {
			initialize_environment(100, 100, 100);

			assert_eq!(
				run_pre_dispatch(all_finality_and_delivery_batch_call(200, 200, 200)),
				Ok(Some(all_finality_pre_dispatch_data())),
			);
			assert_eq!(
				run_pre_dispatch(all_finality_and_confirmation_batch_call(200, 200, 200)),
				Ok(Some(all_finality_confirmation_pre_dispatch_data())),
			);
		});
	}

	#[test]
	fn pre_dispatch_parses_batch_with_parachain_header() {
		run_test(|| {
			initialize_environment(100, 100, 100);

			assert_eq!(
				run_pre_dispatch(parachain_finality_and_delivery_batch_call(200, 200)),
				Ok(Some(parachain_finality_pre_dispatch_data())),
			);
			assert_eq!(
				run_pre_dispatch(parachain_finality_and_confirmation_batch_call(200, 200)),
				Ok(Some(parachain_finality_confirmation_pre_dispatch_data())),
			);
		});
	}

	#[test]
	fn pre_dispatch_fails_to_parse_batch_with_multiple_parachain_headers() {
		run_test(|| {
			initialize_environment(100, 100, 100);

			let call = RuntimeCall::Utility(UtilityCall::batch_all {
				calls: vec![
					RuntimeCall::BridgeParachains(ParachainsCall::submit_parachain_heads {
						at_relay_block: (100, BridgedChainHash::default()),
						parachains: vec![
							(ParaId(TestParachain::get()), [1u8; 32].into()),
							(ParaId(TestParachain::get() + 1), [1u8; 32].into()),
						],
						parachain_heads_proof: ParaHeadsProof { storage_proof: Default::default() },
					}),
					message_delivery_call(200),
				],
			});

			assert_eq!(run_pre_dispatch(call), Ok(None),);
		});
	}

	#[test]
	fn pre_dispatch_parses_message_transaction() {
		run_test(|| {
			initialize_environment(100, 100, 100);

			assert_eq!(
				run_pre_dispatch(message_delivery_call(200)),
				Ok(Some(delivery_pre_dispatch_data())),
			);
			assert_eq!(
				run_pre_dispatch(message_confirmation_call(200)),
				Ok(Some(confirmation_pre_dispatch_data())),
			);
		});
	}

	#[test]
	fn post_dispatch_ignores_unknown_transaction() {
		run_test(|| {
			assert_storage_noop!(run_post_dispatch(None, Ok(())));
		});
	}

	#[test]
	fn post_dispatch_ignores_failed_transaction() {
		run_test(|| {
			assert_storage_noop!(run_post_dispatch(
				Some(all_finality_pre_dispatch_data()),
				Err(DispatchError::BadOrigin)
			));
		});
	}

	#[test]
	fn post_dispatch_ignores_transaction_that_has_not_updated_relay_chain_state() {
		run_test(|| {
			initialize_environment(100, 200, 200);

			assert_storage_noop!(run_post_dispatch(Some(all_finality_pre_dispatch_data()), Ok(())));
		});
	}

	#[test]
	fn post_dispatch_ignores_transaction_that_has_not_updated_parachain_state() {
		run_test(|| {
			initialize_environment(200, 100, 200);

			assert_storage_noop!(run_post_dispatch(Some(all_finality_pre_dispatch_data()), Ok(())));
			assert_storage_noop!(run_post_dispatch(
				Some(parachain_finality_pre_dispatch_data()),
				Ok(())
			));
		});
	}

	#[test]
	fn post_dispatch_ignores_transaction_that_has_not_delivered_any_messages() {
		run_test(|| {
			initialize_environment(200, 200, 100);

			assert_storage_noop!(run_post_dispatch(Some(all_finality_pre_dispatch_data()), Ok(())));
			assert_storage_noop!(run_post_dispatch(
				Some(parachain_finality_pre_dispatch_data()),
				Ok(())
			));
			assert_storage_noop!(run_post_dispatch(Some(delivery_pre_dispatch_data()), Ok(())));

			assert_storage_noop!(run_post_dispatch(
				Some(all_finality_confirmation_pre_dispatch_data()),
				Ok(())
			));
			assert_storage_noop!(run_post_dispatch(
				Some(parachain_finality_confirmation_pre_dispatch_data()),
				Ok(())
			));
			assert_storage_noop!(run_post_dispatch(Some(confirmation_pre_dispatch_data()), Ok(())));
		});
	}

	#[test]
	fn post_dispatch_ignores_transaction_that_has_not_delivered_all_messages() {
		run_test(|| {
			initialize_environment(200, 200, 150);

			assert_storage_noop!(run_post_dispatch(Some(all_finality_pre_dispatch_data()), Ok(())));
			assert_storage_noop!(run_post_dispatch(
				Some(parachain_finality_pre_dispatch_data()),
				Ok(())
			));
			assert_storage_noop!(run_post_dispatch(Some(delivery_pre_dispatch_data()), Ok(())));

			assert_storage_noop!(run_post_dispatch(
				Some(all_finality_confirmation_pre_dispatch_data()),
				Ok(())
			));
			assert_storage_noop!(run_post_dispatch(
				Some(parachain_finality_confirmation_pre_dispatch_data()),
				Ok(())
			));
			assert_storage_noop!(run_post_dispatch(Some(confirmation_pre_dispatch_data()), Ok(())));
		});
	}

	#[test]
	fn post_dispatch_refunds_relayer_in_all_finality_batch_with_extra_weight() {
		run_test(|| {
			initialize_environment(200, 200, 200);

			let mut dispatch_info = dispatch_info();
			dispatch_info.weight = Weight::from_parts(
				frame_support::weights::constants::WEIGHT_REF_TIME_PER_SECOND * 2,
				0,
			);

			// without any size/weight refund: we expect regular reward
			let pre_dispatch_data = all_finality_pre_dispatch_data();
			let regular_reward = expected_delivery_reward();
			run_post_dispatch(Some(pre_dispatch_data), Ok(()));
			assert_eq!(
				RelayersPallet::<TestRuntime>::relayer_reward(
					relayer_account_at_this_chain(),
					MsgProofsRewardsAccount::get()
				),
				Some(regular_reward),
			);

			// now repeat the same with size+weight refund: we expect smaller reward
			let mut pre_dispatch_data = all_finality_pre_dispatch_data();
			match pre_dispatch_data.call_info {
				ExtensionCallInfo::AllFinalityAndMsgs(ref mut info, ..) => {
					info.extra_weight.set_ref_time(
						frame_support::weights::constants::WEIGHT_REF_TIME_PER_SECOND,
					);
					info.extra_size = 32;
				},
				_ => unreachable!(),
			}
			run_post_dispatch(Some(pre_dispatch_data), Ok(()));
			let reward_after_two_calls = RelayersPallet::<TestRuntime>::relayer_reward(
				relayer_account_at_this_chain(),
				MsgProofsRewardsAccount::get(),
			)
			.unwrap();
			assert!(
				reward_after_two_calls < 2 * regular_reward,
				"{}  must be < 2 * {}",
				reward_after_two_calls,
				2 * regular_reward,
			);
		});
	}

	#[test]
	fn post_dispatch_refunds_relayer_in_all_finality_batch() {
		run_test(|| {
			initialize_environment(200, 200, 200);

			run_post_dispatch(Some(all_finality_pre_dispatch_data()), Ok(()));
			assert_eq!(
				RelayersPallet::<TestRuntime>::relayer_reward(
					relayer_account_at_this_chain(),
					MsgProofsRewardsAccount::get()
				),
				Some(expected_delivery_reward()),
			);

			run_post_dispatch(Some(all_finality_confirmation_pre_dispatch_data()), Ok(()));
			assert_eq!(
				RelayersPallet::<TestRuntime>::relayer_reward(
					relayer_account_at_this_chain(),
					MsgDeliveryProofsRewardsAccount::get()
				),
				Some(expected_confirmation_reward()),
			);
		});
	}

	#[test]
	fn post_dispatch_refunds_relayer_in_parachain_finality_batch() {
		run_test(|| {
			initialize_environment(200, 200, 200);

			run_post_dispatch(Some(parachain_finality_pre_dispatch_data()), Ok(()));
			assert_eq!(
				RelayersPallet::<TestRuntime>::relayer_reward(
					relayer_account_at_this_chain(),
					MsgProofsRewardsAccount::get()
				),
				Some(expected_delivery_reward()),
			);

			run_post_dispatch(Some(parachain_finality_confirmation_pre_dispatch_data()), Ok(()));
			assert_eq!(
				RelayersPallet::<TestRuntime>::relayer_reward(
					relayer_account_at_this_chain(),
					MsgDeliveryProofsRewardsAccount::get()
				),
				Some(expected_confirmation_reward()),
			);
		});
	}

	#[test]
	fn post_dispatch_refunds_relayer_in_message_transaction() {
		run_test(|| {
			initialize_environment(200, 200, 200);

			run_post_dispatch(Some(delivery_pre_dispatch_data()), Ok(()));
			assert_eq!(
				RelayersPallet::<TestRuntime>::relayer_reward(
					relayer_account_at_this_chain(),
					MsgProofsRewardsAccount::get()
				),
				Some(expected_delivery_reward()),
			);

			run_post_dispatch(Some(confirmation_pre_dispatch_data()), Ok(()));
			assert_eq!(
				RelayersPallet::<TestRuntime>::relayer_reward(
					relayer_account_at_this_chain(),
					MsgDeliveryProofsRewardsAccount::get()
				),
				Some(expected_confirmation_reward()),
			);
		});
	}

	#[test]
	fn post_dispatch_slashing_relayer_stake() {
		run_test(|| {
			initialize_environment(200, 200, 100);

			let delivery_rewards_account_balance =
				Balances::free_balance(delivery_rewards_account());

			let test_stake: ThisChainBalance = Stake::get();
			Balances::set_balance(
				&relayer_account_at_this_chain(),
				ExistentialDeposit::get() + test_stake * 10,
			);

			// slashing works for message delivery calls
			BridgeRelayers::increase_stake(
				RuntimeOrigin::signed(relayer_account_at_this_chain()),
				test_stake,
			)
			.unwrap();
			BridgeRelayers::register(RuntimeOrigin::signed(relayer_account_at_this_chain()), 1000)
				.unwrap();
			assert_eq!(Balances::reserved_balance(relayer_account_at_this_chain()), test_stake);
			run_post_dispatch(Some(delivery_pre_dispatch_data()), Ok(()));
			assert_eq!(Balances::reserved_balance(relayer_account_at_this_chain()), 0);
			assert_eq!(
				delivery_rewards_account_balance + test_stake,
				Balances::free_balance(delivery_rewards_account())
			);

			BridgeRelayers::increase_stake(
				RuntimeOrigin::signed(relayer_account_at_this_chain()),
				test_stake,
			)
			.unwrap();
			BridgeRelayers::register(RuntimeOrigin::signed(relayer_account_at_this_chain()), 1000)
				.unwrap();
			assert_eq!(Balances::reserved_balance(relayer_account_at_this_chain()), test_stake);
			run_post_dispatch(Some(parachain_finality_pre_dispatch_data()), Ok(()));
			assert_eq!(Balances::reserved_balance(relayer_account_at_this_chain()), 0);
			assert_eq!(
				delivery_rewards_account_balance + test_stake * 2,
				Balances::free_balance(delivery_rewards_account())
			);

			BridgeRelayers::increase_stake(
				RuntimeOrigin::signed(relayer_account_at_this_chain()),
				test_stake,
			)
			.unwrap();
			BridgeRelayers::register(RuntimeOrigin::signed(relayer_account_at_this_chain()), 1000)
				.unwrap();
			assert_eq!(Balances::reserved_balance(relayer_account_at_this_chain()), test_stake);
			run_post_dispatch(Some(all_finality_pre_dispatch_data()), Ok(()));
			assert_eq!(Balances::reserved_balance(relayer_account_at_this_chain()), 0);
			assert_eq!(
				delivery_rewards_account_balance + test_stake * 3,
				Balances::free_balance(delivery_rewards_account())
			);

			// reserve doesn't work for message confirmation calls
			let confirmation_rewards_account_balance =
				Balances::free_balance(confirmation_rewards_account());

			Balances::reserve(&relayer_account_at_this_chain(), test_stake).unwrap();
			assert_eq!(Balances::reserved_balance(relayer_account_at_this_chain()), test_stake);

			assert_eq!(
				confirmation_rewards_account_balance,
				Balances::free_balance(confirmation_rewards_account())
			);
			run_post_dispatch(Some(confirmation_pre_dispatch_data()), Ok(()));
			assert_eq!(Balances::reserved_balance(relayer_account_at_this_chain()), test_stake);

			run_post_dispatch(Some(parachain_finality_confirmation_pre_dispatch_data()), Ok(()));
			assert_eq!(Balances::reserved_balance(relayer_account_at_this_chain()), test_stake);

			run_post_dispatch(Some(all_finality_confirmation_pre_dispatch_data()), Ok(()));
			assert_eq!(Balances::reserved_balance(relayer_account_at_this_chain()), test_stake);

			// check that unreserve has happened, not slashing
			assert_eq!(
				delivery_rewards_account_balance + test_stake * 3,
				Balances::free_balance(delivery_rewards_account())
			);
			assert_eq!(
				confirmation_rewards_account_balance,
				Balances::free_balance(confirmation_rewards_account())
			);
		});
	}

	fn run_analyze_call_result(
		pre_dispatch_data: PreDispatchData<ThisChainAccountId, BridgedChainBlockNumber>,
		dispatch_result: DispatchResult,
	) -> RelayerAccountAction<ThisChainAccountId, ThisChainBalance> {
		TestExtension::analyze_call_result(
			Some(Some(pre_dispatch_data)),
			&dispatch_info(),
			&post_dispatch_info(),
			1024,
			&dispatch_result,
		)
	}

	#[test]
	fn analyze_call_result_shall_not_slash_for_transactions_with_too_many_messages() {
		run_test(|| {
			initialize_environment(100, 100, 100);

			// the `analyze_call_result` should return slash if number of bundled messages is
			// within reasonable limits
			assert_eq!(
				run_analyze_call_result(all_finality_pre_dispatch_data(), Ok(())),
				RelayerAccountAction::Slash(
					relayer_account_at_this_chain(),
					MsgProofsRewardsAccount::get()
				),
			);
			assert_eq!(
				run_analyze_call_result(parachain_finality_pre_dispatch_data(), Ok(())),
				RelayerAccountAction::Slash(
					relayer_account_at_this_chain(),
					MsgProofsRewardsAccount::get()
				),
			);
			assert_eq!(
				run_analyze_call_result(delivery_pre_dispatch_data(), Ok(())),
				RelayerAccountAction::Slash(
					relayer_account_at_this_chain(),
					MsgProofsRewardsAccount::get()
				),
			);

			// the `analyze_call_result` should not return slash if number of bundled messages is
			// larger than the
			assert_eq!(
				run_analyze_call_result(
					set_bundled_range_end(all_finality_pre_dispatch_data(), 1_000_000),
					Ok(())
				),
				RelayerAccountAction::None,
			);
			assert_eq!(
				run_analyze_call_result(
					set_bundled_range_end(parachain_finality_pre_dispatch_data(), 1_000_000),
					Ok(())
				),
				RelayerAccountAction::None,
			);
			assert_eq!(
				run_analyze_call_result(
					set_bundled_range_end(delivery_pre_dispatch_data(), 1_000_000),
					Ok(())
				),
				RelayerAccountAction::None,
			);
		});
	}

	#[test]
	fn grandpa_ext_only_parses_valid_batches() {
		run_test(|| {
			initialize_environment(100, 100, 100);

			// relay + parachain + message delivery calls batch is ignored
			assert_eq!(
				TestGrandpaExtensionConfig::parse_and_check_for_obsolete_call(
					&all_finality_and_delivery_batch_call(200, 200, 200)
				),
				Ok(None),
			);

			// relay + parachain + message confirmation calls batch is ignored
			assert_eq!(
				TestGrandpaExtensionConfig::parse_and_check_for_obsolete_call(
					&all_finality_and_confirmation_batch_call(200, 200, 200)
				),
				Ok(None),
			);

			// parachain + message delivery call batch is ignored
			assert_eq!(
				TestGrandpaExtensionConfig::parse_and_check_for_obsolete_call(
					&parachain_finality_and_delivery_batch_call(200, 200)
				),
				Ok(None),
			);

			// parachain + message confirmation call batch is ignored
			assert_eq!(
				TestGrandpaExtensionConfig::parse_and_check_for_obsolete_call(
					&parachain_finality_and_confirmation_batch_call(200, 200)
				),
				Ok(None),
			);

			// relay + message delivery call batch is accepted
			assert_eq!(
				TestGrandpaExtensionConfig::parse_and_check_for_obsolete_call(
					&relay_finality_and_delivery_batch_call(200, 200)
				),
				Ok(Some(relay_finality_pre_dispatch_data().call_info)),
			);

			// relay + message confirmation call batch is accepted
			assert_eq!(
				TestGrandpaExtensionConfig::parse_and_check_for_obsolete_call(
					&relay_finality_and_confirmation_batch_call(200, 200)
				),
				Ok(Some(relay_finality_confirmation_pre_dispatch_data().call_info)),
			);

			// message delivery call batch is accepted
			assert_eq!(
				TestGrandpaExtensionConfig::parse_and_check_for_obsolete_call(
					&message_delivery_call(200)
				),
				Ok(Some(delivery_pre_dispatch_data().call_info)),
			);

			// message confirmation call batch is accepted
			assert_eq!(
				TestGrandpaExtensionConfig::parse_and_check_for_obsolete_call(
					&message_confirmation_call(200)
				),
				Ok(Some(confirmation_pre_dispatch_data().call_info)),
			);
		});
	}

	#[test]
	fn grandpa_ext_rejects_batch_with_obsolete_relay_chain_header() {
		run_test(|| {
			initialize_environment(100, 100, 100);

			assert_eq!(
				run_grandpa_pre_dispatch(relay_finality_and_delivery_batch_call(100, 200)),
				Err(TransactionValidityError::Invalid(InvalidTransaction::Stale)),
			);

			assert_eq!(
				run_grandpa_validate(relay_finality_and_delivery_batch_call(100, 200)),
				Err(TransactionValidityError::Invalid(InvalidTransaction::Stale)),
			);
		});
	}

	#[test]
	fn grandpa_ext_rejects_calls_with_obsolete_messages() {
		run_test(|| {
			initialize_environment(100, 100, 100);

			assert_eq!(
				run_grandpa_pre_dispatch(relay_finality_and_delivery_batch_call(200, 100)),
				Err(TransactionValidityError::Invalid(InvalidTransaction::Stale)),
			);
			assert_eq!(
				run_grandpa_pre_dispatch(relay_finality_and_confirmation_batch_call(200, 100)),
				Err(TransactionValidityError::Invalid(InvalidTransaction::Stale)),
			);

			assert_eq!(
				run_grandpa_validate(relay_finality_and_delivery_batch_call(200, 100)),
				Err(TransactionValidityError::Invalid(InvalidTransaction::Stale)),
			);
			assert_eq!(
				run_grandpa_validate(relay_finality_and_confirmation_batch_call(200, 100)),
				Err(TransactionValidityError::Invalid(InvalidTransaction::Stale)),
			);

			assert_eq!(
				run_grandpa_pre_dispatch(message_delivery_call(100)),
				Err(TransactionValidityError::Invalid(InvalidTransaction::Stale)),
			);
			assert_eq!(
				run_grandpa_pre_dispatch(message_confirmation_call(100)),
				Err(TransactionValidityError::Invalid(InvalidTransaction::Stale)),
			);

			assert_eq!(
				run_grandpa_validate(message_delivery_call(100)),
				Err(TransactionValidityError::Invalid(InvalidTransaction::Stale)),
			);
			assert_eq!(
				run_grandpa_validate(message_confirmation_call(100)),
				Err(TransactionValidityError::Invalid(InvalidTransaction::Stale)),
			);
		});
	}

	#[test]
	fn grandpa_ext_accepts_calls_with_new_messages() {
		run_test(|| {
			initialize_environment(100, 100, 100);

			assert_eq!(
				run_grandpa_pre_dispatch(relay_finality_and_delivery_batch_call(200, 200)),
				Ok(Some(relay_finality_pre_dispatch_data()),)
			);
			assert_eq!(
				run_grandpa_pre_dispatch(relay_finality_and_confirmation_batch_call(200, 200)),
				Ok(Some(relay_finality_confirmation_pre_dispatch_data())),
			);

			assert_eq!(
				run_grandpa_validate(relay_finality_and_delivery_batch_call(200, 200)),
				Ok(Default::default()),
			);
			assert_eq!(
				run_grandpa_validate(relay_finality_and_confirmation_batch_call(200, 200)),
				Ok(Default::default()),
			);

			assert_eq!(
				run_grandpa_pre_dispatch(message_delivery_call(200)),
				Ok(Some(delivery_pre_dispatch_data())),
			);
			assert_eq!(
				run_grandpa_pre_dispatch(message_confirmation_call(200)),
				Ok(Some(confirmation_pre_dispatch_data())),
			);

			assert_eq!(run_grandpa_validate(message_delivery_call(200)), Ok(Default::default()),);
			assert_eq!(
				run_grandpa_validate(message_confirmation_call(200)),
				Ok(Default::default()),
			);
		});
	}

	#[test]
	fn does_not_panic_on_boosting_priority_of_empty_message_delivery_transaction() {
		run_test(|| {
			let best_delivered_message =
				BridgedUnderlyingChain::MAX_UNCONFIRMED_MESSAGES_IN_CONFIRMATION_TX;
			initialize_environment(100, 100, best_delivered_message);

			// register relayer so it gets priority boost
			BridgeRelayers::increase_stake(
				RuntimeOrigin::signed(relayer_account_at_this_chain()),
				Stake::get(),
			)
			.unwrap();
			BridgeRelayers::register(RuntimeOrigin::signed(relayer_account_at_this_chain()), 1000)
				.unwrap();

			// allow empty message delivery transactions
			let lane_id = TestLaneId::get();
			let in_lane_data = InboundLaneData {
				last_confirmed_nonce: 0,
				relayers: vec![UnrewardedRelayer {
					relayer: relayer_account_at_bridged_chain(),
					messages: DeliveredMessages {
						begin: 1,
						end: best_delivered_message,
<<<<<<< HEAD
						reward: 0,
=======
						relayer_reward_per_message: 0,
>>>>>>> 50928a65
					},
				}]
				.into(),
				..Default::default()
			};
			pallet_bridge_messages::InboundLanes::<TestRuntime>::insert(lane_id, in_lane_data);

			// now check that the priority of empty tx is the same as priority of 1-message tx
			let priority_of_zero_messages_delivery =
				run_validate(message_delivery_call(best_delivered_message)).unwrap().priority;
			let priority_of_one_messages_delivery =
				run_validate(message_delivery_call(best_delivered_message + 1))
					.unwrap()
					.priority;

			assert_eq!(priority_of_zero_messages_delivery, priority_of_one_messages_delivery);
		});
	}
}<|MERGE_RESOLUTION|>--- conflicted
+++ resolved
@@ -1930,11 +1930,7 @@
 					messages: DeliveredMessages {
 						begin: 1,
 						end: best_delivered_message,
-<<<<<<< HEAD
-						reward: 0,
-=======
 						relayer_reward_per_message: 0,
->>>>>>> 50928a65
 					},
 				}]
 				.into(),
