// Copyright (C) Parity Technologies (UK) Ltd.
// This file is part of Parity Bridges Common.

// Parity Bridges Common is free software: you can redistribute it and/or modify
// it under the terms of the GNU General Public License as published by
// the Free Software Foundation, either version 3 of the License, or
// (at your option) any later version.

// Parity Bridges Common is distributed in the hope that it will be useful,
// but WITHOUT ANY WARRANTY; without even the implied warranty of
// MERCHANTABILITY or FITNESS FOR A PARTICULAR PURPOSE.  See the
// GNU General Public License for more details.

// You should have received a copy of the GNU General Public License
// along with Parity Bridges Common.  If not, see <http://www.gnu.org/licenses/>.

//! Bridge transaction priority calculator.
//!
//! We want to prioritize message delivery transactions with more messages over
//! transactions with less messages. That's because we reject delivery transactions
//! if it contains already delivered message. And if some transaction delivers
//! single message with nonce `N`, then the transaction with nonces `N..=N+100` will
//! be rejected. This can lower bridge throughput down to one message per block.

use crate::{Config as RelayersConfig, Pallet as RelayersPallet};

use bp_messages::{LaneId, MessageNonce};
<<<<<<< HEAD
use bp_relayers::ExtensionConfig;
use frame_support::traits::Get;
use frame_system::{pallet_prelude::BlockNumberFor, Pallet as SystemPallet};
use sp_runtime::{traits::{One, Zero}, transaction_validity::TransactionPriority};
=======
use frame_support::traits::Get;
use frame_system::{pallet_prelude::BlockNumberFor, Pallet as SystemPallet};
use sp_runtime::{
	traits::{One, Zero},
	transaction_validity::TransactionPriority,
};
>>>>>>> d310fe07

// reexport everything from `integrity_tests` module
pub use integrity_tests::*;

<<<<<<< HEAD
/// Compute priority boost for message delivery transaction that delivers
/// given number of messages.
pub fn maybe_lane_relayer_boost<Runtime, Config>(
	lane_id: LaneId,
	relayer: &Runtime::AccountId,
) -> TransactionPriority
where
	Runtime: RelayersConfig,
	Config: ExtensionConfig<Runtime = Runtime>,
	usize: TryFrom<BlockNumberFor<Runtime>>,
{
	// if there are no relayers, explicitly registered at this lane, noone gets additional
	// priority boost
	let lane_relayers = match RelayersPallet::<Runtime>::lane_relayers(&lane_id) {
		Some(lane_relayers) => lane_relayers,
		None => return 0,
	};
	let active_lane_relayers = lane_relayers.active_relayers();
	let lane_relayers_len: BlockNumberFor<Runtime> = (active_lane_relayers.len() as u32).into();
	if lane_relayers_len.is_zero() {
		return 0;
	}

	// we can't deal with slots shorter than 1 block
	let slot_length: BlockNumberFor<Runtime> = Config::SlotLength::get().into();
	if slot_length < One::one() {
		return 0;
	}

	// let's compute current slot number
	let current_block_number = SystemPallet::<Runtime>::block_number();
	let slot = current_block_number / slot_length;

	// and then get the relayer for that slot
	let slot_relayer = match usize::try_from(slot % lane_relayers_len) {
		Ok(slot_relayer_index) => &active_lane_relayers[slot_relayer_index],
		Err(_) => return 0,
	};

	// if message delivery transaction is submitted by the relayer, assigned to the current
	// slot, let's boost the transaction priority
	if relayer != slot_relayer.relayer() {
		return 0;
	}

	Config::PriorityBoostForLaneRelayer::get()
}

/// Compute priority boost for message delivery transaction that delivers
/// given number of messages.
pub fn compute_priority_boost<PriorityBoostPerMessage>(
=======
/// Compute total priority boost for message delivery transaction.
pub fn compute_priority_boost<R: RelayersConfig>(
	lane_id: LaneId,
>>>>>>> d310fe07
	messages: MessageNonce,
	relayer: &R::AccountId,
) -> TransactionPriority
where
	usize: TryFrom<BlockNumberFor<R>>,
{
	compute_per_message_priority_boost::<R::PriorityBoostPerMessage>(messages)
		.saturating_add(compute_per_lane_priority_boost::<R>(lane_id, relayer))
}

/// Compute priority boost for message delivery transaction, that depends on number
/// of bundled messages.
fn compute_per_message_priority_boost<PriorityBoostPerMessage: Get<TransactionPriority>>(
	messages: MessageNonce,
) -> TransactionPriority {
	// we don't want any boost for transaction with single message => minus one
	PriorityBoostPerMessage::get().saturating_mul(messages.saturating_sub(1))
}

/// Compute priority boost for message delivery transaction, that depends on
/// the set of lane relayers and current slot.
fn compute_per_lane_priority_boost<R: RelayersConfig>(
	lane_id: LaneId,
	relayer: &R::AccountId,
) -> TransactionPriority
where
	usize: TryFrom<BlockNumberFor<R>>,
{
	// if there are no relayers, explicitly registered at this lane, noone gets additional
	// priority boost
	let lane_relayers = RelayersPallet::<R>::lane_relayers(lane_id);
	let lane_relayers_len: BlockNumberFor<R> = (lane_relayers.len() as u32).into();
	if lane_relayers_len.is_zero() {
		return 0
	}

	// we can't deal with slots shorter than 1 block
	let slot_length: BlockNumberFor<R> = R::SlotLength::get();
	if slot_length < One::one() {
		return 0
	}

	// let's compute current slot number
	let current_block_number = SystemPallet::<R>::block_number();
	let slot = current_block_number / slot_length;

	// and then get the relayer for that slot
	let slot_relayer = match usize::try_from(slot % lane_relayers_len) {
		Ok(slot_relayer_index) => &lane_relayers[slot_relayer_index],
		Err(_) => return 0,
	};

	// if message delivery transaction is submitted by the relayer, assigned to the current
	// slot, let's boost the transaction priority
	if relayer != slot_relayer {
		return 0
	}

	R::PriorityBoostForActiveLaneRelayer::get()
}

#[cfg(not(feature = "integrity-test"))]
mod integrity_tests {}

#[cfg(feature = "integrity-test")]
mod integrity_tests {
	use super::compute_per_message_priority_boost;
	use bp_messages::ChainWithMessages;

	use bp_messages::MessageNonce;
	use bp_runtime::PreComputedSize;
	use frame_support::{
		dispatch::{DispatchClass, DispatchInfo, Pays, PostDispatchInfo},
		traits::Get,
	};
	use pallet_bridge_messages::WeightInfoExt;
	use pallet_transaction_payment::OnChargeTransaction;
	use sp_runtime::{
		traits::{Dispatchable, UniqueSaturatedInto, Zero},
		transaction_validity::TransactionPriority,
		FixedPointOperand, SaturatedConversion, Saturating,
	};

	type BalanceOf<T> =
		<<T as pallet_transaction_payment::Config>::OnChargeTransaction as OnChargeTransaction<
			T,
		>>::Balance;

	/// Ensures that the value of `PriorityBoostPerMessage` matches the value of
	/// `tip_boost_per_message`.
	///
	/// We want two transactions, `TX1` with `N` messages and `TX2` with `N+1` messages, have almost
	/// the same priority if we'll add `tip_boost_per_message` tip to the `TX1`. We want to be sure
	/// that if we add plain `PriorityBoostPerMessage` priority to `TX1`, the priority will be close
	/// to `TX2` as well.
	pub fn ensure_priority_boost_is_sane<Runtime, MessagesInstance, PriorityBoostPerMessage>(
		tip_boost_per_message: BalanceOf<Runtime>,
	) where
		Runtime:
			pallet_transaction_payment::Config + pallet_bridge_messages::Config<MessagesInstance>,
		MessagesInstance: 'static,
		PriorityBoostPerMessage: Get<TransactionPriority>,
		Runtime::RuntimeCall: Dispatchable<Info = DispatchInfo, PostInfo = PostDispatchInfo>,
		BalanceOf<Runtime>: Send + Sync + FixedPointOperand,
	{
		let priority_boost_per_message = PriorityBoostPerMessage::get();
		let maximal_messages_in_delivery_transaction =
			Runtime::BridgedChain::MAX_UNCONFIRMED_MESSAGES_IN_CONFIRMATION_TX;
		for messages in 1..=maximal_messages_in_delivery_transaction {
			let base_priority = estimate_message_delivery_transaction_priority::<
				Runtime,
				MessagesInstance,
			>(messages, Zero::zero());
			let priority_boost =
				compute_per_message_priority_boost::<PriorityBoostPerMessage>(messages);
			let priority_with_boost = base_priority + priority_boost;

			let tip = tip_boost_per_message.saturating_mul((messages - 1).unique_saturated_into());
			let priority_with_tip =
				estimate_message_delivery_transaction_priority::<Runtime, MessagesInstance>(1, tip);

			const ERROR_MARGIN: TransactionPriority = 5; // 5%
			if priority_with_boost.abs_diff(priority_with_tip).saturating_mul(100) /
				priority_with_tip >
				ERROR_MARGIN
			{
				panic!(
					"The PriorityBoostPerMessage value ({}) must be fixed to: {}",
					priority_boost_per_message,
					compute_per_message_priority_boost_per_message::<Runtime, MessagesInstance>(
						tip_boost_per_message
					),
				);
			}
		}
	}

	/// Compute priority boost that we give to message delivery transaction for additional message.
	#[cfg(feature = "integrity-test")]
	fn compute_per_message_priority_boost_per_message<Runtime, MessagesInstance>(
		tip_boost_per_message: BalanceOf<Runtime>,
	) -> TransactionPriority
	where
		Runtime:
			pallet_transaction_payment::Config + pallet_bridge_messages::Config<MessagesInstance>,
		MessagesInstance: 'static,
		Runtime::RuntimeCall: Dispatchable<Info = DispatchInfo, PostInfo = PostDispatchInfo>,
		BalanceOf<Runtime>: Send + Sync + FixedPointOperand,
	{
		// esimate priority of transaction that delivers one message and has large tip
		let maximal_messages_in_delivery_transaction =
			Runtime::BridgedChain::MAX_UNCONFIRMED_MESSAGES_IN_CONFIRMATION_TX;
		let small_with_tip_priority =
			estimate_message_delivery_transaction_priority::<Runtime, MessagesInstance>(
				1,
				tip_boost_per_message
					.saturating_mul(maximal_messages_in_delivery_transaction.saturated_into()),
			);
		// estimate priority of transaction that delivers maximal number of messages, but has no tip
		let large_without_tip_priority = estimate_message_delivery_transaction_priority::<
			Runtime,
			MessagesInstance,
		>(maximal_messages_in_delivery_transaction, Zero::zero());

		small_with_tip_priority
			.saturating_sub(large_without_tip_priority)
			.saturating_div(maximal_messages_in_delivery_transaction - 1)
	}

	/// Estimate message delivery transaction priority.
	#[cfg(feature = "integrity-test")]
	fn estimate_message_delivery_transaction_priority<Runtime, MessagesInstance>(
		messages: MessageNonce,
		tip: BalanceOf<Runtime>,
	) -> TransactionPriority
	where
		Runtime:
			pallet_transaction_payment::Config + pallet_bridge_messages::Config<MessagesInstance>,
		MessagesInstance: 'static,
		Runtime::RuntimeCall: Dispatchable<Info = DispatchInfo, PostInfo = PostDispatchInfo>,
		BalanceOf<Runtime>: Send + Sync + FixedPointOperand,
	{
		// just an estimation of extra transaction bytes that are added to every transaction
		// (including signature, signed extensions extra and etc + in our case it includes
		// all call arguments extept the proof itself)
		let base_tx_size = 512;
		// let's say we are relaying similar small messages and for every message we add more trie
		// nodes to the proof (x0.5 because we expect some nodes to be reused)
		let estimated_message_size = 512;
		// let's say all our messages have the same dispatch weight
		let estimated_message_dispatch_weight =
			Runtime::WeightInfo::message_dispatch_weight(estimated_message_size);
		// messages proof argument size is (for every message) messages size + some additional
		// trie nodes. Some of them are reused by different messages, so let's take 2/3 of default
		// "overhead" constant
		let messages_proof_size = Runtime::WeightInfo::expected_extra_storage_proof_size()
			.saturating_mul(2)
			.saturating_div(3)
			.saturating_add(estimated_message_size)
			.saturating_mul(messages as _);

		// finally we are able to estimate transaction size and weight
		let transaction_size = base_tx_size.saturating_add(messages_proof_size);
		let transaction_weight = Runtime::WeightInfo::receive_messages_proof_weight(
			&PreComputedSize(transaction_size as _),
			messages as _,
			estimated_message_dispatch_weight.saturating_mul(messages),
		);

		pallet_transaction_payment::ChargeTransactionPayment::<Runtime>::get_priority(
			&DispatchInfo {
				weight: transaction_weight,
				class: DispatchClass::Normal,
				pays_fee: Pays::Yes,
			},
			transaction_size as _,
			tip,
			Zero::zero(),
		)
	}
}

#[cfg(test)]
mod tests {
	use super::*;
	use crate::{mock::*, LaneRelayers};

	#[test]
	fn compute_per_lane_priority_boost_works() {
		run_test(|| {
			// insert 3 relayers to the queue
			let lane_id = LaneId::new(1, 2);
			let relayer1 = 1_000;
			let relayer2 = 2_000;
			let relayer3 = 3_000;
			LaneRelayers::<TestRuntime>::insert(
				lane_id,
				sp_runtime::BoundedVec::try_from(vec![relayer1, relayer2, relayer3]).unwrap(),
			);

			// at blocks 1..=SlotLength relayer1 gets the boost
			System::set_block_number(0);
			for _ in 1..SlotLength::get() {
				System::set_block_number(System::block_number() + 1);
				assert_eq!(
					compute_per_lane_priority_boost::<TestRuntime>(lane_id, &relayer1),
					PriorityBoostForActiveLaneRelayer::get(),
				);
				assert_eq!(compute_per_lane_priority_boost::<TestRuntime>(lane_id, &relayer2), 0,);
				assert_eq!(compute_per_lane_priority_boost::<TestRuntime>(lane_id, &relayer3), 0,);
			}

			// at next slot, relayer2 gets the boost
			for _ in 1..=SlotLength::get() {
				System::set_block_number(System::block_number() + 1);
				assert_eq!(compute_per_lane_priority_boost::<TestRuntime>(lane_id, &relayer1), 0,);
				assert_eq!(
					compute_per_lane_priority_boost::<TestRuntime>(lane_id, &relayer2),
					PriorityBoostForActiveLaneRelayer::get(),
				);
				assert_eq!(compute_per_lane_priority_boost::<TestRuntime>(lane_id, &relayer3), 0,);
			}

			// at next slot, relayer3 gets the boost
			for _ in 1..=SlotLength::get() {
				System::set_block_number(System::block_number() + 1);
				assert_eq!(compute_per_lane_priority_boost::<TestRuntime>(lane_id, &relayer1), 0,);
				assert_eq!(compute_per_lane_priority_boost::<TestRuntime>(lane_id, &relayer2), 0,);
				assert_eq!(
					compute_per_lane_priority_boost::<TestRuntime>(lane_id, &relayer3),
					PriorityBoostForActiveLaneRelayer::get(),
				);
			}
		});
	}
}<|MERGE_RESOLUTION|>--- conflicted
+++ resolved
@@ -25,80 +25,19 @@
 use crate::{Config as RelayersConfig, Pallet as RelayersPallet};
 
 use bp_messages::{LaneId, MessageNonce};
-<<<<<<< HEAD
-use bp_relayers::ExtensionConfig;
-use frame_support::traits::Get;
-use frame_system::{pallet_prelude::BlockNumberFor, Pallet as SystemPallet};
-use sp_runtime::{traits::{One, Zero}, transaction_validity::TransactionPriority};
-=======
 use frame_support::traits::Get;
 use frame_system::{pallet_prelude::BlockNumberFor, Pallet as SystemPallet};
 use sp_runtime::{
 	traits::{One, Zero},
 	transaction_validity::TransactionPriority,
 };
->>>>>>> d310fe07
 
 // reexport everything from `integrity_tests` module
 pub use integrity_tests::*;
 
-<<<<<<< HEAD
-/// Compute priority boost for message delivery transaction that delivers
-/// given number of messages.
-pub fn maybe_lane_relayer_boost<Runtime, Config>(
-	lane_id: LaneId,
-	relayer: &Runtime::AccountId,
-) -> TransactionPriority
-where
-	Runtime: RelayersConfig,
-	Config: ExtensionConfig<Runtime = Runtime>,
-	usize: TryFrom<BlockNumberFor<Runtime>>,
-{
-	// if there are no relayers, explicitly registered at this lane, noone gets additional
-	// priority boost
-	let lane_relayers = match RelayersPallet::<Runtime>::lane_relayers(&lane_id) {
-		Some(lane_relayers) => lane_relayers,
-		None => return 0,
-	};
-	let active_lane_relayers = lane_relayers.active_relayers();
-	let lane_relayers_len: BlockNumberFor<Runtime> = (active_lane_relayers.len() as u32).into();
-	if lane_relayers_len.is_zero() {
-		return 0;
-	}
-
-	// we can't deal with slots shorter than 1 block
-	let slot_length: BlockNumberFor<Runtime> = Config::SlotLength::get().into();
-	if slot_length < One::one() {
-		return 0;
-	}
-
-	// let's compute current slot number
-	let current_block_number = SystemPallet::<Runtime>::block_number();
-	let slot = current_block_number / slot_length;
-
-	// and then get the relayer for that slot
-	let slot_relayer = match usize::try_from(slot % lane_relayers_len) {
-		Ok(slot_relayer_index) => &active_lane_relayers[slot_relayer_index],
-		Err(_) => return 0,
-	};
-
-	// if message delivery transaction is submitted by the relayer, assigned to the current
-	// slot, let's boost the transaction priority
-	if relayer != slot_relayer.relayer() {
-		return 0;
-	}
-
-	Config::PriorityBoostForLaneRelayer::get()
-}
-
-/// Compute priority boost for message delivery transaction that delivers
-/// given number of messages.
-pub fn compute_priority_boost<PriorityBoostPerMessage>(
-=======
 /// Compute total priority boost for message delivery transaction.
 pub fn compute_priority_boost<R: RelayersConfig>(
 	lane_id: LaneId,
->>>>>>> d310fe07
 	messages: MessageNonce,
 	relayer: &R::AccountId,
 ) -> TransactionPriority
@@ -118,27 +57,32 @@
 	PriorityBoostPerMessage::get().saturating_mul(messages.saturating_sub(1))
 }
 
-/// Compute priority boost for message delivery transaction, that depends on
-/// the set of lane relayers and current slot.
-fn compute_per_lane_priority_boost<R: RelayersConfig>(
+/// Compute priority boost for message delivery transaction that delivers
+/// given number of messages.
+pub fn compute_per_lane_priority_boost<R: RelayersConfig>(
 	lane_id: LaneId,
 	relayer: &R::AccountId,
 ) -> TransactionPriority
 where
+	R: RelayersConfig,
 	usize: TryFrom<BlockNumberFor<R>>,
 {
 	// if there are no relayers, explicitly registered at this lane, noone gets additional
 	// priority boost
-	let lane_relayers = RelayersPallet::<R>::lane_relayers(lane_id);
-	let lane_relayers_len: BlockNumberFor<R> = (lane_relayers.len() as u32).into();
+	let lane_relayers = match RelayersPallet::<R>::lane_relayers(&lane_id) {
+		Some(lane_relayers) => lane_relayers,
+		None => return 0,
+	};
+	let active_lane_relayers = lane_relayers.active_relayers();
+	let lane_relayers_len: BlockNumberFor<R> = (active_lane_relayers.len() as u32).into();
 	if lane_relayers_len.is_zero() {
-		return 0
+		return 0;
 	}
 
 	// we can't deal with slots shorter than 1 block
-	let slot_length: BlockNumberFor<R> = R::SlotLength::get();
+	let slot_length: BlockNumberFor<R> = R::SlotLength::get().into();
 	if slot_length < One::one() {
-		return 0
+		return 0;
 	}
 
 	// let's compute current slot number
@@ -147,17 +91,17 @@
 
 	// and then get the relayer for that slot
 	let slot_relayer = match usize::try_from(slot % lane_relayers_len) {
-		Ok(slot_relayer_index) => &lane_relayers[slot_relayer_index],
+		Ok(slot_relayer_index) => &active_lane_relayers[slot_relayer_index],
 		Err(_) => return 0,
 	};
 
 	// if message delivery transaction is submitted by the relayer, assigned to the current
 	// slot, let's boost the transaction priority
-	if relayer != slot_relayer {
-		return 0
-	}
-
-	R::PriorityBoostForActiveLaneRelayer::get()
+	if relayer != slot_relayer.relayer() {
+		return 0;
+	}
+
+	R::PriorityBoostForLaneRelayer::get()
 }
 
 #[cfg(not(feature = "integrity-test"))]
@@ -325,6 +269,7 @@
 mod tests {
 	use super::*;
 	use crate::{mock::*, LaneRelayers};
+	use bp_relayers::LaneRelayersSet;
 
 	#[test]
 	fn compute_per_lane_priority_boost_works() {
@@ -334,10 +279,12 @@
 			let relayer1 = 1_000;
 			let relayer2 = 2_000;
 			let relayer3 = 3_000;
-			LaneRelayers::<TestRuntime>::insert(
-				lane_id,
-				sp_runtime::BoundedVec::try_from(vec![relayer1, relayer2, relayer3]).unwrap(),
-			);
+			let mut relayers_set = LaneRelayersSet::empty(0);
+			assert!(relayers_set.next_set_try_push(relayer1, 0));
+			assert!(relayers_set.next_set_try_push(relayer2, 0));
+			assert!(relayers_set.next_set_try_push(relayer3, 0));
+			relayers_set.activate_next_set(0, |_| true);
+			LaneRelayers::<TestRuntime>::insert(lane_id, relayers_set);
 
 			// at blocks 1..=SlotLength relayer1 gets the boost
 			System::set_block_number(0);
@@ -345,7 +292,7 @@
 				System::set_block_number(System::block_number() + 1);
 				assert_eq!(
 					compute_per_lane_priority_boost::<TestRuntime>(lane_id, &relayer1),
-					PriorityBoostForActiveLaneRelayer::get(),
+					PriorityBoostForLaneRelayer::get(),
 				);
 				assert_eq!(compute_per_lane_priority_boost::<TestRuntime>(lane_id, &relayer2), 0,);
 				assert_eq!(compute_per_lane_priority_boost::<TestRuntime>(lane_id, &relayer3), 0,);
@@ -357,7 +304,7 @@
 				assert_eq!(compute_per_lane_priority_boost::<TestRuntime>(lane_id, &relayer1), 0,);
 				assert_eq!(
 					compute_per_lane_priority_boost::<TestRuntime>(lane_id, &relayer2),
-					PriorityBoostForActiveLaneRelayer::get(),
+					PriorityBoostForLaneRelayer::get(),
 				);
 				assert_eq!(compute_per_lane_priority_boost::<TestRuntime>(lane_id, &relayer3), 0,);
 			}
@@ -369,7 +316,7 @@
 				assert_eq!(compute_per_lane_priority_boost::<TestRuntime>(lane_id, &relayer2), 0,);
 				assert_eq!(
 					compute_per_lane_priority_boost::<TestRuntime>(lane_id, &relayer3),
-					PriorityBoostForActiveLaneRelayer::get(),
+					PriorityBoostForLaneRelayer::get(),
 				);
 			}
 		});
