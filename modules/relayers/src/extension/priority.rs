--- conflicted
+++ resolved
@@ -69,11 +69,7 @@
 {
 	// if there are no relayers, explicitly registered at this lane, noone gets additional
 	// priority boost
-<<<<<<< HEAD
-	let lane_relayers = RelayersPallet::<R>::active_lane_relayers(&lane_id);
-=======
 	let lane_relayers = RelayersPallet::<R>::active_lane_relayers(lane_id);
->>>>>>> 21f8caad
 	let active_lane_relayers = lane_relayers.relayers();
 	let lane_relayers_len: BlockNumberFor<R> = (active_lane_relayers.len() as u32).into();
 	if lane_relayers_len.is_zero() {
