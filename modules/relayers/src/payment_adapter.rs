--- conflicted
+++ resolved
@@ -19,39 +19,28 @@
 use crate::{ActiveLaneRelayers, Config, Pallet};
 
 use bp_messages::{
-	source_chain::{DeliveryConfirmationPayments, RelayersRewardsAtSource},
+	source_chain::{DeliveryConfirmationPayments, RelayersRewards},
 	target_chain::DeliveryPayments,
 	LaneId, MessageNonce,
 };
-use bp_relayers::{RewardAtSource, RewardsAccountOwner, RewardsAccountParams};
+use bp_relayers::{RelayerRewardAtSource, RewardsAccountOwner, RewardsAccountParams};
 use bp_runtime::Chain;
-<<<<<<< HEAD
 use frame_support::weights::Weight;
 use sp_arithmetic::traits::UniqueSaturatedFrom;
 use sp_runtime::{
 	traits::{Get, UniqueSaturatedInto},
 	Saturating,
 };
-=======
-use frame_support::traits::Get;
-use sp_arithmetic::traits::{Saturating, UniqueSaturatedFrom};
-use sp_runtime::traits::UniqueSaturatedInto;
->>>>>>> 50928a65
 use sp_std::{collections::vec_deque::VecDeque, marker::PhantomData, ops::RangeInclusive};
 
 /// Adapter that allows relayers pallet to be used as a delivery+dispatch payment mechanism
 /// for the messages pallet.
 ///
-<<<<<<< HEAD
-/// This adapter uses 1:1 mapping of `RewardAtSource` to `T::Reward`. The reward for delivering
-/// a single message, will never be larger than the `MaxRewardPerMessage`.
-=======
 /// This adapter assumes 1:1 mapping of `RelayerRewardAtSource` to `T::Reward`. The reward for
 /// delivering a single message, will never be larger than the `MaxRewardPerMessage`.
 ///
 /// We assume that the confirmation transaction cost is refunded by the signed extension,
 /// implemented by the pallet. So we do not reward confirmation relayer additionally here.
->>>>>>> 50928a65
 pub struct DeliveryConfirmationPaymentsAdapter<T, MI, MaxRewardPerMessage>(
 	PhantomData<(T, MI, MaxRewardPerMessage)>,
 );
@@ -61,10 +50,6 @@
 where
 	T: Config + pallet_bridge_messages::Config<MI>,
 	MI: 'static,
-<<<<<<< HEAD
-	T::Reward: UniqueSaturatedFrom<RewardAtSource> + UniqueSaturatedFrom<MessageNonce>,
-=======
->>>>>>> 50928a65
 	MaxRewardPerMessage: Get<T::Reward>,
 {
 	type Error = &'static str;
@@ -79,15 +64,6 @@
 			bp_messages::calc_relayers_rewards_at_source::<T::AccountId, T::Reward>(
 				messages_relayers,
 				received_range,
-<<<<<<< HEAD
-				|messages, reward_per_message| {
-					let reward_per_message = sp_std::cmp::min(
-						MaxRewardPerMessage::get(),
-						reward_per_message.unique_saturated_into(),
-					);
-
-					T::Reward::unique_saturated_from(messages).saturating_mul(reward_per_message)
-=======
 				|messages, relayer_reward_per_message| {
 					let relayer_reward_per_message = sp_std::cmp::min(
 						MaxRewardPerMessage::get(),
@@ -96,7 +72,6 @@
 
 					T::Reward::unique_saturated_from(messages)
 						.saturating_mul(relayer_reward_per_message)
->>>>>>> 50928a65
 				},
 			);
 		let rewarded_relayers = relayers_rewards.len();
@@ -114,7 +89,6 @@
 	}
 }
 
-<<<<<<< HEAD
 impl<T, MI, MaxRewardPerMessage> DeliveryPayments<T::AccountId>
 	for DeliveryConfirmationPaymentsAdapter<T, MI, MaxRewardPerMessage>
 where
@@ -122,6 +96,10 @@
 	MI: 'static,
 {
 	type Error = &'static str;
+
+	fn relayer_reward_per_message(_lane: LaneId, _relayer: &T::AccountId) -> RelayerRewardAtSource {
+		unimplemented!("TODO")
+	}
 
 	fn pay_reward(
 		lane_id: LaneId,
@@ -141,17 +119,6 @@
 	}
 }
 
-// Update rewards to given relayers, optionally rewarding confirmation relayer.
-fn register_relayers_rewards<T: Config>(
-	relayers_rewards: RelayersRewardsAtSource<T::AccountId, T::Reward>,
-	reward_account: RewardsAccountParams,
-) where
-	T::Reward: UniqueSaturatedFrom<RewardAtSource>,
-{
-	for (relayer, relayer_reward) in relayers_rewards {
-		Pallet::<T>::register_relayer_reward(reward_account, &relayer, relayer_reward);
-	}
-=======
 /// Register relayer rewards for delivering messages.
 fn register_relayers_rewards<T: Config>(
 	relayers_rewards: RelayersRewards<T::AccountId, T::Reward>,
@@ -160,7 +127,6 @@
 	for (relayer, relayer_reward) in relayers_rewards {
 		Pallet::<T>::register_relayer_reward(reward_account, &relayer, relayer_reward);
 	}
->>>>>>> 50928a65
 }
 
 #[cfg(test)]
@@ -172,35 +138,12 @@
 	const RELAYER_2: ThisChainAccountId = 2;
 	const RELAYER_3: ThisChainAccountId = 3;
 
-<<<<<<< HEAD
-	fn relayers_rewards() -> RelayersRewardsAtSource<ThisChainAccountId, ThisChainBalance> {
-=======
 	fn relayers_rewards() -> RelayersRewards<ThisChainAccountId, ThisChainBalance> {
->>>>>>> 50928a65
 		vec![(RELAYER_1, 2), (RELAYER_2, 3)].into_iter().collect()
 	}
 
 	#[test]
 	fn register_relayers_rewards_works() {
-<<<<<<< HEAD
-		run_test(|| {
-			register_relayers_rewards::<TestRuntime>(
-				relayers_rewards(),
-				test_reward_account_param(),
-			);
-
-			assert_eq!(
-				RelayerRewards::<TestRuntime>::get(RELAYER_1, test_reward_account_param()),
-				Some(2)
-			);
-			assert_eq!(
-				RelayerRewards::<TestRuntime>::get(RELAYER_2, test_reward_account_param()),
-				Some(3)
-			);
-			assert_eq!(
-				RelayerRewards::<TestRuntime>::get(RELAYER_3, test_reward_account_param()),
-				None
-=======
 		run_test(|| {
 			register_relayers_rewards::<TestRuntime>(
 				relayers_rewards(),
@@ -229,7 +172,9 @@
 				bp_messages::DeliveredMessages::new(1, MAX_REWARD_PER_MESSAGE + 1);
 			delivered_messages.note_dispatched_message();
 
-			TestDeliveryConfirmationPaymentsAdapter::pay_reward(
+			<TestDeliveryConfirmationPaymentsAdapter as DeliveryConfirmationPayments<
+				ThisChainAccountId,
+			>>::pay_reward(
 				test_lane_id(),
 				vec![bp_messages::UnrewardedRelayer { relayer: 42, messages: delivered_messages }]
 					.into(),
@@ -240,7 +185,6 @@
 			assert_eq!(
 				RelayerRewards::<TestRuntime>::get(42, test_reward_account_param()),
 				Some(MAX_REWARD_PER_MESSAGE * 2),
->>>>>>> 50928a65
 			);
 		});
 	}
