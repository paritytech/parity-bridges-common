--- conflicted
+++ resolved
@@ -53,12 +53,7 @@
 		register_relayers_rewards::<T>(
 			confirmation_relayer,
 			relayers_rewards,
-<<<<<<< HEAD
-=======
 			lane_id,
-			// TODO (https://github.com/paritytech/parity-bridges-common/issues/1318): this shall be fixed
-			// in some way. ATM the future of the `register_relayer_reward` is not yet known
->>>>>>> fab2344f
 			100_000_u32.into(),
 			10_000_u32.into(),
 		);
@@ -75,7 +70,7 @@
 	type Error = &'static str;
 
 	fn pay_reward(
-		_lane_id: bp_messages::LaneId,
+		lane_id: bp_messages::LaneId,
 		messages_relayers: VecDeque<bp_messages::UnrewardedRelayer<T::AccountId>>,
 		confirmation_relayer: &T::AccountId,
 		received_range: &RangeInclusive<bp_messages::MessageNonce>,
@@ -86,6 +81,7 @@
 		register_relayers_rewards::<T>(
 			confirmation_relayer,
 			relayers_rewards,
+			lane_id,
 			DeliveryReward::get(),
 			ConfirmationReward::get(),
 		);
