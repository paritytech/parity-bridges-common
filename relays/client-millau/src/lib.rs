--- conflicted
+++ resolved
@@ -18,7 +18,8 @@
 
 use codec::{Compact, Decode, Encode};
 use relay_substrate_client::{
-	Chain, ChainBase, ChainWithBalances, TransactionEraOf, TransactionSignScheme, UnsignedTransaction,
+	BalanceOf, Chain, ChainBase, ChainWithBalances, IndexOf, TransactionEraOf, TransactionSignScheme,
+	UnsignedTransaction,
 };
 use sp_core::{storage::StorageKey, Pair};
 use sp_runtime::{generic::SignedPayload, traits::IdentifyAccount};
@@ -51,11 +52,7 @@
 
 	type SignedBlock = millau_runtime::SignedBlock;
 	type Call = millau_runtime::Call;
-<<<<<<< HEAD
-=======
-	type Balance = millau_runtime::Balance;
 	type WeightToFee = bp_millau::WeightToFee;
->>>>>>> 74bc1a5b
 }
 
 impl ChainWithBalances for Millau {
@@ -75,13 +72,8 @@
 	fn sign_transaction(
 		genesis_hash: <Self::Chain as ChainBase>::Hash,
 		signer: &Self::AccountKeyPair,
-<<<<<<< HEAD
-		signer_nonce: <Self::Chain as ChainBase>::Index,
-		call: <Self::Chain as Chain>::Call,
-=======
 		era: TransactionEraOf<Self::Chain>,
 		unsigned: UnsignedTransaction<Self::Chain>,
->>>>>>> 74bc1a5b
 	) -> Self::SignedTransaction {
 		let raw_payload = SignedPayload::from_raw(
 			unsigned.call,
@@ -126,10 +118,10 @@
 		let extra = &tx.signature.as_ref()?.2;
 		Some(UnsignedTransaction {
 			call: tx.function,
-			nonce: Compact::<<Self::Chain as Chain>::Index>::decode(&mut &extra.4.encode()[..])
+			nonce: Compact::<IndexOf<Self::Chain>>::decode(&mut &extra.4.encode()[..])
 				.ok()?
 				.into(),
-			tip: Compact::<<Self::Chain as Chain>::Balance>::decode(&mut &extra.6.encode()[..])
+			tip: Compact::<BalanceOf<Self::Chain>>::decode(&mut &extra.6.encode()[..])
 				.ok()?
 				.into(),
 		})
