// Copyright 2019-2021 Parity Technologies (UK) Ltd.
// This file is part of Parity Bridges Common.

// Parity Bridges Common is free software: you can redistribute it and/or modify
// it under the terms of the GNU General Public License as published by
// the Free Software Foundation, either version 3 of the License, or
// (at your option) any later version.

// Parity Bridges Common is distributed in the hope that it will be useful,
// but WITHOUT ANY WARRANTY; without even the implied warranty of
// MERCHANTABILITY or FITNESS FOR A PARTICULAR PURPOSE.  See the
// GNU General Public License for more details.

// You should have received a copy of the GNU General Public License
// along with Parity Bridges Common.  If not, see <http://www.gnu.org/licenses/>.

//! Types used to connect to the Kusama chain.

use relay_substrate_client::{Chain, ChainBase};
use std::time::Duration;

/// Kusama header id.
pub type HeaderId = relay_utils::HeaderId<bp_kusama::Hash, bp_kusama::BlockNumber>;

/// Kusama chain definition
#[derive(Debug, Clone, Copy)]
pub struct Kusama;

impl ChainBase for Kusama {
	type BlockNumber = bp_kusama::BlockNumber;
	type Hash = bp_kusama::Hash;
	type Hasher = bp_kusama::Hasher;
	type Header = bp_kusama::Header;

	type AccountId = bp_kusama::AccountId;
	type Balance = bp_kusama::Balance;
	type Index = bp_kusama::Nonce;
	type Signature = bp_kusama::Signature;
}

impl Chain for Kusama {
	const NAME: &'static str = "Kusama";
	const AVERAGE_BLOCK_INTERVAL: Duration = Duration::from_secs(6);
	const STORAGE_PROOF_OVERHEAD: u32 = bp_kusama::EXTRA_STORAGE_PROOF_SIZE;
	const MAXIMAL_ENCODED_ACCOUNT_ID_SIZE: u32 = bp_kusama::MAXIMAL_ENCODED_ACCOUNT_ID_SIZE;

	type SignedBlock = bp_kusama::SignedBlock;
	type Call = ();
<<<<<<< HEAD
=======
	type Balance = bp_kusama::Balance;
	type WeightToFee = bp_kusama::WeightToFee;
>>>>>>> 74bc1a5b
}

/// Kusama header type used in headers sync.
pub type SyncHeader = relay_substrate_client::SyncHeader<bp_kusama::Header>;<|MERGE_RESOLUTION|>--- conflicted
+++ resolved
@@ -46,11 +46,7 @@
 
 	type SignedBlock = bp_kusama::SignedBlock;
 	type Call = ();
-<<<<<<< HEAD
-=======
-	type Balance = bp_kusama::Balance;
 	type WeightToFee = bp_kusama::WeightToFee;
->>>>>>> 74bc1a5b
 }
 
 /// Kusama header type used in headers sync.
