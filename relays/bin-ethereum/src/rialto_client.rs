--- conflicted
+++ resolved
@@ -162,13 +162,8 @@
 					Rialto::sign_transaction(
 						genesis_hash,
 						&params,
-<<<<<<< HEAD
+						relay_substrate_client::TransactionEra::immortal(),
 						UnsignedTransaction::new(instance.build_signed_header_call(headers), transaction_nonce),
-=======
-						relay_substrate_client::TransactionEra::immortal(),
-						transaction_nonce,
-						instance.build_signed_header_call(headers),
->>>>>>> bd4ce7f2
 					)
 					.encode(),
 				)
@@ -269,13 +264,8 @@
 				Rialto::sign_transaction(
 					genesis_hash,
 					&params,
-<<<<<<< HEAD
+					relay_substrate_client::TransactionEra::immortal(),
 					UnsignedTransaction::new(instance.build_currency_exchange_call(proof), transaction_nonce),
-=======
-					relay_substrate_client::TransactionEra::immortal(),
-					transaction_nonce,
-					instance.build_currency_exchange_call(proof),
->>>>>>> bd4ce7f2
 				)
 				.encode(),
 			)
