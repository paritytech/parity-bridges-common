// Copyright 2019-2021 Parity Technologies (UK) Ltd.
// This file is part of Parity Bridges Common.

// Parity Bridges Common is free software: you can redistribute it and/or modify
// it under the terms of the GNU General Public License as published by
// the Free Software Foundation, either version 3 of the License, or
// (at your option) any later version.

// Parity Bridges Common is distributed in the hope that it will be useful,
// but WITHOUT ANY WARRANTY; without even the implied warranty of
// MERCHANTABILITY or FITNESS FOR A PARTICULAR PURPOSE.  See the
// GNU General Public License for more details.

// You should have received a copy of the GNU General Public License
// along with Parity Bridges Common.  If not, see <http://www.gnu.org/licenses/>.

//! Types used to connect to the Westend chain.

use relay_substrate_client::{Chain, ChainBase, ChainWithBalances};
use sp_core::storage::StorageKey;
use std::time::Duration;

/// Westend header id.
pub type HeaderId = relay_utils::HeaderId<bp_westend::Hash, bp_westend::BlockNumber>;

/// Westend header type used in headers sync.
pub type SyncHeader = relay_substrate_client::SyncHeader<bp_westend::Header>;

/// Westend chain definition
#[derive(Debug, Clone, Copy)]
pub struct Westend;

impl ChainBase for Westend {
	type BlockNumber = bp_westend::BlockNumber;
	type Hash = bp_westend::Hash;
	type Hasher = bp_westend::Hasher;
	type Header = bp_westend::Header;
}

impl Chain for Westend {
	const NAME: &'static str = "Westend";
	const AVERAGE_BLOCK_INTERVAL: Duration = Duration::from_secs(6);
	const STORAGE_PROOF_OVERHEAD: u32 = bp_westend::EXTRA_STORAGE_PROOF_SIZE;
	const MAXIMAL_ENCODED_ACCOUNT_ID_SIZE: u32 = bp_westend::MAXIMAL_ENCODED_ACCOUNT_ID_SIZE;

	type AccountId = bp_westend::AccountId;
	type Index = bp_westend::Nonce;
	type SignedBlock = bp_westend::SignedBlock;
	type Call = bp_westend::Call;
	type Balance = bp_westend::Balance;
	type WeightToFee = bp_westend::WeightToFee;
}

impl ChainWithBalances for Westend {
	fn account_info_storage_key(account_id: &Self::AccountId) -> StorageKey {
		StorageKey(bp_westend::account_info_storage_key(account_id))
	}
<<<<<<< HEAD
}
=======
}

impl TransactionSignScheme for Westend {
	type Chain = Westend;
	type AccountKeyPair = sp_core::sr25519::Pair;
	type SignedTransaction = bp_westend::UncheckedExtrinsic;

	fn sign_transaction(
		genesis_hash: <Self::Chain as ChainBase>::Hash,
		signer: &Self::AccountKeyPair,
		era: relay_substrate_client::TransactionEraOf<Self::Chain>,
		signer_nonce: <Self::Chain as Chain>::Index,
		call: <Self::Chain as Chain>::Call,
	) -> Self::SignedTransaction {
		let raw_payload = SignedPayload::new(
			call,
			bp_westend::SignedExtensions::new(bp_westend::VERSION, era, genesis_hash, signer_nonce, 0),
		)
		.expect("SignedExtension never fails.");

		let signature = raw_payload.using_encoded(|payload| signer.sign(payload));
		let signer: sp_runtime::MultiSigner = signer.public().into();
		let (call, extra, _) = raw_payload.deconstruct();

		bp_westend::UncheckedExtrinsic::new_signed(
			call,
			sp_runtime::MultiAddress::Id(signer.into_account()),
			signature.into(),
			extra,
		)
	}
}

/// Westend signing params.
pub type SigningParams = sp_core::sr25519::Pair;
>>>>>>> bd4ce7f2
<|MERGE_RESOLUTION|>--- conflicted
+++ resolved
@@ -55,42 +55,4 @@
 	fn account_info_storage_key(account_id: &Self::AccountId) -> StorageKey {
 		StorageKey(bp_westend::account_info_storage_key(account_id))
 	}
-<<<<<<< HEAD
-}
-=======
-}
-
-impl TransactionSignScheme for Westend {
-	type Chain = Westend;
-	type AccountKeyPair = sp_core::sr25519::Pair;
-	type SignedTransaction = bp_westend::UncheckedExtrinsic;
-
-	fn sign_transaction(
-		genesis_hash: <Self::Chain as ChainBase>::Hash,
-		signer: &Self::AccountKeyPair,
-		era: relay_substrate_client::TransactionEraOf<Self::Chain>,
-		signer_nonce: <Self::Chain as Chain>::Index,
-		call: <Self::Chain as Chain>::Call,
-	) -> Self::SignedTransaction {
-		let raw_payload = SignedPayload::new(
-			call,
-			bp_westend::SignedExtensions::new(bp_westend::VERSION, era, genesis_hash, signer_nonce, 0),
-		)
-		.expect("SignedExtension never fails.");
-
-		let signature = raw_payload.using_encoded(|payload| signer.sign(payload));
-		let signer: sp_runtime::MultiSigner = signer.public().into();
-		let (call, extra, _) = raw_payload.deconstruct();
-
-		bp_westend::UncheckedExtrinsic::new_signed(
-			call,
-			sp_runtime::MultiAddress::Id(signer.into_account()),
-			signature.into(),
-			extra,
-		)
-	}
-}
-
-/// Westend signing params.
-pub type SigningParams = sp_core::sr25519::Pair;
->>>>>>> bd4ce7f2
+}