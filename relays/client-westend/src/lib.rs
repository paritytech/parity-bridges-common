--- conflicted
+++ resolved
@@ -50,58 +50,11 @@
 
 	type SignedBlock = bp_westend::SignedBlock;
 	type Call = bp_westend::Call;
-<<<<<<< HEAD
-=======
-	type Balance = bp_westend::Balance;
 	type WeightToFee = bp_westend::WeightToFee;
->>>>>>> 74bc1a5b
 }
 
 impl ChainWithBalances for Westend {
 	fn account_info_storage_key(account_id: &Self::AccountId) -> StorageKey {
 		StorageKey(bp_westend::account_info_storage_key(account_id))
 	}
-<<<<<<< HEAD
-}
-
-impl TransactionSignScheme for Westend {
-	type Chain = Westend;
-	type AccountKeyPair = sp_core::sr25519::Pair;
-	type SignedTransaction = bp_westend::UncheckedExtrinsic;
-
-	fn sign_transaction(
-		genesis_hash: <Self::Chain as ChainBase>::Hash,
-		signer: &Self::AccountKeyPair,
-		signer_nonce: <Self::Chain as ChainBase>::Index,
-		call: <Self::Chain as Chain>::Call,
-	) -> Self::SignedTransaction {
-		let raw_payload = SignedPayload::new(
-			call,
-			bp_westend::SignedExtensions::new(
-				bp_westend::VERSION,
-				sp_runtime::generic::Era::Immortal,
-				genesis_hash,
-				signer_nonce,
-				0,
-			),
-		)
-		.expect("SignedExtension never fails.");
-
-		let signature = raw_payload.using_encoded(|payload| signer.sign(payload));
-		let signer: sp_runtime::MultiSigner = signer.public().into();
-		let (call, extra, _) = raw_payload.deconstruct();
-
-		bp_westend::UncheckedExtrinsic::new_signed(
-			call,
-			sp_runtime::MultiAddress::Id(signer.into_account()),
-			signature.into(),
-			extra,
-		)
-	}
-}
-
-/// Westend signing params.
-pub type SigningParams = sp_core::sr25519::Pair;
-=======
-}
->>>>>>> 74bc1a5b
+}