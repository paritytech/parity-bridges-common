[package]
name = "ethereum-poa-relay"
version = "0.1.0"
authors = ["Parity Technologies <admin@parity.io>"]
edition = "2018"

[dependencies]
ansi_term = "0.12"
async-std = "1.0.1"
async-stream = "0.2.0"
<<<<<<< HEAD
async-trait = "0.1.30"
clap = { version = "2.33.0", features = ["yaml"] }
=======
clap = { version = "2.33.1", features = ["yaml"] }
>>>>>>> deeeb823
codec = { package = "parity-scale-codec", version = "1.0.0" }
env_logger = "0.7.0"
ethabi = "12.0"
ethabi-contract = "11.0"
ethabi-derive = "12.0"
ethereum-tx-sign = { git = "https://github.com/svyatonik/ethereum-tx-sign.git", branch = "up-ethereum-types" }
futures = "0.3.5"
hex = "0.4"
jsonrpsee = { git = "https://github.com/paritytech/jsonrpsee.git", default-features = false, features = ["http"] }
linked-hash-map = "0.5.3"
log = "0.4.8"
num-traits = "0.2"
parity-crypto = { version = "0.6", features = ["publickey"] }
parking_lot = "0.10.2"
rustc-hex = "2.0.1"
serde = { version = "1.0.110", features = ["derive"] }
serde_json = "1.0.53"
sp-bridge-eth-poa = { path = "../../primitives/ethereum-poa" }
time = "0.2"
web3 = { git = "https://github.com/svyatonik/rust-web3.git", branch = "add-receipt-root" }

# Substrate Based Dependencies
[dependencies.frame-system]
version = "2.0.0-alpha.6"
rev = "c13ad41634d0bd7cf07897c2aa062b917d520520"
git = "https://github.com/paritytech/substrate/"

[dependencies.pallet-transaction-payment]
version = "2.0.0-alpha.6"
rev = "c13ad41634d0bd7cf07897c2aa062b917d520520"
git = "https://github.com/paritytech/substrate.git"

# I think this is used for sr-io and stuff
[dependencies.node-primitives]
version = "2.0.0-alpha.6"
rev = "c13ad41634d0bd7cf07897c2aa062b917d520520"
git = "https://github.com/paritytech/substrate.git"

# Branch used for keccack256 hasher code
# Could probably move the keccack hasher stuff to our own primitives
[dependencies.sp-core]
version = "2.0.0-alpha.6"
rev = "c13ad41634d0bd7cf07897c2aa062b917d520520"
git = "https://github.com/paritytech/substrate.git"

[dependencies.sp-keyring]
version = "2.0.0-alpha.6"
rev = "c13ad41634d0bd7cf07897c2aa062b917d520520"
git = "https://github.com/paritytech/substrate.git"

[dependencies.sp-runtime]
version = "2.0.0-alpha.6"
rev = "c13ad41634d0bd7cf07897c2aa062b917d520520"
git = "https://github.com/paritytech/substrate.git"

# This should get moved to our `bin` folder
[dependencies.bridge-node-runtime]
version = "0.1.0"
path = "../../bin/node/runtime"
# node-runtime = { git = "https://github.com/svyatonik/substrate.git", branch = "bridge_runtime" }<|MERGE_RESOLUTION|>--- conflicted
+++ resolved
@@ -8,12 +8,8 @@
 ansi_term = "0.12"
 async-std = "1.0.1"
 async-stream = "0.2.0"
-<<<<<<< HEAD
 async-trait = "0.1.30"
-clap = { version = "2.33.0", features = ["yaml"] }
-=======
 clap = { version = "2.33.1", features = ["yaml"] }
->>>>>>> deeeb823
 codec = { package = "parity-scale-codec", version = "1.0.0" }
 env_logger = "0.7.0"
 ethabi = "12.0"
