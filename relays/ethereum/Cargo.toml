--- conflicted
+++ resolved
@@ -29,14 +29,13 @@
 relay-ethereum-client = { path = "../ethereum-client" }
 relay-rialto-client = { path = "../rialto-client" }
 relay-substrate-client = { path = "../substrate-client" }
+rialto-runtime = { path = "../../bin/rialto-runtime" }
 relay-utils = { path = "../utils" }
 serde = { version = "1.0", features = ["derive"] }
 serde_json = "1.0.57"
 time = "0.2"
 
 # Substrate Based Dependencies
-<<<<<<< HEAD
-=======
 [dependencies.frame-system]
 version = "2.0.0"
 tag = 'v2.0.0'
@@ -52,33 +51,22 @@
 tag = 'v2.0.0'
 git = "https://github.com/paritytech/substrate.git"
 
->>>>>>> 709d83b4
 [dependencies.sp-core]
 version = "2.0.0"
 tag = 'v2.0.0'
 git = "https://github.com/paritytech/substrate.git"
 
-<<<<<<< HEAD
-=======
 [dependencies.sp-keyring]
 version = "2.0.0"
 tag = 'v2.0.0'
 git = "https://github.com/paritytech/substrate.git"
 
->>>>>>> 709d83b4
 [dependencies.sp-runtime]
 version = "2.0.0"
 tag = 'v2.0.0'
 git = "https://github.com/paritytech/substrate.git"
 
-<<<<<<< HEAD
-=======
 [dependencies.substrate-prometheus-endpoint]
 version = "0.8.0"
 tag = 'v2.0.0'
-git = "https://github.com/paritytech/substrate.git"
-
->>>>>>> 709d83b4
-[dependencies.rialto-runtime]
-version = "0.1.0"
-path = "../../bin/rialto-runtime"+git = "https://github.com/paritytech/substrate.git"