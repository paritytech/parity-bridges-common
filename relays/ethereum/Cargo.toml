[package]
name = "ethereum-poa-relay"
version = "0.1.0"
authors = ["Parity Technologies <admin@parity.io>"]
edition = "2018"

[dependencies]
ansi_term = "0.12"
async-std = "1.0.1"
async-stream = "0.2.0"
clap = { version = "2.33.0", features = ["yaml"] }
codec = { package = "parity-scale-codec", version = "1.0.0" }
env_logger = "0.7.0"
futures = "0.3.1"
jsonrpsee = { git = "https://github.com/paritytech/jsonrpsee.git", default-features = false, features = ["http"] }
linked-hash-map = "0.5.2"
log = "0.4.8"
num-traits = "0.2"
<<<<<<< HEAD
parity-crypto = { version = "0.6", features = ["publickey"] }
=======
>>>>>>> 878d17a3
parking_lot = "0.10.0"
rustc-hex = "2.0.1"
serde = { version = "1.0.106", features = ["derive"] }
serde_json = "1.0.51"
sp-bridge-eth-poa = { path = "../../primitives/ethereum-poa" }
time = "0.2"
web3 = { git = "https://github.com/svyatonik/rust-web3.git", branch = "fix_receipt" }

# Substrate Based Dependencies
[dependencies.frame-system]
version = "2.0.0-alpha.2"
rev = "2afecf81ee19b8a6edb364b419190ea47c4a4a31"
git = "https://github.com/paritytech/substrate/"

[dependencies.pallet-transaction-payment]
version = "2.0.0-alpha.2"
rev = "2afecf81ee19b8a6edb364b419190ea47c4a4a31"
git = "https://github.com/paritytech/substrate.git"

# I think this is used for sr-io and stuff
[dependencies.node-primitives]
version = "2.0.0-alpha.2"
rev = "2afecf81ee19b8a6edb364b419190ea47c4a4a31"
git = "https://github.com/paritytech/substrate.git"

# Branch used for keccack256 hasher code
# Could probably move the keccack hasher stuff to our own primitives
[dependencies.sp-core]
version = "2.0.0-alpha.2"
rev = "2afecf81ee19b8a6edb364b419190ea47c4a4a31"
git = "https://github.com/paritytech/substrate.git"

[dependencies.sp-keyring]
version = "2.0.0-alpha.2"
rev = "2afecf81ee19b8a6edb364b419190ea47c4a4a31"
git = "https://github.com/paritytech/substrate.git"

[dependencies.sp-runtime]
version = "2.0.0-alpha.2"
rev = "2afecf81ee19b8a6edb364b419190ea47c4a4a31"
git = "https://github.com/paritytech/substrate.git"

# This should get moved to our `bin` folder
[dependencies.bridge-node-runtime]
version = "0.1.0"
path = "../../bin/node/runtime"
# node-runtime = { git = "https://github.com/svyatonik/substrate.git", branch = "bridge_runtime" }<|MERGE_RESOLUTION|>--- conflicted
+++ resolved
@@ -16,10 +16,7 @@
 linked-hash-map = "0.5.2"
 log = "0.4.8"
 num-traits = "0.2"
-<<<<<<< HEAD
 parity-crypto = { version = "0.6", features = ["publickey"] }
-=======
->>>>>>> 878d17a3
 parking_lot = "0.10.0"
 rustc-hex = "2.0.1"
 serde = { version = "1.0.106", features = ["derive"] }
