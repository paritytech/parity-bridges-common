[package]
name = "ethereum-poa-relay"
version = "0.1.0"
authors = ["Parity Technologies <admin@parity.io>"]
edition = "2018"

[dependencies]
ansi_term = "0.12"
async-std = "1.0.1"
async-stream = "0.2.0"
clap = { version = "2.33.0", features = ["yaml"] }
codec = { package = "parity-scale-codec", version = "1.0.0" }
env_logger = "0.7.0"
ethabi = "11.0"
ethabi-contract = "11.0"
ethabi-derive = "11.0"
ethereum-tx-sign = "3.0"
futures = "0.3.1"
hex = "0.4"
jsonrpsee = { git = "https://github.com/paritytech/jsonrpsee.git", default-features = false, features = ["http"] }
linked-hash-map = "0.5.2"
log = "0.4.8"
num-traits = "0.2"
<<<<<<< HEAD
parity-crypto = { version = "0.6", features = ["publickey"] }
parking_lot = "0.10.0"
=======
parking_lot = "0.10.2"
>>>>>>> 4ba34c03
rustc-hex = "2.0.1"
serde = { version = "1.0.106", features = ["derive"] }
serde_json = "1.0.51"
sp-bridge-eth-poa = { path = "../../primitives/ethereum-poa" }
time = "0.2"
web3 = { git = "https://github.com/svyatonik/rust-web3.git", branch = "fix_receipt" }

# Substrate Based Dependencies
[dependencies.frame-system]
version = "2.0.0-alpha.2"
rev = "2afecf81ee19b8a6edb364b419190ea47c4a4a31"
git = "https://github.com/paritytech/substrate/"

[dependencies.pallet-transaction-payment]
version = "2.0.0-alpha.2"
rev = "2afecf81ee19b8a6edb364b419190ea47c4a4a31"
git = "https://github.com/paritytech/substrate.git"

# I think this is used for sr-io and stuff
[dependencies.node-primitives]
version = "2.0.0-alpha.2"
rev = "2afecf81ee19b8a6edb364b419190ea47c4a4a31"
git = "https://github.com/paritytech/substrate.git"

# Branch used for keccack256 hasher code
# Could probably move the keccack hasher stuff to our own primitives
[dependencies.sp-core]
version = "2.0.0-alpha.2"
rev = "2afecf81ee19b8a6edb364b419190ea47c4a4a31"
git = "https://github.com/paritytech/substrate.git"

[dependencies.sp-keyring]
version = "2.0.0-alpha.2"
rev = "2afecf81ee19b8a6edb364b419190ea47c4a4a31"
git = "https://github.com/paritytech/substrate.git"

[dependencies.sp-runtime]
version = "2.0.0-alpha.2"
rev = "2afecf81ee19b8a6edb364b419190ea47c4a4a31"
git = "https://github.com/paritytech/substrate.git"

# This should get moved to our `bin` folder
[dependencies.bridge-node-runtime]
version = "0.1.0"
path = "../../bin/node/runtime"
# node-runtime = { git = "https://github.com/svyatonik/substrate.git", branch = "bridge_runtime" }<|MERGE_RESOLUTION|>--- conflicted
+++ resolved
@@ -21,12 +21,8 @@
 linked-hash-map = "0.5.2"
 log = "0.4.8"
 num-traits = "0.2"
-<<<<<<< HEAD
 parity-crypto = { version = "0.6", features = ["publickey"] }
-parking_lot = "0.10.0"
-=======
 parking_lot = "0.10.2"
->>>>>>> 4ba34c03
 rustc-hex = "2.0.1"
 serde = { version = "1.0.106", features = ["derive"] }
 serde_json = "1.0.51"
