[package]
name = "ethereum-poa-relay"
version = "0.1.0"
authors = ["Parity Technologies <admin@parity.io>"]
edition = "2018"

[dependencies]
ansi_term = "0.12"
async-std = "1.0.1"
async-stream = "0.2.0"
clap = { version = "2.33.0", features = ["yaml"] }
codec = { package = "parity-scale-codec", version = "1.0.0" }
env_logger = "0.7.0"
ethabi = "11.0"
ethabi-contract = "11.0"
ethabi-derive = "11.0"
ethereum-tx-sign = "3.0"
futures = "0.3.1"
hex = "0.4"
jsonrpsee = { git = "https://github.com/paritytech/jsonrpsee.git", default-features = false, features = ["http"] }
linked-hash-map = "0.5.2"
log = "0.4.8"
num-traits = "0.2"
parity-crypto = { version = "0.6", features = ["publickey"] }
parking_lot = "0.10.2"
rustc-hex = "2.0.1"
serde = { version = "1.0.106", features = ["derive"] }
serde_json = "1.0.51"
sp-bridge-eth-poa = { path = "../../primitives/ethereum-poa" }
time = "0.2"
web3 = { git = "https://github.com/svyatonik/rust-web3.git", branch = "add-receipt-root" }

# Substrate Based Dependencies
[dependencies.frame-system]
<<<<<<< HEAD
version = "2.0.0-alpha.2"
=======
version = "2.0.0-alpha.6"
>>>>>>> 521c7697
rev = "c13ad41634d0bd7cf07897c2aa062b917d520520"
git = "https://github.com/paritytech/substrate/"

[dependencies.pallet-transaction-payment]
<<<<<<< HEAD
version = "2.0.0-alpha.2"
=======
version = "2.0.0-alpha.6"
>>>>>>> 521c7697
rev = "c13ad41634d0bd7cf07897c2aa062b917d520520"
git = "https://github.com/paritytech/substrate.git"

# I think this is used for sr-io and stuff
[dependencies.node-primitives]
<<<<<<< HEAD
version = "2.0.0-alpha.2"
=======
version = "2.0.0-alpha.6"
>>>>>>> 521c7697
rev = "c13ad41634d0bd7cf07897c2aa062b917d520520"
git = "https://github.com/paritytech/substrate.git"

# Branch used for keccack256 hasher code
# Could probably move the keccack hasher stuff to our own primitives
[dependencies.sp-core]
<<<<<<< HEAD
version = "2.0.0-alpha.2"
=======
version = "2.0.0-alpha.6"
>>>>>>> 521c7697
rev = "c13ad41634d0bd7cf07897c2aa062b917d520520"
git = "https://github.com/paritytech/substrate.git"

[dependencies.sp-keyring]
<<<<<<< HEAD
version = "2.0.0-alpha.2"
=======
version = "2.0.0-alpha.6"
>>>>>>> 521c7697
rev = "c13ad41634d0bd7cf07897c2aa062b917d520520"
git = "https://github.com/paritytech/substrate.git"

[dependencies.sp-runtime]
<<<<<<< HEAD
version = "2.0.0-alpha.2"
=======
version = "2.0.0-alpha.6"
>>>>>>> 521c7697
rev = "c13ad41634d0bd7cf07897c2aa062b917d520520"
git = "https://github.com/paritytech/substrate.git"

# This should get moved to our `bin` folder
[dependencies.bridge-node-runtime]
version = "0.1.0"
path = "../../bin/node/runtime"
# node-runtime = { git = "https://github.com/svyatonik/substrate.git", branch = "bridge_runtime" }<|MERGE_RESOLUTION|>--- conflicted
+++ resolved
@@ -11,10 +11,10 @@
 clap = { version = "2.33.0", features = ["yaml"] }
 codec = { package = "parity-scale-codec", version = "1.0.0" }
 env_logger = "0.7.0"
-ethabi = "11.0"
+ethabi = "12.0"
 ethabi-contract = "11.0"
-ethabi-derive = "11.0"
-ethereum-tx-sign = "3.0"
+ethabi-derive = "12.0"
+ethereum-tx-sign = { git = "https://github.com/svyatonik/ethereum-tx-sign.git", branch = "up-ethereum-types" }
 futures = "0.3.1"
 hex = "0.4"
 jsonrpsee = { git = "https://github.com/paritytech/jsonrpsee.git", default-features = false, features = ["http"] }
@@ -32,59 +32,35 @@
 
 # Substrate Based Dependencies
 [dependencies.frame-system]
-<<<<<<< HEAD
-version = "2.0.0-alpha.2"
-=======
 version = "2.0.0-alpha.6"
->>>>>>> 521c7697
 rev = "c13ad41634d0bd7cf07897c2aa062b917d520520"
 git = "https://github.com/paritytech/substrate/"
 
 [dependencies.pallet-transaction-payment]
-<<<<<<< HEAD
-version = "2.0.0-alpha.2"
-=======
 version = "2.0.0-alpha.6"
->>>>>>> 521c7697
 rev = "c13ad41634d0bd7cf07897c2aa062b917d520520"
 git = "https://github.com/paritytech/substrate.git"
 
 # I think this is used for sr-io and stuff
 [dependencies.node-primitives]
-<<<<<<< HEAD
-version = "2.0.0-alpha.2"
-=======
 version = "2.0.0-alpha.6"
->>>>>>> 521c7697
 rev = "c13ad41634d0bd7cf07897c2aa062b917d520520"
 git = "https://github.com/paritytech/substrate.git"
 
 # Branch used for keccack256 hasher code
 # Could probably move the keccack hasher stuff to our own primitives
 [dependencies.sp-core]
-<<<<<<< HEAD
-version = "2.0.0-alpha.2"
-=======
 version = "2.0.0-alpha.6"
->>>>>>> 521c7697
 rev = "c13ad41634d0bd7cf07897c2aa062b917d520520"
 git = "https://github.com/paritytech/substrate.git"
 
 [dependencies.sp-keyring]
-<<<<<<< HEAD
-version = "2.0.0-alpha.2"
-=======
 version = "2.0.0-alpha.6"
->>>>>>> 521c7697
 rev = "c13ad41634d0bd7cf07897c2aa062b917d520520"
 git = "https://github.com/paritytech/substrate.git"
 
 [dependencies.sp-runtime]
-<<<<<<< HEAD
-version = "2.0.0-alpha.2"
-=======
 version = "2.0.0-alpha.6"
->>>>>>> 521c7697
 rev = "c13ad41634d0bd7cf07897c2aa062b917d520520"
 git = "https://github.com/paritytech/substrate.git"
 
