[package]
name = "ethereum-poa-relay"
version = "0.1.0"
authors = ["Parity Technologies <admin@parity.io>"]
edition = "2018"
license = "GPL-3.0-or-later WITH Classpath-exception-2.0"

[dependencies]
ansi_term = "0.12"
async-std = "=1.5.0"
async-stream = "0.2.0"
async-trait = "0.1.36"
backoff = "0.2"
clap = { version = "2.33.1", features = ["yaml"] }
codec = { package = "parity-scale-codec", version = "1.3.1" }
env_logger = "0.7.0"
ethabi = "12.0"
ethabi-contract = "11.0"
ethabi-derive = "12.0"
ethereum-tx-sign = "3.0"
futures = "0.3.5"
hex = "0.4"
linked-hash-map = "0.5.3"
log = "0.4.11"
num-traits = "0.2"
parity-crypto = { version = "0.6", features = ["publickey"] }
parking_lot = "0.11.0"
rustc-hex = "2.0.1"
serde = { version = "1.0", features = ["derive"] }
<<<<<<< HEAD
serde_json = "1.0.56"
sysinfo = "0.14"
sp-currency-exchange = { path = "../../primitives/currency-exchange" }
=======
serde_json = "1.0.57"
sysinfo = "0.15"
>>>>>>> a98a1e23
sp-bridge-eth-poa = { path = "../../primitives/ethereum-poa" }
time = "0.2"
web3 = "0.13"

[dependencies.jsonrpsee]
git = "https://github.com/svyatonik/jsonrpsee.git"
branch = "shared-client-in-rpc-api"
default-features = false
features = ["http"]

# Substrate Based Dependencies
[dependencies.frame-system]
version = "2.0.0-rc4"
tag = 'v2.0.0-rc4'
git = "https://github.com/paritytech/substrate/"

[dependencies.pallet-transaction-payment]
version = "2.0.0-rc4"
tag = 'v2.0.0-rc4'
git = "https://github.com/paritytech/substrate.git"

[dependencies.node-primitives]
version = "2.0.0-rc4"
tag = 'v2.0.0-rc4'
git = "https://github.com/paritytech/substrate.git"

[dependencies.sp-core]
version = "2.0.0-rc4"
tag = 'v2.0.0-rc4'
git = "https://github.com/paritytech/substrate.git"

[dependencies.sp-keyring]
version = "2.0.0-rc4"
tag = 'v2.0.0-rc4'
git = "https://github.com/paritytech/substrate.git"

[dependencies.sp-runtime]
version = "2.0.0-rc4"
tag = 'v2.0.0-rc4'
git = "https://github.com/paritytech/substrate.git"

[dependencies.substrate-prometheus-endpoint]
version = "0.8.0-rc4"
tag = 'v2.0.0-rc4'
git = "https://github.com/paritytech/substrate.git"

[dependencies.bridge-node-runtime]
version = "0.1.0"
path = "../../bin/node/runtime"<|MERGE_RESOLUTION|>--- conflicted
+++ resolved
@@ -27,14 +27,9 @@
 parking_lot = "0.11.0"
 rustc-hex = "2.0.1"
 serde = { version = "1.0", features = ["derive"] }
-<<<<<<< HEAD
-serde_json = "1.0.56"
-sysinfo = "0.14"
-sp-currency-exchange = { path = "../../primitives/currency-exchange" }
-=======
 serde_json = "1.0.57"
 sysinfo = "0.15"
->>>>>>> a98a1e23
+sp-currency-exchange = { path = "../../primitives/currency-exchange" }
 sp-bridge-eth-poa = { path = "../../primitives/ethereum-poa" }
 time = "0.2"
 web3 = "0.13"
