--- conflicted
+++ resolved
@@ -307,31 +307,21 @@
 					// following line helps Rust understand the type of `submitted_headers` :/
 					let submitted_headers: SubmittedHeaders<HeaderIdOf<P>, TC::Error> = submitted_headers;
 					let submitted_headers_str = format!("{}", submitted_headers);
-<<<<<<< HEAD
 					let all_headers_rejected = submitted_headers.submitted.is_empty()
 						&& submitted_headers.incomplete.is_empty();
 					let has_submitted_headers = sync.headers().headers_in_status(HeaderStatus::Submitted) != 0;
-=======
->>>>>>> bf3da027
+
 					let maybe_fatal_error = match submitted_headers.fatal_error {
 						Some(fatal_error) => Err(StringifiedMaybeConnectionError::new(
 							fatal_error.is_connection_error(),
 							format!("{:?}", fatal_error),
 						)),
-<<<<<<< HEAD
 						None if all_headers_rejected && !has_submitted_headers =>
 							Err(StringifiedMaybeConnectionError::new(false, "All headers were rejected".into())),
 						None => Ok(()),
 					};
 
 					let no_fatal_error = maybe_fatal_error.is_ok();
-=======
-						None if submitted_headers.submitted.is_empty() && submitted_headers.incomplete.is_empty() =>
-							Err(StringifiedMaybeConnectionError::new(false, "All headers were rejected".into())),
-						None => Ok(()),
-					};
->>>>>>> bf3da027
-
 					target_client_is_online = process_future_result(
 						maybe_fatal_error,
 						&mut target_retry_backoff,
