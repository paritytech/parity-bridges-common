// Copyright 2019-2020 Parity Technologies (UK) Ltd.
// This file is part of Parity Bridges Common.

// Parity Bridges Common is free software: you can redistribute it and/or modify
// it under the terms of the GNU General Public License as published by
// the Free Software Foundation, either version 3 of the License, or
// (at your option) any later version.

// Parity Bridges Common is distributed in the hope that it will be useful,
// but WITHOUT ANY WARRANTY; without even the implied warranty of
// MERCHANTABILITY or FITNESS FOR A PARTICULAR PURPOSE.  See the
// GNU General Public License for more details.

// You should have received a copy of the GNU General Public License
// along with Parity Bridges Common.  If not, see <http://www.gnu.org/licenses/>.

use crate::ethereum_types::{
	Header as EthereumHeader, Receipt as EthereumReceipt, HEADER_ID_PROOF as ETHEREUM_HEADER_ID_PROOF,
	RECEIPT_GAS_USED_PROOF as ETHEREUM_RECEIPT_GAS_USED_PROOF,
};
use crate::sync_types::{HeaderId, HeadersSyncPipeline, QueuedHeader, SourceHeader};
use codec::Encode;
pub use sp_bridge_eth_poa::{
	Address, Bloom, Bytes, Header as SubstrateEthereumHeader, LogEntry as SubstrateEthereumLogEntry,
	Receipt as SubstrateEthereumReceipt, TransactionOutcome as SubstrateEthereumTransactionOutcome, H256, U256,
};

/// Substrate header hash.
pub type Hash = bridge_node_runtime::Hash;

/// Substrate header number.
pub type Number = bridge_node_runtime::BlockNumber;

/// Substrate header type.
pub type Header = bridge_node_runtime::Header;

<<<<<<< HEAD
/// Substrate signed block type.
pub type SignedBlock = bridge_node_runtime::SignedBlock;

/// GRANDPA justification.
pub type GrandpaJustification = Vec<u8>;

=======
>>>>>>> 042d8fe1
/// Substrate header ID.
pub type SubstrateHeaderId = HeaderId<bridge_node_runtime::Hash, bridge_node_runtime::BlockNumber>;

/// Queued substrate header ID.
pub type QueuedSubstrateHeader = QueuedHeader<SubstrateHeadersSyncPipeline>;

/// Substrate synchronization pipeline.
#[derive(Clone, Copy, Debug)]
#[cfg_attr(test, derive(PartialEq))]
pub struct SubstrateHeadersSyncPipeline;

impl HeadersSyncPipeline for SubstrateHeadersSyncPipeline {
	const SOURCE_NAME: &'static str = "Substrate";
	const TARGET_NAME: &'static str = "Ethereum";

	type Hash = bridge_node_runtime::Hash;
	type Number = bridge_node_runtime::BlockNumber;
	type Header = Header;
	type Extra = ();
	type Completion = GrandpaJustification;

	fn estimate_size(source: &QueuedHeader<Self>) -> usize {
		source.header().encode().len()
	}
}

impl SourceHeader<bridge_node_runtime::Hash, bridge_node_runtime::BlockNumber> for Header {
	fn id(&self) -> SubstrateHeaderId {
		HeaderId(self.number, self.hash())
	}

	fn parent_id(&self) -> SubstrateHeaderId {
		HeaderId(self.number - 1, self.parent_hash)
	}
}

/// Convert Ethereum header into Ethereum header for Substrate.
pub fn into_substrate_ethereum_header(header: &EthereumHeader) -> SubstrateEthereumHeader {
	SubstrateEthereumHeader {
		parent_hash: header.parent_hash,
		timestamp: header.timestamp.as_u64(),
		number: header.number.expect(ETHEREUM_HEADER_ID_PROOF).as_u64(),
		author: header.author,
		transactions_root: header.transactions_root,
		uncles_hash: header.uncles_hash,
		extra_data: header.extra_data.0.clone(),
		state_root: header.state_root,
		receipts_root: header.receipts_root,
		log_bloom: header.logs_bloom.data().into(),
		gas_used: header.gas_used,
		gas_limit: header.gas_limit,
		difficulty: header.difficulty,
		seal: header.seal_fields.iter().map(|s| s.0.clone()).collect(),
	}
}

/// Convert Ethereum transactions receipts into Ethereum transactions receipts for Substrate.
pub fn into_substrate_ethereum_receipts(
	receipts: &Option<Vec<EthereumReceipt>>,
) -> Option<Vec<SubstrateEthereumReceipt>> {
	receipts.as_ref().map(|receipts| {
		receipts
			.iter()
			.map(|receipt| SubstrateEthereumReceipt {
				gas_used: receipt.gas_used.expect(ETHEREUM_RECEIPT_GAS_USED_PROOF),
				log_bloom: receipt.logs_bloom.data().into(),
				logs: receipt
					.logs
					.iter()
					.map(|log_entry| SubstrateEthereumLogEntry {
						address: log_entry.address,
						topics: log_entry.topics.clone(),
						data: log_entry.data.0.clone(),
					})
					.collect(),
				outcome: match (receipt.status, receipt.root) {
					(Some(status), None) => SubstrateEthereumTransactionOutcome::StatusCode(status.as_u64() as u8),
					(None, Some(root)) => SubstrateEthereumTransactionOutcome::StateRoot(root),
					_ => SubstrateEthereumTransactionOutcome::Unknown,
				},
			})
			.collect()
	})
}<|MERGE_RESOLUTION|>--- conflicted
+++ resolved
@@ -34,15 +34,12 @@
 /// Substrate header type.
 pub type Header = bridge_node_runtime::Header;
 
-<<<<<<< HEAD
 /// Substrate signed block type.
 pub type SignedBlock = bridge_node_runtime::SignedBlock;
 
 /// GRANDPA justification.
 pub type GrandpaJustification = Vec<u8>;
 
-=======
->>>>>>> 042d8fe1
 /// Substrate header ID.
 pub type SubstrateHeaderId = HeaderId<bridge_node_runtime::Hash, bridge_node_runtime::BlockNumber>;
 
