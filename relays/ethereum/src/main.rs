// Copyright 2019-2020 Parity Technologies (UK) Ltd.
// This file is part of Parity Bridges Common.

// Parity Bridges Common is free software: you can redistribute it and/or modify
// it under the terms of the GNU General Public License as published by
// the Free Software Foundation, either version 3 of the License, or
// (at your option) any later version.

// Parity Bridges Common is distributed in the hope that it will be useful,
// but WITHOUT ANY WARRANTY; without even the implied warranty of
// MERCHANTABILITY or FITNESS FOR A PARTICULAR PURPOSE.  See the
// GNU General Public License for more details.

// You should have received a copy of the GNU General Public License
// along with Parity Bridges Common.  If not, see <http://www.gnu.org/licenses/>.

#![recursion_limit = "1024"]

mod ethereum_client;
mod ethereum_deploy_contract;
mod ethereum_sync_loop;
mod ethereum_types;
mod headers;
mod rpc;
mod rpc_errors;
mod substrate_client;
mod substrate_sync_loop;
mod substrate_types;
mod sync;
mod sync_loop;
mod sync_types;
mod utils;

use ethereum_client::{EthereumConnectionParams, EthereumSigningParams};
use ethereum_sync_loop::EthereumSyncParams;
use parity_crypto::publickey::{KeyPair, Secret};
use sp_core::crypto::Pair;
use std::io::Write;
use substrate_client::{SubstrateConnectionParams, SubstrateSigningParams};
use substrate_sync_loop::SubstrateSyncParams;

fn main() {
	initialize();

	let yaml = clap::load_yaml!("cli.yml");
	let matches = clap::App::from_yaml(yaml).get_matches();
	match matches.subcommand() {
		("eth-to-sub", Some(eth_to_sub_matches)) => {
<<<<<<< HEAD
			log::info!(target: "bridge", "Starting ETH ➡ SUB relay.");
			ethereum_sync_loop::run(match ethereum_sync_params(&eth_to_sub_matches) {
=======
			if ethereum_sync_loop::run(match ethereum_sync_params(&eth_to_sub_matches) {
>>>>>>> e19865a3
				Ok(ethereum_sync_params) => ethereum_sync_params,
				Err(err) => {
					log::error!(target: "bridge", "Error parsing parameters: {}", err);
					return;
				}
			})
			.is_err()
			{
				log::error!(target: "bridge", "Unable to get Substrate genesis block for Ethereum sync.");
				return;
			};
		}
		("sub-to-eth", Some(sub_to_eth_matches)) => {
<<<<<<< HEAD
			log::info!(target: "bridge", "Starting SUB ➡ ETH relay.");
			substrate_sync_loop::run(match substrate_sync_params(&sub_to_eth_matches) {
=======
			if substrate_sync_loop::run(match substrate_sync_params(&sub_to_eth_matches) {
>>>>>>> e19865a3
				Ok(substrate_sync_params) => substrate_sync_params,
				Err(err) => {
					log::error!(target: "bridge", "Error parsing parameters: {}", err);
					return;
				}
			})
			.is_err()
			{
				log::error!(target: "bridge", "Unable to get Substrate genesis block for Substrate sync.");
				return;
			};
		}
		("eth-deploy-contract", Some(eth_deploy_matches)) => {
			log::info!(target: "bridge", "Deploying ETH contracts.");
			ethereum_deploy_contract::run(match ethereum_deploy_contract_params(&eth_deploy_matches) {
				Ok(ethereum_deploy_matches) => ethereum_deploy_matches,
				Err(err) => {
					log::error!(target: "bridge", "Error during contract deployment: {}", err);
					return;
				}
			});
		}
		("", _) => {
			log::error!(target: "bridge", "No subcommand specified");
			return;
		}
		_ => unreachable!("all possible subcommands are checked above; qed"),
	}
}

fn initialize() {
	let mut builder = env_logger::Builder::new();

	let filters = match std::env::var("RUST_LOG") {
		Ok(env_filters) => format!("bridge=info,{}", env_filters),
		Err(_) => "bridge=info".into(),
	};
	println!("Filters: {:?}", filters);

	builder.parse_filters(&filters);
	builder.format(move |buf, record| {
		writeln!(buf, "{}", {
			let timestamp = time::OffsetDateTime::now_local().format("%Y-%m-%d %H:%M:%S %z");
			if cfg!(windows) {
				format!("{} {} {} {}", timestamp, record.level(), record.target(), record.args())
			} else {
				use ansi_term::Colour as Color;
				let log_level = match record.level() {
					log::Level::Error => Color::Fixed(9).bold().paint(record.level().to_string()),
					log::Level::Warn => Color::Fixed(11).bold().paint(record.level().to_string()),
					log::Level::Info => Color::Fixed(10).paint(record.level().to_string()),
					log::Level::Debug => Color::Fixed(14).paint(record.level().to_string()),
					log::Level::Trace => Color::Fixed(12).paint(record.level().to_string()),
				};
				format!(
					"{} {} {} {}",
					Color::Fixed(8).bold().paint(timestamp),
					log_level,
					Color::Fixed(8).paint(record.target()),
					record.args()
				)
			}
		})
	});

	builder.init();
}

fn ethereum_connection_params(matches: &clap::ArgMatches) -> Result<EthereumConnectionParams, String> {
	let mut params = EthereumConnectionParams::default();
	if let Some(eth_host) = matches.value_of("eth-host") {
		params.host = eth_host.into();
	}
	if let Some(eth_port) = matches.value_of("eth-port") {
		params.port = eth_port
			.parse()
			.map_err(|e| format!("Failed to parse eth-port: {}", e))?;
	}
	Ok(params)
}

fn ethereum_signing_params(matches: &clap::ArgMatches) -> Result<EthereumSigningParams, String> {
	let mut params = EthereumSigningParams::default();
	if let Some(eth_signer) = matches.value_of("eth-signer") {
		params.signer = eth_signer
			.parse::<Secret>()
			.map_err(|e| format!("Failed to parse eth-signer: {}", e))
			.and_then(|secret| KeyPair::from_secret(secret).map_err(|e| format!("Invalid eth-signer: {}", e)))?;
	}
	Ok(params)
}

fn substrate_connection_params(matches: &clap::ArgMatches) -> Result<SubstrateConnectionParams, String> {
	let mut params = SubstrateConnectionParams::default();
	if let Some(sub_host) = matches.value_of("sub-host") {
		params.host = sub_host.into();
	}
	if let Some(sub_port) = matches.value_of("sub-port") {
		params.port = sub_port
			.parse()
			.map_err(|e| format!("Failed to parse sub-port: {}", e))?;
	}
	Ok(params)
}

fn substrate_signing_params(matches: &clap::ArgMatches) -> Result<SubstrateSigningParams, String> {
	let mut params = SubstrateSigningParams::default();
	if let Some(sub_signer) = matches.value_of("sub-signer") {
		let sub_signer_password = matches.value_of("sub-signer-password");
		params.signer = sp_core::sr25519::Pair::from_string(sub_signer, sub_signer_password)
			.map_err(|e| format!("Failed to parse sub-signer: {:?}", e))?;
	}
	Ok(params)
}

fn ethereum_sync_params(matches: &clap::ArgMatches) -> Result<EthereumSyncParams, String> {
	let mut eth_sync_params = EthereumSyncParams::default();
	eth_sync_params.eth = ethereum_connection_params(matches)?;
	eth_sync_params.sub = substrate_connection_params(matches)?;
	eth_sync_params.sub_sign = substrate_signing_params(matches)?;

	match matches.value_of("sub-tx-mode") {
		Some("signed") => eth_sync_params.sync_params.target_tx_mode = sync::TargetTransactionMode::Signed,
		Some("unsigned") => {
			eth_sync_params.sync_params.target_tx_mode = sync::TargetTransactionMode::Unsigned;

			// tx pool won't accept too much unsigned transactions
			eth_sync_params.sync_params.max_headers_in_submitted_status = 10;
		}
		Some("backup") => eth_sync_params.sync_params.target_tx_mode = sync::TargetTransactionMode::Backup,
		Some(mode) => return Err(format!("Invalid sub-tx-mode: {}", mode)),
		None => eth_sync_params.sync_params.target_tx_mode = sync::TargetTransactionMode::Signed,
	}

	Ok(eth_sync_params)
}

fn substrate_sync_params(matches: &clap::ArgMatches) -> Result<SubstrateSyncParams, String> {
	let mut sub_sync_params = SubstrateSyncParams::default();
	sub_sync_params.eth = ethereum_connection_params(matches)?;
	sub_sync_params.eth_sign = ethereum_signing_params(matches)?;
	sub_sync_params.sub = substrate_connection_params(matches)?;

	if let Some(eth_contract) = matches.value_of("eth-contract") {
		sub_sync_params.eth_contract_address = eth_contract.parse().map_err(|e| format!("{}", e))?;
	}

	Ok(sub_sync_params)
}

fn ethereum_deploy_contract_params(
	matches: &clap::ArgMatches,
) -> Result<ethereum_deploy_contract::EthereumDeployContractParams, String> {
	let mut eth_deploy_params = ethereum_deploy_contract::EthereumDeployContractParams::default();
	eth_deploy_params.eth = ethereum_connection_params(matches)?;
	eth_deploy_params.eth_sign = ethereum_signing_params(matches)?;
	eth_deploy_params.sub = substrate_connection_params(matches)?;

	if let Some(eth_contract_code) = matches.value_of("eth-contract-code") {
		eth_deploy_params.eth_contract_code =
			hex::decode(&eth_contract_code).map_err(|e| format!("Failed to parse eth-contract-code: {}", e))?;
	}

	Ok(eth_deploy_params)
}<|MERGE_RESOLUTION|>--- conflicted
+++ resolved
@@ -46,12 +46,8 @@
 	let matches = clap::App::from_yaml(yaml).get_matches();
 	match matches.subcommand() {
 		("eth-to-sub", Some(eth_to_sub_matches)) => {
-<<<<<<< HEAD
 			log::info!(target: "bridge", "Starting ETH ➡ SUB relay.");
-			ethereum_sync_loop::run(match ethereum_sync_params(&eth_to_sub_matches) {
-=======
 			if ethereum_sync_loop::run(match ethereum_sync_params(&eth_to_sub_matches) {
->>>>>>> e19865a3
 				Ok(ethereum_sync_params) => ethereum_sync_params,
 				Err(err) => {
 					log::error!(target: "bridge", "Error parsing parameters: {}", err);
@@ -65,12 +61,8 @@
 			};
 		}
 		("sub-to-eth", Some(sub_to_eth_matches)) => {
-<<<<<<< HEAD
 			log::info!(target: "bridge", "Starting SUB ➡ ETH relay.");
-			substrate_sync_loop::run(match substrate_sync_params(&sub_to_eth_matches) {
-=======
 			if substrate_sync_loop::run(match substrate_sync_params(&sub_to_eth_matches) {
->>>>>>> e19865a3
 				Ok(substrate_sync_params) => substrate_sync_params,
 				Err(err) => {
 					log::error!(target: "bridge", "Error parsing parameters: {}", err);
