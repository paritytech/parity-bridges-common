--- conflicted
+++ resolved
@@ -26,10 +26,6 @@
 mod sync;
 mod sync_loop;
 mod sync_types;
-<<<<<<< HEAD
-mod utils;
-=======
->>>>>>> 878d17a3
 
 use parity_crypto::publickey::KeyPair;
 use sp_core::crypto::Pair;
@@ -49,7 +45,6 @@
 					return;
 				}
 			});
-<<<<<<< HEAD
 		},
 		("sub-to-eth", Some(sub_to_eth_matches)) => {
 			substrate_sync_loop::run(match substrate_sync_params(&sub_to_eth_matches) {
@@ -64,15 +59,7 @@
 			log::error!(target: "bridge", "No subcommand specified");
 			return;
 		},
-		_ => unreachable!(),
-=======
-		}
-		("", _) => {
-			log::error!(target: "bridge", "No subcommand specified");
-			return;
-		}
 		_ => unreachable!("all possible subcommands are checked above; qed"),
->>>>>>> 878d17a3
 	}
 }
 
