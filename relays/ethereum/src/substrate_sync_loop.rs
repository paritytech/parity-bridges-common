// Copyright 2019-2020 Parity Technologies (UK) Ltd.
// This file is part of Parity Bridges Common.

// Parity Bridges Common is free software: you can redistribute it and/or modify
// it under the terms of the GNU General Public License as published by
// the Free Software Foundation, either version 3 of the License, or
// (at your option) any later version.

// Parity Bridges Common is distributed in the hope that it will be useful,
// but WITHOUT ANY WARRANTY; without even the implied warranty of
// MERCHANTABILITY or FITNESS FOR A PARTICULAR PURPOSE.  See the
// GNU General Public License for more details.

// You should have received a copy of the GNU General Public License
// along with Parity Bridges Common.  If not, see <http://www.gnu.org/licenses/>.

//! Substrate -> Ethereum synchronization.

use crate::ethereum_client::{self, EthereumConnectionParams, EthereumSigningParams};
use crate::ethereum_types::Address;
use crate::substrate_client::{self, SubstrateConnectionParams};
use crate::substrate_types::{
	Hash, Header, Number, QueuedSubstrateHeader, SubstrateHeaderId, SubstrateHeadersSyncPipeline,
<<<<<<< HEAD
	GrandpaJustification,
=======
>>>>>>> 042d8fe1
};
use crate::sync::{HeadersSyncParams, TargetTransactionMode};
use crate::sync_loop::{SourceClient, TargetClient};
use crate::sync_types::SourceHeader;
use futures::future::{ready, FutureExt, Ready};
use std::{collections::HashSet, future::Future, pin::Pin};

/// Interval (in ms) at which we check new Substrate headers when we are synced/almost synced.
const SUBSTRATE_TICK_INTERVAL_MS: u64 = 10_000;
/// Interval (in ms) at which we check new Ethereum blocks.
const ETHEREUM_TICK_INTERVAL_MS: u64 = 5_000;
/// Max Ethereum headers we want to have in all 'before-submitted' states.
const MAX_FUTURE_HEADERS_TO_DOWNLOAD: usize = 8;
/// Max Ethereum headers count we want to have in 'submitted' state.
const MAX_SUBMITTED_HEADERS: usize = 4;
/// Max depth of in-memory headers in all states, before we'll forget about them.
const PRUNE_DEPTH: u32 = 256;

/// Substrate synchronization parameters.
#[derive(Debug)]
pub struct SubstrateSyncParams {
	/// Ethereum connection params.
	pub eth: EthereumConnectionParams,
	/// Ethereum signing params.
	pub eth_sign: EthereumSigningParams,
	/// Ethereum bridge contract address.
	pub eth_contract_address: Address,
	/// Substrate connection params.
	pub sub: SubstrateConnectionParams,
	/// Synchronization parameters.
	pub sync_params: HeadersSyncParams,
}

impl Default for SubstrateSyncParams {
	fn default() -> Self {
		SubstrateSyncParams {
			eth: Default::default(),
			eth_sign: Default::default(),
			// the address 0x731a10897d267e19b34503ad902d0a29173ba4b1 is the address
			// of the contract that is deployed by default signer and 0 nonce
			eth_contract_address: "731a10897d267e19b34503ad902d0a29173ba4b1"
				.parse()
				.expect("address is hardcoded, thus valid; qed"),
			sub: Default::default(),
			sync_params: HeadersSyncParams {
				max_future_headers_to_download: MAX_FUTURE_HEADERS_TO_DOWNLOAD,
				max_headers_in_submitted_status: MAX_SUBMITTED_HEADERS,
				// since we always have single Substrate header in separate Ethereum transaction,
				// all max_**_in_single_submit aren't important here
				max_headers_in_single_submit: 4,
				max_headers_size_in_single_submit: std::usize::MAX,
				prune_depth: PRUNE_DEPTH,
				target_tx_mode: TargetTransactionMode::Signed,
			},
		}
	}
}

/// Substrate client as headers source.
struct SubstrateHeadersSource {
	/// Substrate node client.
	client: substrate_client::Client,
}

impl SourceClient<SubstrateHeadersSyncPipeline> for SubstrateHeadersSource {
	type Error = substrate_client::Error;
	type BestBlockNumberFuture = Pin<Box<dyn Future<Output = (Self, Result<Number, Self::Error>)>>>;
	type HeaderByHashFuture = Pin<Box<dyn Future<Output = (Self, Result<Header, Self::Error>)>>>;
	type HeaderByNumberFuture = Pin<Box<dyn Future<Output = (Self, Result<Header, Self::Error>)>>>;
	type HeaderExtraFuture = Ready<(Self, Result<(SubstrateHeaderId, ()), Self::Error>)>;
	type HeaderCompletionFuture = Pin<Box<dyn Future<Output = (Self, Result<(SubstrateHeaderId, Option<GrandpaJustification>), Self::Error>)>>>;

	fn best_block_number(self) -> Self::BestBlockNumberFuture {
		substrate_client::best_header(self.client)
			.map(|(client, result)| (SubstrateHeadersSource { client }, result.map(|header| header.number)))
			.boxed()
	}

	fn header_by_hash(self, hash: Hash) -> Self::HeaderByHashFuture {
		substrate_client::header_by_hash(self.client, hash)
			.map(|(client, result)| (SubstrateHeadersSource { client }, result))
			.boxed()
	}

	fn header_by_number(self, number: Number) -> Self::HeaderByNumberFuture {
		substrate_client::header_by_number(self.client, number)
			.map(|(client, result)| (SubstrateHeadersSource { client }, result))
			.boxed()
	}

	fn header_extra(self, id: SubstrateHeaderId, _header: &Header) -> Self::HeaderExtraFuture {
		ready((self, Ok((id, ()))))
	}

	fn header_completion(self, id: SubstrateHeaderId) -> Self::HeaderCompletionFuture {
		substrate_client::grandpa_justification(self.client, id)
			.map(|(client, result)| (SubstrateHeadersSource { client }, result))
			.boxed()
	}
}

/// Ethereum client as Substrate headers target.
struct EthereumHeadersTarget {
	/// Ethereum node client.
	client: ethereum_client::Client,
	/// Bridge contract address.
	contract: Address,
	/// Ethereum signing params.
	sign_params: EthereumSigningParams,
}

impl TargetClient<SubstrateHeadersSyncPipeline> for EthereumHeadersTarget {
	type Error = ethereum_client::Error;
	type BestHeaderIdFuture = Pin<Box<dyn Future<Output = (Self, Result<SubstrateHeaderId, Self::Error>)>>>;
	type IsKnownHeaderFuture = Pin<Box<dyn Future<Output = (Self, Result<(SubstrateHeaderId, bool), Self::Error>)>>>;
	type RequiresExtraFuture = Ready<(Self, Result<(SubstrateHeaderId, bool), Self::Error>)>;
	type SubmitHeadersFuture = Pin<Box<dyn Future<Output = (Self, Result<Vec<SubstrateHeaderId>, Self::Error>)>>>;
	type IncompleteHeadersFuture = Pin<Box<dyn Future<Output = (Self, Result<HashSet<SubstrateHeaderId>, Self::Error>)>>>;
	type CompleteHeadersFuture = Pin<Box<dyn Future<Output = (Self, Result<SubstrateHeaderId, Self::Error>)>>>;

	fn best_header_id(self) -> Self::BestHeaderIdFuture {
		let (contract, sign_params) = (self.contract, self.sign_params);
		ethereum_client::best_substrate_block(self.client, contract)
			.map(move |(client, result)| {
				(
					EthereumHeadersTarget {
						client,
						contract,
						sign_params,
					},
					result,
				)
			})
			.boxed()
	}

	fn is_known_header(self, id: SubstrateHeaderId) -> Self::IsKnownHeaderFuture {
		let (contract, sign_params) = (self.contract, self.sign_params);
		ethereum_client::substrate_header_known(self.client, contract, id)
			.map(move |(client, result)| {
				(
					EthereumHeadersTarget {
						client,
						contract,
						sign_params,
					},
					result,
				)
			})
			.boxed()
	}

	fn requires_extra(self, header: &QueuedSubstrateHeader) -> Self::RequiresExtraFuture {
		ready((self, Ok((header.header().id(), false))))
	}

	fn submit_headers(self, headers: Vec<QueuedSubstrateHeader>) -> Self::SubmitHeadersFuture {
		let (contract, sign_params) = (self.contract, self.sign_params);
		ethereum_client::submit_substrate_headers(self.client, sign_params.clone(), contract, headers)
			.map(move |(client, result)| {
				(
					EthereumHeadersTarget {
						client,
						contract,
						sign_params,
					},
					result,
				)
			})
			.boxed()
	}

	fn incomplete_headers_ids(self) -> Self::IncompleteHeadersFuture {
		let (contract, sign_params) = (self.contract, self.sign_params);
		ethereum_client::incomplete_substrate_headers(self.client, contract)
			.map(move |(client, result)| {
				(
					EthereumHeadersTarget {
						client,
						contract,
						sign_params,
					},
					result,
				)
			})
			.boxed()
	}

	fn complete_header(self, id: SubstrateHeaderId, completion: GrandpaJustification) -> Self::CompleteHeadersFuture {
		let (contract, sign_params) = (self.contract, self.sign_params);
		ethereum_client::complete_substrate_header(self.client, sign_params.clone(), contract, id, completion)
			.map(move |(client, result)| {
				(
					EthereumHeadersTarget {
						client,
						contract,
						sign_params,
					},
					result.map(|(_, id)| id),
				)
			})
			.boxed()
	}
}

/// Run Substrate headers synchronization.
pub fn run(params: SubstrateSyncParams) {
	let eth_client = ethereum_client::client(params.eth);
	let sub_client = substrate_client::client(params.sub);

	crate::sync_loop::run(
		SubstrateHeadersSource { client: sub_client },
		SUBSTRATE_TICK_INTERVAL_MS,
		EthereumHeadersTarget {
			client: eth_client,
			contract: params.eth_contract_address,
			sign_params: params.eth_sign,
		},
		ETHEREUM_TICK_INTERVAL_MS,
		params.sync_params,
	);
}<|MERGE_RESOLUTION|>--- conflicted
+++ resolved
@@ -21,10 +21,7 @@
 use crate::substrate_client::{self, SubstrateConnectionParams};
 use crate::substrate_types::{
 	Hash, Header, Number, QueuedSubstrateHeader, SubstrateHeaderId, SubstrateHeadersSyncPipeline,
-<<<<<<< HEAD
 	GrandpaJustification,
-=======
->>>>>>> 042d8fe1
 };
 use crate::sync::{HeadersSyncParams, TargetTransactionMode};
 use crate::sync_loop::{SourceClient, TargetClient};
@@ -223,7 +220,7 @@
 						contract,
 						sign_params,
 					},
-					result.map(|(_, id)| id),
+					result,
 				)
 			})
 			.boxed()
