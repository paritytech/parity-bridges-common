// Copyright 2019-2020 Parity Technologies (UK) Ltd.
// This file is part of Parity Bridges Common.

// Parity Bridges Common is free software: you can redistribute it and/or modify
// it under the terms of the GNU General Public License as published by
// the Free Software Foundation, either version 3 of the License, or
// (at your option) any later version.

// Parity Bridges Common is distributed in the hope that it will be useful,
// but WITHOUT ANY WARRANTY; without even the implied warranty of
// MERCHANTABILITY or FITNESS FOR A PARTICULAR PURPOSE.  See the
// GNU General Public License for more details.

// You should have received a copy of the GNU General Public License
// along with Parity Bridges Common.  If not, see <http://www.gnu.org/licenses/>.

//! Relaying proofs of PoA -> Substrate exchange transactions.

use crate::instances::BridgeInstance;
use crate::rialto_client::{SubmitEthereumExchangeTransactionProof, SubstrateHighLevelRpc};
use crate::rpc_errors::RpcError;
use crate::substrate_types::into_substrate_ethereum_receipt;

use async_trait::async_trait;
use bp_currency_exchange::MaybeLockFundsTransaction;
use exchange_relay::exchange::{
	relay_single_transaction_proof, SourceBlock, SourceClient, SourceTransaction, TargetClient,
	TransactionProofPipeline,
};
use exchange_relay::exchange_loop::{run as run_loop, InMemoryStorage};
use relay_ethereum_client::{
	types::{
		HeaderId as EthereumHeaderId, HeaderWithTransactions as EthereumHeaderWithTransactions,
		Transaction as EthereumTransaction, TransactionHash as EthereumTransactionHash, H256, HEADER_ID_PROOF,
	},
	Client as EthereumClient, ConnectionParams as EthereumConnectionParams,
};
use relay_rialto_client::{Rialto, SigningParams as RialtoSigningParams};
use relay_substrate_client::{
	Chain as SubstrateChain, Client as SubstrateClient, ConnectionParams as SubstrateConnectionParams,
};
use relay_utils::{metrics::MetricsParams, relay_loop::Client as RelayClient, HeaderId};
use rialto_runtime::exchange::EthereumTransactionInclusionProof;
use std::{sync::Arc, time::Duration};

/// Interval at which we ask Ethereum node for updates.
const ETHEREUM_TICK_INTERVAL: Duration = Duration::from_secs(10);

/// Exchange relay mode.
#[derive(Debug)]
pub enum ExchangeRelayMode {
	/// Relay single transaction and quit.
	Single(EthereumTransactionHash),
	/// Auto-relay transactions starting with given block.
	Auto(Option<u64>),
}

/// PoA exchange transaction relay params.
#[derive(Debug)]
pub struct EthereumExchangeParams {
	/// Ethereum connection params.
	pub eth_params: EthereumConnectionParams,
	/// Substrate connection params.
	pub sub_params: SubstrateConnectionParams,
	/// Substrate signing params.
	pub sub_sign: RialtoSigningParams,
	/// Relay working mode.
	pub mode: ExchangeRelayMode,
	/// Metrics parameters.
	pub metrics_params: Option<MetricsParams>,
	/// Instance of the bridge pallet being synchronized.
	pub instance: Arc<dyn BridgeInstance>,
}

/// Ethereum to Substrate exchange pipeline.
struct EthereumToSubstrateExchange;

impl TransactionProofPipeline for EthereumToSubstrateExchange {
	const SOURCE_NAME: &'static str = "Ethereum";
	const TARGET_NAME: &'static str = "Substrate";

	type Block = EthereumSourceBlock;
	type TransactionProof = EthereumTransactionInclusionProof;
}

/// Ethereum source block.
struct EthereumSourceBlock(EthereumHeaderWithTransactions);

impl SourceBlock for EthereumSourceBlock {
	type Hash = H256;
	type Number = u64;
	type Transaction = EthereumSourceTransaction;

	fn id(&self) -> EthereumHeaderId {
		HeaderId(
			self.0.number.expect(HEADER_ID_PROOF).as_u64(),
			self.0.hash.expect(HEADER_ID_PROOF),
		)
	}

	fn transactions(&self) -> Vec<Self::Transaction> {
		self.0
			.transactions
			.iter()
			.cloned()
			.map(EthereumSourceTransaction)
			.collect()
	}
}

/// Ethereum source transaction.
struct EthereumSourceTransaction(EthereumTransaction);

impl SourceTransaction for EthereumSourceTransaction {
	type Hash = EthereumTransactionHash;

	fn hash(&self) -> Self::Hash {
		self.0.hash
	}
}

/// Ethereum node as transactions proof source.
#[derive(Clone)]
struct EthereumTransactionsSource {
	client: EthereumClient,
}

#[async_trait]
impl RelayClient for EthereumTransactionsSource {
	type Error = RpcError;

	async fn reconnect(&mut self) -> Result<(), RpcError> {
		self.client.reconnect();
		Ok(())
	}
}

#[async_trait]
impl SourceClient<EthereumToSubstrateExchange> for EthereumTransactionsSource {
	async fn tick(&self) {
		async_std::task::sleep(ETHEREUM_TICK_INTERVAL).await;
	}

	async fn block_by_hash(&self, hash: H256) -> Result<EthereumSourceBlock, RpcError> {
		self.client
			.header_by_hash_with_transactions(hash)
			.await
			.map(EthereumSourceBlock)
			.map_err(Into::into)
	}

	async fn block_by_number(&self, number: u64) -> Result<EthereumSourceBlock, RpcError> {
		self.client
			.header_by_number_with_transactions(number)
			.await
			.map(EthereumSourceBlock)
			.map_err(Into::into)
	}

	async fn transaction_block(
		&self,
		hash: &EthereumTransactionHash,
	) -> Result<Option<(EthereumHeaderId, usize)>, RpcError> {
		let eth_tx = match self.client.transaction_by_hash(*hash).await? {
			Some(eth_tx) => eth_tx,
			None => return Ok(None),
		};

		// we need transaction to be mined => check if it is included in the block
		let (eth_header_id, eth_tx_index) = match (eth_tx.block_number, eth_tx.block_hash, eth_tx.transaction_index) {
			(Some(block_number), Some(block_hash), Some(transaction_index)) => (
				HeaderId(block_number.as_u64(), block_hash),
				transaction_index.as_u64() as _,
			),
			_ => return Ok(None),
		};

		Ok(Some((eth_header_id, eth_tx_index)))
	}

	async fn transaction_proof(
		&self,
		block: &EthereumSourceBlock,
		tx_index: usize,
	) -> Result<EthereumTransactionInclusionProof, RpcError> {
		const TRANSACTION_HAS_RAW_FIELD_PROOF: &str = "RPC level checks that transactions from Ethereum\
			node are having `raw` field; qed";
		const BLOCK_HAS_HASH_FIELD_PROOF: &str = "RPC level checks that block has `hash` field; qed";

		let mut transaction_proof = Vec::with_capacity(block.0.transactions.len());
		for tx in &block.0.transactions {
			let raw_tx_receipt = self
				.client
				.transaction_receipt(tx.hash)
				.await
				.map(|receipt| into_substrate_ethereum_receipt(&receipt))
				.map(|receipt| receipt.rlp())?;
			let raw_tx = tx.raw.clone().expect(TRANSACTION_HAS_RAW_FIELD_PROOF).0;
			transaction_proof.push((raw_tx, raw_tx_receipt));
		}

		Ok(EthereumTransactionInclusionProof {
			block: block.0.hash.expect(BLOCK_HAS_HASH_FIELD_PROOF),
			index: tx_index as _,
			proof: transaction_proof,
		})
	}
}

/// Substrate node as transactions proof target.
#[derive(Clone)]
struct SubstrateTransactionsTarget {
	client: SubstrateClient<Rialto>,
	sign_params: RialtoSigningParams,
	bridge_instance: Arc<dyn BridgeInstance>,
}

#[async_trait]
impl RelayClient for SubstrateTransactionsTarget {
	type Error = RpcError;

	async fn reconnect(&mut self) -> Result<(), RpcError> {
		Ok(self.client.reconnect().await?)
	}
}

#[async_trait]
impl TargetClient<EthereumToSubstrateExchange> for SubstrateTransactionsTarget {
	async fn tick(&self) {
		async_std::task::sleep(Rialto::AVERAGE_BLOCK_INTERVAL).await;
	}

	async fn is_header_known(&self, id: &EthereumHeaderId) -> Result<bool, RpcError> {
		self.client.ethereum_header_known(*id).await
	}

	async fn is_header_finalized(&self, id: &EthereumHeaderId) -> Result<bool, RpcError> {
		// we check if header is finalized by simple comparison of the header number and
		// number of best finalized PoA header known to Substrate node.
		//
		// this may lead to failure in tx proof import if PoA reorganization has happened
		// after we have checked that our tx has been included into given block
		//
		// the fix is easy, but since this code is mostly developed for demonstration purposes,
		// I'm leaving this KISS-based design here
		let best_finalized_ethereum_block = self.client.best_ethereum_finalized_block().await?;
		Ok(id.0 <= best_finalized_ethereum_block.0)
	}

<<<<<<< HEAD
	async fn best_finalized_header_id(&self) -> Result<EthereumHeaderId, Self::Error> {
		// we can't continue to relay exchange proofs if Substrate node is out of sync, because
		// it may have already received (some of) proofs that we're going to relay
		self.client.ensure_synced().await?;

=======
	async fn best_finalized_header_id(&self) -> Result<EthereumHeaderId, RpcError> {
>>>>>>> 0b1bb2aa
		self.client.best_ethereum_finalized_block().await
	}

	async fn filter_transaction_proof(&self, proof: &EthereumTransactionInclusionProof) -> Result<bool, RpcError> {
		// let's try to parse transaction locally
		let (raw_tx, raw_tx_receipt) = &proof.proof[proof.index as usize];
		let parse_result = rialto_runtime::exchange::EthTransaction::parse(raw_tx);
		if parse_result.is_err() {
			return Ok(false);
		}

		// now let's check if transaction is successful
		match bp_eth_poa::Receipt::is_successful_raw_receipt(raw_tx_receipt) {
			Ok(true) => (),
			_ => return Ok(false),
		}

		// seems that transaction is relayable - let's check if runtime is able to import it
		// (we can't if e.g. header is pruned or there's some issue with tx data)
		self.client.verify_exchange_transaction_proof(proof.clone()).await
	}

	async fn submit_transaction_proof(&self, proof: EthereumTransactionInclusionProof) -> Result<(), RpcError> {
		let (sign_params, bridge_instance) = (self.sign_params.clone(), self.bridge_instance.clone());
		self.client
			.submit_exchange_transaction_proof(sign_params, bridge_instance, proof)
			.await
	}
}

/// Relay exchange transaction proof(s) to Substrate node.
pub fn run(params: EthereumExchangeParams) {
	match params.mode {
		ExchangeRelayMode::Single(eth_tx_hash) => run_single_transaction_relay(params, eth_tx_hash),
		ExchangeRelayMode::Auto(eth_start_with_block_number) => {
			run_auto_transactions_relay_loop(params, eth_start_with_block_number)
		}
	};
}

/// Run single transaction proof relay and stop.
fn run_single_transaction_relay(params: EthereumExchangeParams, eth_tx_hash: H256) {
	let mut local_pool = futures::executor::LocalPool::new();

	let EthereumExchangeParams {
		eth_params,
		sub_params,
		sub_sign,
		instance,
		..
	} = params;

	let result = local_pool.run_until(async move {
		let eth_client = EthereumClient::new(eth_params);
		let sub_client = SubstrateClient::<Rialto>::new(sub_params)
			.await
			.map_err(RpcError::Substrate)?;

		let source = EthereumTransactionsSource { client: eth_client };
		let target = SubstrateTransactionsTarget {
			client: sub_client,
			sign_params: sub_sign,
			bridge_instance: instance,
		};

		relay_single_transaction_proof(&source, &target, eth_tx_hash).await
	});

	match result {
		Ok(_) => {
			log::info!(
				target: "bridge",
				"Ethereum transaction {} proof has been successfully submitted to Substrate node",
				eth_tx_hash,
			);
		}
		Err(err) => {
			log::error!(
				target: "bridge",
				"Error submitting Ethereum transaction {} proof to Substrate node: {}",
				eth_tx_hash,
				err,
			);
		}
	}
}

/// Run auto-relay loop.
fn run_auto_transactions_relay_loop(params: EthereumExchangeParams, eth_start_with_block_number: Option<u64>) {
	let EthereumExchangeParams {
		eth_params,
		sub_params,
		sub_sign,
		metrics_params,
		instance,
		..
	} = params;

	let do_run_loop = move || -> Result<(), String> {
		let eth_client = EthereumClient::new(eth_params);
		let sub_client = async_std::task::block_on(SubstrateClient::<Rialto>::new(sub_params))
			.map_err(|err| format!("Error starting Substrate client: {:?}", err))?;

		let eth_start_with_block_number = match eth_start_with_block_number {
			Some(eth_start_with_block_number) => eth_start_with_block_number,
			None => {
				async_std::task::block_on(sub_client.best_ethereum_finalized_block())
					.map_err(|err| {
						format!(
							"Error retrieving best finalized Ethereum block from Substrate node: {:?}",
							err
						)
					})?
					.0
			}
		};

		run_loop(
			InMemoryStorage::new(eth_start_with_block_number),
			EthereumTransactionsSource { client: eth_client },
			SubstrateTransactionsTarget {
				client: sub_client,
				sign_params: sub_sign,
				bridge_instance: instance,
			},
			metrics_params,
			futures::future::pending(),
		);

		Ok(())
	};

	if let Err(err) = do_run_loop() {
		log::error!(
			target: "bridge",
			"Error auto-relaying Ethereum transactions proofs to Substrate node: {}",
			err,
		);
	}
}<|MERGE_RESOLUTION|>--- conflicted
+++ resolved
@@ -247,15 +247,11 @@
 		Ok(id.0 <= best_finalized_ethereum_block.0)
 	}
 
-<<<<<<< HEAD
-	async fn best_finalized_header_id(&self) -> Result<EthereumHeaderId, Self::Error> {
+	async fn best_finalized_header_id(&self) -> Result<EthereumHeaderId, RpcError> {
 		// we can't continue to relay exchange proofs if Substrate node is out of sync, because
 		// it may have already received (some of) proofs that we're going to relay
 		self.client.ensure_synced().await?;
 
-=======
-	async fn best_finalized_header_id(&self) -> Result<EthereumHeaderId, RpcError> {
->>>>>>> 0b1bb2aa
 		self.client.best_ethereum_finalized_block().await
 	}
 
