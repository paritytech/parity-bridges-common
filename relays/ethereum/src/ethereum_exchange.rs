--- conflicted
+++ resolved
@@ -26,11 +26,8 @@
 	TransactionProofPipeline,
 };
 use crate::exchange_loop::{run as run_loop, InMemoryStorage};
-<<<<<<< HEAD
 use crate::instances::BridgeInstance;
-=======
 use crate::metrics::MetricsParams;
->>>>>>> a3670106
 use crate::rpc::{EthereumRpc, SubstrateRpc};
 use crate::rpc_errors::RpcError;
 use crate::substrate_client::{
@@ -69,13 +66,10 @@
 	pub sub_sign: SubstrateSigningParams,
 	/// Relay working mode.
 	pub mode: ExchangeRelayMode,
-<<<<<<< HEAD
+	/// Metrics parameters.
+	pub metrics_params: Option<MetricsParams>,
 	/// Bridge instance
 	pub instance: Box<dyn BridgeInstance + Sync + Send>,
-=======
-	/// Metrics parameters.
-	pub metrics_params: Option<MetricsParams>,
->>>>>>> a3670106
 }
 
 /// Ethereum to Substrate exchange pipeline.
@@ -269,11 +263,8 @@
 			sub: Default::default(),
 			sub_sign: Default::default(),
 			mode: ExchangeRelayMode::Auto(None),
-<<<<<<< HEAD
+			metrics_params: Some(Default::default()),
 			instance: Default::default(),
-=======
-			metrics_params: Some(Default::default()),
->>>>>>> a3670106
 		}
 	}
 }
@@ -328,8 +319,7 @@
 fn run_auto_transactions_relay_loop(params: EthereumExchangeParams, eth_start_with_block_number: Option<u64>) {
 	let do_run_loop = move || -> Result<(), String> {
 		let eth_client = EthereumRpcClient::new(params.eth);
-		let sub_client = async_std::task::block_on(SubstrateRpcClient::new(params.sub,
-				params.instance))
+		let sub_client = async_std::task::block_on(SubstrateRpcClient::new(params.sub, params.instance))
 			.map_err(|err| format!("Error starting Substrate client: {:?}", err))?;
 
 		let eth_start_with_block_number = match eth_start_with_block_number {
