// Copyright 2019-2020 Parity Technologies (UK) Ltd.
// This file is part of Parity Bridges Common.

// Parity Bridges Common is free software: you can redistribute it and/or modify
// it under the terms of the GNU General Public License as published by
// the Free Software Foundation, either version 3 of the License, or
// (at your option) any later version.

// Parity Bridges Common is distributed in the hope that it will be useful,
// but WITHOUT ANY WARRANTY; without even the implied warranty of
// MERCHANTABILITY or FITNESS FOR A PARTICULAR PURPOSE.  See the
// GNU General Public License for more details.

// You should have received a copy of the GNU General Public License
// along with Parity Bridges Common.  If not, see <http://www.gnu.org/licenses/>.

<<<<<<< HEAD
use crate::sync_types::{HeaderId, HeadersSyncPipeline, SourceHeader, QueuedHeader};
use crate::substrate_types::{into_substrate_ethereum_header, into_substrate_ethereum_receipts};
=======
use crate::substrate_types::{into_substrate_ethereum_header, into_substrate_ethereum_receipts};
use crate::sync_types::{HeaderId, HeadersSyncPipeline, QueuedHeader, SourceHeader};
>>>>>>> 878d17a3
use codec::Encode;

pub use web3::types::{Bytes, H256, U128, U64};

/// When header is just received from the Ethereum node, we check that it has
/// both number and hash fields filled.
pub const HEADER_ID_PROOF: &'static str = "checked on retrieval; qed";

/// When receipt is just received from the Ethereum node, we check that it has
/// gas_used field filled.
pub const RECEIPT_GAS_USED_PROOF: &'static str = "checked on retrieval; qed";

/// Ethereum header type.
pub type Header = web3::types::Block<H256>;

/// Ethereum transaction receipt type.
pub type Receipt = web3::types::TransactionReceipt;

/// Ethereum header ID.
pub type EthereumHeaderId = HeaderId<H256, u64>;

/// Queued ethereum header ID.
pub type QueuedEthereumHeader = QueuedHeader<EthereumHeadersSyncPipeline>;

/// Ethereum synchronization pipeline.
#[derive(Clone, Copy, Debug)]
#[cfg_attr(test, derive(PartialEq))]
pub struct EthereumHeadersSyncPipeline;

impl HeadersSyncPipeline for EthereumHeadersSyncPipeline {
<<<<<<< HEAD
=======
	const SOURCE_NAME: &'static str = "Ethereum";
	const TARGET_NAME: &'static str = "Substrate";

>>>>>>> 878d17a3
	type Hash = H256;
	type Number = u64;
	type Header = Header;
	type Extra = Vec<Receipt>;
<<<<<<< HEAD

	fn source_name() -> &'static str {
		"Ethereum"
	}

	fn target_name() -> &'static str {
		"Substrate"
	}

	fn estimate_size(source: &QueuedHeader<Self>) -> usize {
		into_substrate_ethereum_header(source.header()).encode().len()
			+ into_substrate_ethereum_receipts(source.extra())
				.map(|extra| extra.encode().len())
				.unwrap_or(0)
	}
}

impl SourceHeader<H256, u64> for Header {
	fn id(&self) -> EthereumHeaderId {
		HeaderId(
			self.number.expect(HEADER_ID_PROOF).as_u64(),
			self.hash.expect(HEADER_ID_PROOF),
		)
	}

	fn parent_id(&self) -> EthereumHeaderId {
		HeaderId(
			self.number.expect(HEADER_ID_PROOF).as_u64() - 1,
			self.parent_hash,
		)
=======

	fn estimate_size(source: &QueuedHeader<Self>) -> usize {
		into_substrate_ethereum_header(source.header()).encode().len()
			+ into_substrate_ethereum_receipts(source.extra())
				.map(|extra| extra.encode().len())
				.unwrap_or(0)
	}
}

impl SourceHeader<H256, u64> for Header {
	fn id(&self) -> EthereumHeaderId {
		HeaderId(
			self.number.expect(HEADER_ID_PROOF).as_u64(),
			self.hash.expect(HEADER_ID_PROOF),
		)
	}

	fn parent_id(&self) -> EthereumHeaderId {
		HeaderId(self.number.expect(HEADER_ID_PROOF).as_u64() - 1, self.parent_hash)
>>>>>>> 878d17a3
	}
}<|MERGE_RESOLUTION|>--- conflicted
+++ resolved
@@ -14,13 +14,8 @@
 // You should have received a copy of the GNU General Public License
 // along with Parity Bridges Common.  If not, see <http://www.gnu.org/licenses/>.
 
-<<<<<<< HEAD
 use crate::sync_types::{HeaderId, HeadersSyncPipeline, SourceHeader, QueuedHeader};
 use crate::substrate_types::{into_substrate_ethereum_header, into_substrate_ethereum_receipts};
-=======
-use crate::substrate_types::{into_substrate_ethereum_header, into_substrate_ethereum_receipts};
-use crate::sync_types::{HeaderId, HeadersSyncPipeline, QueuedHeader, SourceHeader};
->>>>>>> 878d17a3
 use codec::Encode;
 
 pub use web3::types::{Bytes, H256, U128, U64};
@@ -51,48 +46,13 @@
 pub struct EthereumHeadersSyncPipeline;
 
 impl HeadersSyncPipeline for EthereumHeadersSyncPipeline {
-<<<<<<< HEAD
-=======
 	const SOURCE_NAME: &'static str = "Ethereum";
 	const TARGET_NAME: &'static str = "Substrate";
 
->>>>>>> 878d17a3
 	type Hash = H256;
 	type Number = u64;
 	type Header = Header;
 	type Extra = Vec<Receipt>;
-<<<<<<< HEAD
-
-	fn source_name() -> &'static str {
-		"Ethereum"
-	}
-
-	fn target_name() -> &'static str {
-		"Substrate"
-	}
-
-	fn estimate_size(source: &QueuedHeader<Self>) -> usize {
-		into_substrate_ethereum_header(source.header()).encode().len()
-			+ into_substrate_ethereum_receipts(source.extra())
-				.map(|extra| extra.encode().len())
-				.unwrap_or(0)
-	}
-}
-
-impl SourceHeader<H256, u64> for Header {
-	fn id(&self) -> EthereumHeaderId {
-		HeaderId(
-			self.number.expect(HEADER_ID_PROOF).as_u64(),
-			self.hash.expect(HEADER_ID_PROOF),
-		)
-	}
-
-	fn parent_id(&self) -> EthereumHeaderId {
-		HeaderId(
-			self.number.expect(HEADER_ID_PROOF).as_u64() - 1,
-			self.parent_hash,
-		)
-=======
 
 	fn estimate_size(source: &QueuedHeader<Self>) -> usize {
 		into_substrate_ethereum_header(source.header()).encode().len()
@@ -112,6 +72,5 @@
 
 	fn parent_id(&self) -> EthereumHeaderId {
 		HeaderId(self.number.expect(HEADER_ID_PROOF).as_u64() - 1, self.parent_hash)
->>>>>>> 878d17a3
 	}
 }