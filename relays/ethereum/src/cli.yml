--- conflicted
+++ resolved
@@ -2,7 +2,6 @@
 version: "0.1.0"
 author: Parity Technologies <admin@parity.io>
 about: Parity Ethereum (PoA) <-> Substrate bridge
-<<<<<<< HEAD
 subcommands:
     - eth-to-sub:
         about: Synchronize headers from Ethereum node to Substrate node.
@@ -27,6 +26,15 @@
                 value_name: SUB_PORT
                 help: Connect to Substrate node at given port.
                 takes_value: true
+            - sub-tx-mode:
+                long: sub-tx-mode
+                value_name: MODE
+                help: Submit headers using signed (default) or unsigned transactions. Third mode - backup - submits signed transactions only when we believe that sync has stalled.
+                takes_value: true
+                possible_values:
+                    - signed
+                    - unsigned
+                    - backup
             - sub-signer:
                 long: sub-signer
                 value_name: SUB_SIGNER
@@ -34,46 +42,4 @@
             - sub-signer-password:
                 long: sub-signer-password
                 value_name: SUB_SIGNER_PASSWORD
-                help: The password for the SURI of secret key to use when transactions are submitted to the Substrate node.
-=======
-args:
-    - eth-host:
-        long: eth-host
-        value_name: ETH_HOST
-        help: Connect to Ethereum node at given host.
-        takes_value: true
-    - eth-port:
-        long: eth-port
-        value_name: ETH_PORT
-        help: Connect to Ethereum node at given port.
-        takes_value: true
-    - sub-host:
-        long: sub-host
-        value_name: SUB_HOST
-        help: Connect to Substrate node at given host.
-        takes_value: true
-    - sub-port:
-        long: sub-port
-        value_name: SUB_PORT
-        help: Connect to Substrate node at given port.
-        takes_value: true
-    - sub-tx-mode:
-        long: sub-tx-mode
-        value_name: MODE
-        help: Submit headers using signed (default) or unsigned transactions. Third mode - backup - submits signed transactions only when we believe that sync has stalled.
-        takes_value: true
-        possible_values:
-            - signed
-            - unsigned
-            - backup
-    - sub-signer:
-        long: sub-signer
-        value_name: SUB_SIGNER
-        help: The SURI of secret key to use when transactions are submitted to the Substrate node.
-        takes_value: true
-    - sub-signer-password:
-        long: sub-signer-password
-        value_name: SUB_SIGNER_PASSWORD
-        help: The password for the SURI of secret key to use when transactions are submitted to the Substrate node.
-        takes_value: true
->>>>>>> 74803274
+                help: The password for the SURI of secret key to use when transactions are submitted to the Substrate node.