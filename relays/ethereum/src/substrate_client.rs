// Copyright 2019 Parity Technologies (UK) Ltd.
// This file is part of Parity-Bridge.

// Parity-Bridge is free software: you can redistribute it and/or modify
// it under the terms of the GNU General Public License as published by
// the Free Software Foundation, either version 3 of the License, or
// (at your option) any later version.

// Parity-Bridge is distributed in the hope that it will be useful,
// but WITHOUT ANY WARRANTY; without even the implied warranty of
// MERCHANTABILITY or FITNESS FOR A PARTICULAR PURPOSE.  See the
// GNU General Public License for more details.

// You should have received a copy of the GNU General Public License
// along with Parity-Bridge.  If not, see <http://www.gnu.org/licenses/>.

use crate::ethereum_sync_loop::MaybeConnectionError;
use crate::ethereum_types::{Bytes, HeaderId as EthereumHeaderId, QueuedHeader as QueuedEthereumHeader, H256};
use crate::substrate_types::{into_substrate_ethereum_header, into_substrate_ethereum_receipts, TransactionHash};
use codec::{Decode, Encode};
use jsonrpsee::common::Params;
use jsonrpsee::raw::{RawClient, RawClientError};
use jsonrpsee::transport::http::{HttpTransportClient, RequestError};
use serde_json::{from_value, to_value};
use sp_core::crypto::Pair;
use sp_runtime::traits::IdentifyAccount;

/// Substrate client type.
pub struct Client {
	/// Substrate RPC client.
	rpc_client: RawClient<HttpTransportClient>,
	/// Transactions signer.
	signer: sp_core::sr25519::Pair,
	/// Genesis block hash.
	genesis_hash: Option<H256>,
}

/// All possible errors that can occur during interacting with Ethereum node.
#[derive(Debug)]
pub enum Error {
	/// Request start failed.
	StartRequestFailed(RequestError),
	/// Request not found (should never occur?).
	RequestNotFound,
	/// Failed to receive response.
	ResponseRetrievalFailed(RawClientError<RequestError>),
	/// Failed to parse response.
	ResponseParseFailed,
}

impl MaybeConnectionError for Error {
	fn is_connection_error(&self) -> bool {
		match *self {
			Error::StartRequestFailed(_) | Error::ResponseRetrievalFailed(_) => true,
			_ => false,
		}
	}
}

/// Returns client that is able to call RPCs on Substrate node.
pub fn client(uri: &str, signer: sp_core::sr25519::Pair) -> Client {
	let transport = HttpTransportClient::new(uri);
	Client {
		rpc_client: RawClient::new(transport),
		signer,
		genesis_hash: None,
	}
}

/// Returns best Ethereum block that Substrate runtime knows of.
pub async fn best_ethereum_block(client: Client) -> (Client, Result<EthereumHeaderId, Error>) {
	let (client, result) = call_rpc::<(u64, H256)>(
		client,
		"state_call",
		Params::Array(vec![
			to_value("EthereumHeadersApi_best_block").unwrap(),
			to_value("0x").unwrap(),
		]),
	)
	.await;
	(client, result.map(|(num, hash)| EthereumHeaderId(num, hash)))
}

/// Returns true if transactions receipts are required for Ethereum header submission.
pub async fn ethereum_receipts_required(
	client: Client,
	header: QueuedEthereumHeader,
) -> (Client, Result<(EthereumHeaderId, bool), Error>) {
	let id = header.id();
	let header = into_substrate_ethereum_header(header.header());
	let encoded_header = header.encode();
	let (client, receipts_required) = call_rpc(
		client,
		"state_call",
		Params::Array(vec![
			to_value("EthereumHeadersApi_is_import_requires_receipts").unwrap(),
			to_value(Bytes(encoded_header)).unwrap(),
		]),
	)
	.await;
	(
		client,
		receipts_required.map(|receipts_required| (id, receipts_required)),
	)
}

/// Returns true if Ethereum header is known to Substrate runtime.
pub async fn ethereum_header_known(
	client: Client,
	id: EthereumHeaderId,
) -> (Client, Result<(EthereumHeaderId, bool), Error>) {
	// Substrate module could prune old headers. So this fn could return false even
	// if header is synced. And we'll mark corresponding Ethereum header as Orphan.
	//
	// But when we'll read best header from Substrate next time, we will know that
	// there's a better header => this Orphan will either be marked as synced, or
	// eventually pruned.
	let encoded_id = id.1.encode();
	let (client, is_known_block) = call_rpc(
		client,
		"state_call",
		Params::Array(vec![
			to_value("EthereumHeadersApi_is_known_block").unwrap(),
			to_value(Bytes(encoded_id)).unwrap(),
		]),
	)
	.await;
	(client, is_known_block.map(|is_known_block| (id, is_known_block)))
}

/// Submits Ethereum header to Substrate runtime.
pub async fn submit_ethereum_headers(
	client: Client,
	headers: Vec<QueuedEthereumHeader>,
	sign_transactions: bool,
) -> (Client, Result<(Vec<TransactionHash>, Vec<EthereumHeaderId>), Error>) {
	match sign_transactions {
		true => submit_signed_ethereum_headers(client, headers).await,
		false => submit_unsigned_ethereum_headers(client, headers).await,
	}
}

/// Submits signed Ethereum header to Substrate runtime.
pub async fn submit_signed_ethereum_headers(
	client: Client,
	headers: Vec<QueuedEthereumHeader>,
) -> (Client, Result<(Vec<TransactionHash>, Vec<EthereumHeaderId>), Error>) {
	let ids = headers.iter().map(|header| header.id()).collect();
	let (client, genesis_hash) = match client.genesis_hash {
		Some(genesis_hash) => (client, genesis_hash),
		None => {
			let (mut client, genesis_hash) = block_hash_by_number(client, 0).await;
			let genesis_hash = match genesis_hash {
				Ok(genesis_hash) => genesis_hash,
				Err(err) => return (client, Err(err)),
			};
			client.genesis_hash = Some(genesis_hash);
			(client, genesis_hash)
		}
	};
	let account_id = client.signer.public().as_array_ref().clone().into();
	let (client, nonce) = next_account_index(client, account_id).await;
	let nonce = match nonce {
		Ok(nonce) => nonce,
		Err(err) => return (client, Err(err)),
	};
<<<<<<< HEAD

	let transaction = create_signed_submit_transaction(
		headers,
		&client.signer,
		nonce,
		genesis_hash,
	);

=======
	let transaction = create_submit_transaction(headers, &client.signer, nonce, genesis_hash);
>>>>>>> b4877dbf
	let encoded_transaction = transaction.encode();
	let (client, transaction_hash) = call_rpc(
		client,
		"author_submitExtrinsic",
<<<<<<< HEAD
		Params::Array(vec![
			to_value(Bytes(encoded_transaction)).unwrap(),
		]),
	).await;

	(client, transaction_hash.map(|transaction_hash| (vec![transaction_hash], ids)))
}

/// Submits unsigned Ethereum header to Substrate runtime.
pub async fn submit_unsigned_ethereum_headers(
	mut client: Client,
	headers: Vec<QueuedEthereumHeader>,
) -> (Client, Result<(Vec<TransactionHash>, Vec<EthereumHeaderId>), Error>) {
	let ids = headers.iter().map(|header| header.id()).collect();
	let mut transactions_hashes = Vec::new();
	for header in headers {
		let transaction = create_unsigned_submit_transaction(header);

		let encoded_transaction = transaction.encode();
		let (used_client, transaction_hash) = call_rpc(
			client,
			"author_submitExtrinsic",
			Params::Array(vec![
				to_value(Bytes(encoded_transaction)).unwrap(),
			]),
		).await;

		client = used_client;
		transactions_hashes.push(match transaction_hash {
			Ok(transaction_hash) => transaction_hash,
			Err(error) => return (client, Err(error)),
		});
	}

	(client, Ok((transactions_hashes, ids)))
=======
		Params::Array(vec![to_value(Bytes(encoded_transaction)).unwrap()]),
	)
	.await;
	(client, transaction_hash.map(|transaction_hash| (transaction_hash, ids)))
>>>>>>> b4877dbf
}

/// Get Substrate block hash by its number.
async fn block_hash_by_number(client: Client, number: u64) -> (Client, Result<H256, Error>) {
	call_rpc(
		client,
		"chain_getBlockHash",
		Params::Array(vec![to_value(number).unwrap()]),
	)
	.await
}

/// Get substrate account nonce.
async fn next_account_index(
	client: Client,
	account: node_primitives::AccountId,
) -> (Client, Result<node_primitives::Index, Error>) {
	use sp_core::crypto::Ss58Codec;

	let (client, index) = call_rpc_u64(
		client,
		"system_accountNextIndex",
		Params::Array(vec![to_value(account.to_ss58check()).unwrap()]),
	)
	.await;
	(client, index.map(|index| index as _))
}

/// Calls RPC on Substrate node that returns Bytes.
async fn call_rpc<T: Decode>(mut client: Client, method: &'static str, params: Params) -> (Client, Result<T, Error>) {
	async fn do_call_rpc<T: Decode>(client: &mut Client, method: &'static str, params: Params) -> Result<T, Error> {
		let request_id = client
			.rpc_client
			.start_request(method, params)
			.await
			.map_err(Error::StartRequestFailed)?;
		// WARN: if there'll be need for executing >1 request at a time, we should avoid
		// calling request_by_id
		let response = client
			.rpc_client
			.request_by_id(request_id)
			.ok_or(Error::RequestNotFound)?
			.await
			.map_err(Error::ResponseRetrievalFailed)?;
		let encoded_response: Bytes = from_value(response).map_err(|_| Error::ResponseParseFailed)?;
		Decode::decode(&mut &encoded_response.0[..]).map_err(|_| Error::ResponseParseFailed)
	}

	let result = do_call_rpc(&mut client, method, params).await;
	(client, result)
}

/// Calls RPC on Substrate node that returns u64.
async fn call_rpc_u64(mut client: Client, method: &'static str, params: Params) -> (Client, Result<u64, Error>) {
	async fn do_call_rpc(client: &mut Client, method: &'static str, params: Params) -> Result<u64, Error> {
		let request_id = client
			.rpc_client
			.start_request(method, params)
			.await
			.map_err(Error::StartRequestFailed)?;
		// WARN: if there'll be need for executing >1 request at a time, we should avoid
		// calling request_by_id
		let response = client
			.rpc_client
			.request_by_id(request_id)
			.ok_or(Error::RequestNotFound)?
			.await
			.map_err(Error::ResponseRetrievalFailed)?;
		response.as_u64().ok_or(Error::ResponseParseFailed)
	}

	let result = do_call_rpc(&mut client, method, params).await;
	(client, result)
}

/// Create signed Substrate transaction for submitting Ethereum headers.
fn create_signed_submit_transaction(
	headers: Vec<QueuedEthereumHeader>,
	signer: &sp_core::sr25519::Pair,
	index: node_primitives::Index,
	genesis_hash: H256,
) -> bridge_node_runtime::UncheckedExtrinsic {
	let function = bridge_node_runtime::Call::BridgeEthPoA(bridge_node_runtime::BridgeEthPoACall::import_headers(
		headers
			.into_iter()
			.map(|header| {
				let (header, receipts) = header.extract();
				(
					into_substrate_ethereum_header(&header),
					into_substrate_ethereum_receipts(&receipts),
				)
			})
			.collect(),
	));

	let extra = |i: node_primitives::Index, f: node_primitives::Balance| {
		(
			frame_system::CheckVersion::<bridge_node_runtime::Runtime>::new(),
			frame_system::CheckGenesis::<bridge_node_runtime::Runtime>::new(),
			frame_system::CheckEra::<bridge_node_runtime::Runtime>::from(sp_runtime::generic::Era::Immortal),
			frame_system::CheckNonce::<bridge_node_runtime::Runtime>::from(i),
			frame_system::CheckWeight::<bridge_node_runtime::Runtime>::new(),
			pallet_transaction_payment::ChargeTransactionPayment::<bridge_node_runtime::Runtime>::from(f),
		)
	};
	let raw_payload = bridge_node_runtime::SignedPayload::from_raw(
		function,
		extra(index, 0),
		(
			bridge_node_runtime::VERSION.spec_version as u32,
			genesis_hash,
			genesis_hash,
			(),
			(),
			(),
		),
	);
	let signature = raw_payload.using_encoded(|payload| signer.sign(payload));
	let signer: sp_runtime::MultiSigner = signer.public().into();
	let (function, extra, _) = raw_payload.deconstruct();

<<<<<<< HEAD
	bridge_node_runtime::UncheckedExtrinsic::new_signed(
		function,
		signer.into_account().into(),
		signature.into(),
		extra,
	)
}

/// Create unsigned Substrate transaction for submitting Ethereum header.
fn create_unsigned_submit_transaction(
	header: QueuedEthereumHeader,
) -> bridge_node_runtime::UncheckedExtrinsic {
	let (header, receipts) = header.extract();
	let function = bridge_node_runtime::Call::BridgeEthPoA(
		bridge_node_runtime::BridgeEthPoACall::unsigned_import_header(
			into_substrate_ethereum_header(&header),
			into_substrate_ethereum_receipts(&receipts),
		),
	);

	bridge_node_runtime::UncheckedExtrinsic::new_unsigned(
		function,
	)
=======
	bridge_node_runtime::UncheckedExtrinsic::new_signed(function, signer.into_account().into(), signature.into(), extra)
>>>>>>> b4877dbf
}<|MERGE_RESOLUTION|>--- conflicted
+++ resolved
@@ -164,7 +164,6 @@
 		Ok(nonce) => nonce,
 		Err(err) => return (client, Err(err)),
 	};
-<<<<<<< HEAD
 
 	let transaction = create_signed_submit_transaction(
 		headers,
@@ -173,14 +172,10 @@
 		genesis_hash,
 	);
 
-=======
-	let transaction = create_submit_transaction(headers, &client.signer, nonce, genesis_hash);
->>>>>>> b4877dbf
 	let encoded_transaction = transaction.encode();
 	let (client, transaction_hash) = call_rpc(
 		client,
 		"author_submitExtrinsic",
-<<<<<<< HEAD
 		Params::Array(vec![
 			to_value(Bytes(encoded_transaction)).unwrap(),
 		]),
@@ -216,12 +211,6 @@
 	}
 
 	(client, Ok((transactions_hashes, ids)))
-=======
-		Params::Array(vec![to_value(Bytes(encoded_transaction)).unwrap()]),
-	)
-	.await;
-	(client, transaction_hash.map(|transaction_hash| (transaction_hash, ids)))
->>>>>>> b4877dbf
 }
 
 /// Get Substrate block hash by its number.
@@ -343,13 +332,7 @@
 	let signer: sp_runtime::MultiSigner = signer.public().into();
 	let (function, extra, _) = raw_payload.deconstruct();
 
-<<<<<<< HEAD
-	bridge_node_runtime::UncheckedExtrinsic::new_signed(
-		function,
-		signer.into_account().into(),
-		signature.into(),
-		extra,
-	)
+	bridge_node_runtime::UncheckedExtrinsic::new_signed(function, signer.into_account().into(), signature.into(), extra)
 }
 
 /// Create unsigned Substrate transaction for submitting Ethereum header.
@@ -367,7 +350,4 @@
 	bridge_node_runtime::UncheckedExtrinsic::new_unsigned(
 		function,
 	)
-=======
-	bridge_node_runtime::UncheckedExtrinsic::new_signed(function, signer.into_account().into(), signature.into(), extra)
->>>>>>> b4877dbf
 }