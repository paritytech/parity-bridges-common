--- conflicted
+++ resolved
@@ -93,11 +93,7 @@
 
 impl SubstrateRpcClient {
 	/// Returns client that is able to call RPCs on Substrate node.
-<<<<<<< HEAD
-	pub async fn new(params: SubstrateConnectionParams) -> RpcResult<Self> {
-=======
-	pub async fn new(params: SubstrateConnectionParams, instance: Box<dyn BridgeInstance>) -> Result<Self> {
->>>>>>> 6e380b59
+	pub async fn new(params: SubstrateConnectionParams, instance: Box<dyn BridgeInstance>) -> RpcResult<Self> {
 		let uri = format!("http://{}:{}", params.host, params.port);
 		let transport = HttpTransportClient::new(&uri);
 		let raw_client = RawClient::new(transport);
