// Copyright 2019-2020 Parity Technologies (UK) Ltd.
// This file is part of Parity Bridges Common.

// Parity Bridges Common is free software: you can redistribute it and/or modify
// it under the terms of the GNU General Public License as published by
// the Free Software Foundation, either version 3 of the License, or
// (at your option) any later version.

// Parity Bridges Common is distributed in the hope that it will be useful,
// but WITHOUT ANY WARRANTY; without even the implied warranty of
// MERCHANTABILITY or FITNESS FOR A PARTICULAR PURPOSE.  See the
// GNU General Public License for more details.

// You should have received a copy of the GNU General Public License
// along with Parity Bridges Common.  If not, see <http://www.gnu.org/licenses/>.

use crate::ethereum_types::{Bytes, EthereumHeaderId, QueuedEthereumHeader, H256};
use crate::substrate_types::{into_substrate_ethereum_header, into_substrate_ethereum_receipts, TransactionHash};
use crate::sync_types::{HeaderId, MaybeConnectionError, SourceHeader};
use codec::{Decode, Encode};
use jsonrpsee::common::Params;
use jsonrpsee::raw::{RawClient, RawClientError};
use jsonrpsee::transport::http::{HttpTransportClient, RequestError};
use serde_json::{from_value, to_value};
use sp_core::crypto::Pair;
use sp_runtime::traits::IdentifyAccount;

/// Substrate client type.
pub struct Client {
	/// Substrate RPC client.
	rpc_client: RawClient<HttpTransportClient>,
	/// Genesis block hash.
	genesis_hash: Option<H256>,
}

/// All possible errors that can occur during interacting with Ethereum node.
#[derive(Debug)]
pub enum Error {
	/// Request start failed.
	StartRequestFailed(RequestError),
	/// Request not found (should never occur?).
	RequestNotFound,
	/// Failed to receive response.
	ResponseRetrievalFailed(RawClientError<RequestError>),
	/// Failed to parse response.
	ResponseParseFailed,
}

impl MaybeConnectionError for Error {
	fn is_connection_error(&self) -> bool {
		match *self {
			Error::StartRequestFailed(_) | Error::ResponseRetrievalFailed(_) => true,
			_ => false,
		}
	}
}

/// Returns client that is able to call RPCs on Substrate node.
pub fn client(uri: &str) -> Client {
	let transport = HttpTransportClient::new(uri);
	Client {
		rpc_client: RawClient::new(transport),
		genesis_hash: None,
	}
}

/// Returns best Ethereum block that Substrate runtime knows of.
pub async fn best_ethereum_block(client: Client) -> (Client, Result<EthereumHeaderId, Error>) {
	let (client, result) = call_rpc::<(u64, H256)>(
		client,
		"state_call",
		Params::Array(vec![
			to_value("EthereumHeadersApi_best_block").unwrap(),
			to_value("0x").unwrap(),
		]),
	)
	.await;
	(client, result.map(|(num, hash)| HeaderId(num, hash)))
}

/// Returns true if transactions receipts are required for Ethereum header submission.
pub async fn ethereum_receipts_required(
	client: Client,
	header: QueuedEthereumHeader,
) -> (Client, Result<(EthereumHeaderId, bool), Error>) {
	let id = header.header().id();
	let header = into_substrate_ethereum_header(header.header());
	let encoded_header = header.encode();
	let (client, receipts_required) = call_rpc(
		client,
		"state_call",
		Params::Array(vec![
			to_value("EthereumHeadersApi_is_import_requires_receipts").unwrap(),
			to_value(Bytes(encoded_header)).unwrap(),
		]),
	)
	.await;
	(
		client,
		receipts_required.map(|receipts_required| (id, receipts_required)),
	)
}

/// Returns true if Ethereum header is known to Substrate runtime.
pub async fn ethereum_header_known(
	client: Client,
	id: EthereumHeaderId,
) -> (Client, Result<(EthereumHeaderId, bool), Error>) {
	// Substrate module could prune old headers. So this fn could return false even
	// if header is synced. And we'll mark corresponding Ethereum header as Orphan.
	//
	// But when we'll read best header from Substrate next time, we will know that
	// there's a better header => this Orphan will either be marked as synced, or
	// eventually pruned.
	let encoded_id = id.1.encode();
	let (client, is_known_block) = call_rpc(
		client,
		"state_call",
		Params::Array(vec![
			to_value("EthereumHeadersApi_is_known_block").unwrap(),
			to_value(Bytes(encoded_id)).unwrap(),
		]),
	)
	.await;
	(client, is_known_block.map(|is_known_block| (id, is_known_block)))
}

/// Submits Ethereum header to Substrate runtime.
pub async fn submit_ethereum_headers(
	client: Client,
	signer: sp_core::sr25519::Pair,
	headers: Vec<QueuedEthereumHeader>,
	sign_transactions: bool,
) -> (Client, Result<(Vec<TransactionHash>, Vec<EthereumHeaderId>), Error>) {
	match sign_transactions {
		true => submit_signed_ethereum_headers(client, headers).await,
		false => submit_unsigned_ethereum_headers(client, headers).await,
	}
}

/// Submits signed Ethereum header to Substrate runtime.
pub async fn submit_signed_ethereum_headers(
	client: Client,
	headers: Vec<QueuedEthereumHeader>,
) -> (Client, Result<(Vec<TransactionHash>, Vec<EthereumHeaderId>), Error>) {
	let ids = headers.iter().map(|header| header.id()).collect();
	let (client, genesis_hash) = match client.genesis_hash {
		Some(genesis_hash) => (client, genesis_hash),
		None => {
			let (mut client, genesis_hash) = block_hash_by_number(client, 0).await;
			let genesis_hash = match genesis_hash {
				Ok(genesis_hash) => genesis_hash,
				Err(err) => return (client, Err(err)),
			};
			client.genesis_hash = Some(genesis_hash);
			(client, genesis_hash)
		}
	};
	let account_id = signer.public().as_array_ref().clone().into();
	let (client, nonce) = next_account_index(client, account_id).await;
	let nonce = match nonce {
		Ok(nonce) => nonce,
		Err(err) => return (client, Err(err)),
	};
<<<<<<< HEAD
	let transaction = create_submit_transaction(headers, &signer, nonce, genesis_hash);
=======

	let transaction = create_signed_submit_transaction(headers, &client.signer, nonce, genesis_hash);

>>>>>>> 74803274
	let encoded_transaction = transaction.encode();
	let (client, transaction_hash) = call_rpc(
		client,
		"author_submitExtrinsic",
		Params::Array(vec![to_value(Bytes(encoded_transaction)).unwrap()]),
	)
	.await;

	(
		client,
		transaction_hash.map(|transaction_hash| (vec![transaction_hash], ids)),
	)
}

/// Submits unsigned Ethereum header to Substrate runtime.
pub async fn submit_unsigned_ethereum_headers(
	mut client: Client,
	headers: Vec<QueuedEthereumHeader>,
) -> (Client, Result<(Vec<TransactionHash>, Vec<EthereumHeaderId>), Error>) {
	let ids = headers.iter().map(|header| header.id()).collect();
	let mut transactions_hashes = Vec::new();
	for header in headers {
		let transaction = create_unsigned_submit_transaction(header);

		let encoded_transaction = transaction.encode();
		let (used_client, transaction_hash) = call_rpc(
			client,
			"author_submitExtrinsic",
			Params::Array(vec![to_value(Bytes(encoded_transaction)).unwrap()]),
		)
		.await;

		client = used_client;
		transactions_hashes.push(match transaction_hash {
			Ok(transaction_hash) => transaction_hash,
			Err(error) => return (client, Err(error)),
		});
	}

	(client, Ok((transactions_hashes, ids)))
}

/// Get Substrate block hash by its number.
async fn block_hash_by_number(client: Client, number: u64) -> (Client, Result<H256, Error>) {
	call_rpc(
		client,
		"chain_getBlockHash",
		Params::Array(vec![to_value(number).unwrap()]),
	)
	.await
}

/// Get substrate account nonce.
async fn next_account_index(
	client: Client,
	account: node_primitives::AccountId,
) -> (Client, Result<node_primitives::Index, Error>) {
	use sp_core::crypto::Ss58Codec;

	let (client, index) = call_rpc_u64(
		client,
		"system_accountNextIndex",
		Params::Array(vec![to_value(account.to_ss58check()).unwrap()]),
	)
	.await;
	(client, index.map(|index| index as _))
}

/// Calls RPC on Substrate node that returns Bytes.
async fn call_rpc<T: Decode>(mut client: Client, method: &'static str, params: Params) -> (Client, Result<T, Error>) {
	async fn do_call_rpc<T: Decode>(client: &mut Client, method: &'static str, params: Params) -> Result<T, Error> {
		let request_id = client
			.rpc_client
			.start_request(method, params)
			.await
			.map_err(Error::StartRequestFailed)?;
		// WARN: if there'll be need for executing >1 request at a time, we should avoid
		// calling request_by_id
		let response = client
			.rpc_client
			.request_by_id(request_id)
			.ok_or(Error::RequestNotFound)?
			.await
			.map_err(Error::ResponseRetrievalFailed)?;
		let encoded_response: Bytes = from_value(response).map_err(|_| Error::ResponseParseFailed)?;
		Decode::decode(&mut &encoded_response.0[..]).map_err(|_| Error::ResponseParseFailed)
	}

	let result = do_call_rpc(&mut client, method, params).await;
	(client, result)
}

/// Calls RPC on Substrate node that returns u64.
async fn call_rpc_u64(mut client: Client, method: &'static str, params: Params) -> (Client, Result<u64, Error>) {
	async fn do_call_rpc(client: &mut Client, method: &'static str, params: Params) -> Result<u64, Error> {
		let request_id = client
			.rpc_client
			.start_request(method, params)
			.await
			.map_err(Error::StartRequestFailed)?;
		// WARN: if there'll be need for executing >1 request at a time, we should avoid
		// calling request_by_id
		let response = client
			.rpc_client
			.request_by_id(request_id)
			.ok_or(Error::RequestNotFound)?
			.await
			.map_err(Error::ResponseRetrievalFailed)?;
		response.as_u64().ok_or(Error::ResponseParseFailed)
	}

	let result = do_call_rpc(&mut client, method, params).await;
	(client, result)
}

/// Create signed Substrate transaction for submitting Ethereum headers.
fn create_signed_submit_transaction(
	headers: Vec<QueuedEthereumHeader>,
	signer: &sp_core::sr25519::Pair,
	index: node_primitives::Index,
	genesis_hash: H256,
) -> bridge_node_runtime::UncheckedExtrinsic {
	let function =
		bridge_node_runtime::Call::BridgeEthPoA(bridge_node_runtime::BridgeEthPoACall::import_signed_headers(
			headers
				.into_iter()
				.map(|header| {
					let (header, receipts) = header.extract();
					(
						into_substrate_ethereum_header(&header),
						into_substrate_ethereum_receipts(&receipts),
					)
				})
				.collect(),
		));

	let extra = |i: node_primitives::Index, f: node_primitives::Balance| {
		(
			frame_system::CheckVersion::<bridge_node_runtime::Runtime>::new(),
			frame_system::CheckGenesis::<bridge_node_runtime::Runtime>::new(),
			frame_system::CheckEra::<bridge_node_runtime::Runtime>::from(sp_runtime::generic::Era::Immortal),
			frame_system::CheckNonce::<bridge_node_runtime::Runtime>::from(i),
			frame_system::CheckWeight::<bridge_node_runtime::Runtime>::new(),
			pallet_transaction_payment::ChargeTransactionPayment::<bridge_node_runtime::Runtime>::from(f),
		)
	};
	let raw_payload = bridge_node_runtime::SignedPayload::from_raw(
		function,
		extra(index, 0),
		(
			bridge_node_runtime::VERSION.spec_version as u32,
			genesis_hash,
			genesis_hash,
			(),
			(),
			(),
		),
	);
	let signature = raw_payload.using_encoded(|payload| signer.sign(payload));
	let signer: sp_runtime::MultiSigner = signer.public().into();
	let (function, extra, _) = raw_payload.deconstruct();

	bridge_node_runtime::UncheckedExtrinsic::new_signed(function, signer.into_account().into(), signature.into(), extra)
}

/// Create unsigned Substrate transaction for submitting Ethereum header.
fn create_unsigned_submit_transaction(header: QueuedEthereumHeader) -> bridge_node_runtime::UncheckedExtrinsic {
	let (header, receipts) = header.extract();
	let function =
		bridge_node_runtime::Call::BridgeEthPoA(bridge_node_runtime::BridgeEthPoACall::import_unsigned_header(
			into_substrate_ethereum_header(&header),
			into_substrate_ethereum_receipts(&receipts),
		));

	bridge_node_runtime::UncheckedExtrinsic::new_unsigned(function)
}<|MERGE_RESOLUTION|>--- conflicted
+++ resolved
@@ -133,7 +133,7 @@
 	sign_transactions: bool,
 ) -> (Client, Result<(Vec<TransactionHash>, Vec<EthereumHeaderId>), Error>) {
 	match sign_transactions {
-		true => submit_signed_ethereum_headers(client, headers).await,
+		true => submit_signed_ethereum_headers(client, signer, headers).await,
 		false => submit_unsigned_ethereum_headers(client, headers).await,
 	}
 }
@@ -141,6 +141,7 @@
 /// Submits signed Ethereum header to Substrate runtime.
 pub async fn submit_signed_ethereum_headers(
 	client: Client,
+	signer: sp_core::sr25519::Pair,
 	headers: Vec<QueuedEthereumHeader>,
 ) -> (Client, Result<(Vec<TransactionHash>, Vec<EthereumHeaderId>), Error>) {
 	let ids = headers.iter().map(|header| header.id()).collect();
@@ -162,13 +163,8 @@
 		Ok(nonce) => nonce,
 		Err(err) => return (client, Err(err)),
 	};
-<<<<<<< HEAD
-	let transaction = create_submit_transaction(headers, &signer, nonce, genesis_hash);
-=======
-
-	let transaction = create_signed_submit_transaction(headers, &client.signer, nonce, genesis_hash);
-
->>>>>>> 74803274
+
+	let transaction = create_signed_submit_transaction(headers, &signer, nonce, genesis_hash);
 	let encoded_transaction = transaction.encode();
 	let (client, transaction_hash) = call_rpc(
 		client,
