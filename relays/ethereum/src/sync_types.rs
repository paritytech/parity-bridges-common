--- conflicted
+++ resolved
@@ -79,9 +79,6 @@
 	///
 	/// Example: Ethereum transactions receipts.
 	type Extra: Clone + std::fmt::Debug;
-<<<<<<< HEAD
-	/// Type of data required to 'complete' header that we're receiving from the source node.
-=======
 	/// Type of data required to 'complete' header that we're receiving from the source node:
 	/// 1) completion data is required for some headers;
 	/// 2) target node can't answer if it'll require completion data before header is accepted;
@@ -89,7 +86,6 @@
 	/// 4) header and completion data are submitted in separate transactions.
 	///
 	/// Example: Substrate GRANDPA justifications.
->>>>>>> fb9a31b4
 	type Completion: Clone + std::fmt::Debug;
 
 	/// Function used to estimate size of target-encoded header.
