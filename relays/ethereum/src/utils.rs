--- conflicted
+++ resolved
@@ -109,11 +109,7 @@
 		}
 		len => {
 			let id0 = ids.next().expect(NTH_PROOF);
-<<<<<<< HEAD
-			let id_last = ids.nth(len - 2).expect(NTH_PROOF);
-=======
 			let id_last = ids.last().expect(NTH_PROOF);
->>>>>>> bf3da027
 			format!("{}:[{:?} ... {:?}]", len, id0, id_last)
 		}
 	}
