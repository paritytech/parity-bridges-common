// Copyright 2019-2020 Parity Technologies (UK) Ltd.
// This file is part of Parity Bridges Common.

// Parity Bridges Common is free software: you can redistribute it and/or modify
// it under the terms of the GNU General Public License as published by
// the Free Software Foundation, either version 3 of the License, or
// (at your option) any later version.

// Parity Bridges Common is distributed in the hope that it will be useful,
// but WITHOUT ANY WARRANTY; without even the implied warranty of
// MERCHANTABILITY or FITNESS FOR A PARTICULAR PURPOSE.  See the
// GNU General Public License for more details.

// You should have received a copy of the GNU General Public License
// along with Parity Bridges Common.  If not, see <http://www.gnu.org/licenses/>.

// Copyright 2019 Parity Technologies (UK) Ltd.
// This file is part of Parity-Bridge.

// Parity-Bridge is free software: you can redistribute it and/or modify
// it under the terms of the GNU General Public License as published by
// the Free Software Foundation, either version 3 of the License, or
// (at your option) any later version.

// Parity-Bridge is distributed in the hope that it will be useful,
// but WITHOUT ANY WARRANTY; without even the implied warranty of
// MERCHANTABILITY or FITNESS FOR A PARTICULAR PURPOSE.  See the
// GNU General Public License for more details.

// You should have received a copy of the GNU General Public License
// along with Parity-Bridge.  If not, see <http://www.gnu.org/licenses/>.

use crate::ethereum_client;
use crate::ethereum_types::HeaderStatus as EthereumHeaderStatus;
use crate::substrate_client;
use futures::{future::FutureExt, stream::StreamExt};

// TODO: when SharedClient will be available, switch to Substrate headers subscription
// (because we do not need old Substrate headers)

/// Interval (in ms) at which we check new Ethereum headers when we are synced/almost synced.
const ETHEREUM_TICK_INTERVAL_MS: u64 = 10_000;
/// Interval (in ms) at which we check new Substrate blocks.
const SUBSTRATE_TICK_INTERVAL_MS: u64 = 5_000;
/// When we submit Ethereum headers to Substrate runtime, but see no updates of best
/// Ethereum block known to Substrate runtime during STALL_SYNC_TIMEOUT_MS milliseconds,
/// we consider that our headers are rejected because there has been reorg in Substrate.
/// This reorg could invalidate our knowledge about sync process (i.e. we have asked if
/// HeaderA is known to Substrate, but then reorg happened and the answer is different
/// now) => we need to reset sync.
/// The other option is to receive **EVERY** best Substrate header and check if it is
/// direct child of previous best header. But: (1) subscription doesn't guarantee that
/// the subscriber will receive every best header (2) reorg won't always lead to sync
/// stall and restart is a heavy operation (we forget all in-memory headers).
const STALL_SYNC_TIMEOUT_MS: u64 = 30_000;
/// Delay (in milliseconds) after we have seen update of best Ethereum header in Substrate,
/// for us to treat sync stalled. ONLY when relay operates in backup mode.
const BACKUP_STALL_SYNC_TIMEOUT_MS: u64 = 5 * 60_000;
/// Delay (in milliseconds) after connection-related error happened before we'll try
/// reconnection again.
const CONNECTION_ERROR_DELAY_MS: u64 = 10_000;

/// Error type that can signal connection errors.
pub trait MaybeConnectionError {
	/// Returns true if error (maybe) represents connection error.
	fn is_connection_error(&self) -> bool;
}

/// Ethereum synchronization parameters.
pub struct EthereumSyncParams {
	/// Ethereum RPC host.
	pub eth_host: String,
	/// Ethereum RPC port.
	pub eth_port: u16,
	/// Substrate RPC host.
	pub sub_host: String,
	/// Substrate RPC port.
	pub sub_port: u16,
	/// Substrate transactions submission mode.
	pub sub_tx_mode: SubstrateTransactionMode,
	/// Substrate transactions signer.
	pub sub_signer: sp_core::sr25519::Pair,
	/// Maximal number of ethereum headers to pre-download.
	pub max_future_headers_to_download: usize,
	/// Maximal number of active (we believe) submit header transactions.
	pub max_headers_in_submitted_status: usize,
	/// Maximal number of headers in single submit request.
	pub max_headers_in_single_submit: usize,
	/// Maximal total headers size in single submit request.
	pub max_headers_size_in_single_submit: usize,
	/// We only may store and accept (from Ethereum node) headers that have
	/// number >= than best_substrate_header.number - prune_depth.
	pub prune_depth: u64,
}

/// Substrate transaction mode.
#[derive(Debug, PartialEq)]
pub enum SubstrateTransactionMode {
	/// Submit eth headers using signed substrate transactions.
	Signed,
	/// Submit eth headers using unsigned substrate transactions.
	Unsigned,
	/// Submit eth headers using signed substrate transactions, but only when we
	/// believe that sync has stalled.
	Backup,
}

impl std::fmt::Debug for EthereumSyncParams {
	fn fmt(&self, f: &mut std::fmt::Formatter) -> std::fmt::Result {
		f.debug_struct("EthereumSyncParams")
			.field("eth_host", &self.eth_host)
			.field("eth_port", &self.eth_port)
			.field("sub_host", &self.sub_port)
			.field("sub_port", &self.sub_port)
			.field("sub_tx_mode", &self.sub_tx_mode)
			.field("max_future_headers_to_download", &self.max_future_headers_to_download)
			.field("max_headers_in_submitted_status", &self.max_headers_in_submitted_status)
			.field("max_headers_in_single_submit", &self.max_headers_in_single_submit)
			.field(
				"max_headers_size_in_single_submit",
				&self.max_headers_size_in_single_submit,
			)
			.field("prune_depth", &self.prune_depth)
			.finish()
	}
}

impl Default for EthereumSyncParams {
	fn default() -> Self {
		EthereumSyncParams {
			eth_host: "localhost".into(),
			eth_port: 8545,
			sub_host: "localhost".into(),
			sub_port: 9933,
			sub_tx_mode: SubstrateTransactionMode::Signed,
			sub_signer: sp_keyring::AccountKeyring::Alice.pair(),
			max_future_headers_to_download: 128,
			max_headers_in_submitted_status: 128,
			max_headers_in_single_submit: 32,
			max_headers_size_in_single_submit: 131_072,
			prune_depth: 4096,
		}
	}
}

/// Run Ethereum headers synchronization.
pub fn run(params: EthereumSyncParams) {
	let mut local_pool = futures::executor::LocalPool::new();
	let mut progress_context = (std::time::Instant::now(), None, None);
	let sign_sub_transactions = match params.sub_tx_mode {
		SubstrateTransactionMode::Signed | SubstrateTransactionMode::Backup => true,
		SubstrateTransactionMode::Unsigned => false,
	};

	local_pool.run_until(async move {
		let eth_uri = format!("http://{}:{}", params.eth_host, params.eth_port);
		let sub_uri = format!("http://{}:{}", params.sub_host, params.sub_port);
		let sub_signer = params.sub_signer.clone();

		let mut eth_sync = crate::ethereum_sync::HeadersSync::new(params);
		let mut stall_countdown = None;
		let mut last_update_time = std::time::Instant::now();

		let mut eth_maybe_client = None;
		let mut eth_best_block_number_required = false;
		let eth_best_block_number_future = ethereum_client::best_block_number(ethereum_client::client(&eth_uri)).fuse();
		let eth_new_header_future = futures::future::Fuse::terminated();
		let eth_orphan_header_future = futures::future::Fuse::terminated();
		let eth_receipts_future = futures::future::Fuse::terminated();
		let eth_go_offline_future = futures::future::Fuse::terminated();
		let eth_tick_stream = interval(ETHEREUM_TICK_INTERVAL_MS).fuse();

		let mut sub_maybe_client = None;
		let mut sub_best_block_required = false;
		let sub_best_block_future =
			substrate_client::best_ethereum_block(substrate_client::client(&sub_uri, sub_signer)).fuse();
		let sub_receipts_check_future = futures::future::Fuse::terminated();
		let sub_existence_status_future = futures::future::Fuse::terminated();
		let sub_submit_header_future = futures::future::Fuse::terminated();
		let sub_go_offline_future = futures::future::Fuse::terminated();
		let sub_tick_stream = interval(SUBSTRATE_TICK_INTERVAL_MS).fuse();

		futures::pin_mut!(
			eth_best_block_number_future,
			eth_new_header_future,
			eth_orphan_header_future,
			eth_receipts_future,
			eth_go_offline_future,
			eth_tick_stream,
			sub_best_block_future,
			sub_receipts_check_future,
			sub_existence_status_future,
			sub_submit_header_future,
			sub_go_offline_future,
			sub_tick_stream
		);

		loop {
			futures::select! {
				(eth_client, eth_best_block_number) = eth_best_block_number_future => {
					eth_best_block_number_required = false;

					process_future_result(
						&mut eth_maybe_client,
						eth_client,
						eth_best_block_number,
						|eth_best_block_number| eth_sync.ethereum_best_header_number_response(eth_best_block_number),
						&mut eth_go_offline_future,
						|eth_client| delay(CONNECTION_ERROR_DELAY_MS, eth_client),
						"Error retrieving best header number from Ethereum number",
					);
				},
				(eth_client, eth_new_header) = eth_new_header_future => {
					process_future_result(
						&mut eth_maybe_client,
						eth_client,
						eth_new_header,
						|eth_new_header| eth_sync.headers_mut().header_response(eth_new_header),
						&mut eth_go_offline_future,
						|eth_client| delay(CONNECTION_ERROR_DELAY_MS, eth_client),
						"Error retrieving header from Ethereum node",
					);
				},
				(eth_client, eth_orphan_header) = eth_orphan_header_future => {
					process_future_result(
						&mut eth_maybe_client,
						eth_client,
						eth_orphan_header,
						|eth_orphan_header| eth_sync.headers_mut().header_response(eth_orphan_header),
						&mut eth_go_offline_future,
						|eth_client| delay(CONNECTION_ERROR_DELAY_MS, eth_client),
						"Error retrieving orphan header from Ethereum node",
					);
				},
				(eth_client, eth_receipts) = eth_receipts_future => {
					process_future_result(
						&mut eth_maybe_client,
						eth_client,
						eth_receipts,
						|(header, receipts)| eth_sync.headers_mut().receipts_response(&header, receipts),
						&mut eth_go_offline_future,
						|eth_client| delay(CONNECTION_ERROR_DELAY_MS, eth_client),
						"Error retrieving transactions receipts from Ethereum node",
					);
				},
				eth_client = eth_go_offline_future => {
					eth_maybe_client = Some(eth_client);
				},
				_ = eth_tick_stream.next() => {
					if eth_sync.is_almost_synced() {
						eth_best_block_number_required = true;
					}
				},
				(sub_client, sub_best_block) = sub_best_block_future => {
					sub_best_block_required = false;

					process_future_result(
						&mut sub_maybe_client,
						sub_client,
						sub_best_block,
						|sub_best_block| {
							let head_updated = eth_sync.substrate_best_header_response(sub_best_block);
							if head_updated {
								last_update_time = std::time::Instant::now();
							}
							match head_updated {
								// IF head is updated AND there are still our transactions:
								// => restart stall countdown timer
								true if eth_sync.headers().headers_in_status(EthereumHeaderStatus::Submitted) != 0 =>
									stall_countdown = Some(std::time::Instant::now()),
								// IF head is updated AND there are no our transactions:
								// => stop stall countdown timer
								true => stall_countdown = None,
								// IF head is not updated AND stall countdown is not yet completed
								// => do nothing
								false if stall_countdown
									.map(|stall_countdown| std::time::Instant::now() - stall_countdown <
										std::time::Duration::from_millis(STALL_SYNC_TIMEOUT_MS))
									.unwrap_or(true)
									=> (),
								// IF head is not updated AND stall countdown has completed
								// => restart sync
								false => {
									log::info!(
										target: "bridge",
										"Possible Substrate fork detected. Restarting Ethereum headers synchronization.",
									);
									stall_countdown = None;
									eth_sync.restart();
								},
							}
						},
						&mut sub_go_offline_future,
						|sub_client| delay(CONNECTION_ERROR_DELAY_MS, sub_client),
						"Error retrieving best known header from Substrate node",
					);
				},
				(sub_client, sub_existence_status) = sub_existence_status_future => {
					process_future_result(
						&mut sub_maybe_client,
						sub_client,
						sub_existence_status,
						|(sub_header, sub_existence_status)| eth_sync
							.headers_mut()
							.maybe_orphan_response(&sub_header, sub_existence_status),
						&mut sub_go_offline_future,
						|sub_client| delay(CONNECTION_ERROR_DELAY_MS, sub_client),
						"Error retrieving existence status from Substrate node",
					);
				},
				(sub_client, sub_submit_header_result) = sub_submit_header_future => {
					process_future_result(
						&mut sub_maybe_client,
						sub_client,
						sub_submit_header_result,
						|(_, submitted_headers)| eth_sync.headers_mut().headers_submitted(submitted_headers),
						&mut sub_go_offline_future,
						|sub_client| delay(CONNECTION_ERROR_DELAY_MS, sub_client),
						"Error submitting headers to Substrate node",
					);
				},
				(sub_client, sub_receipts_check_result) = sub_receipts_check_future => {
					// we can minimize number of receipts_check calls by checking header
					// logs bloom here, but it may give us false positives (when authorities
					// source is contract, we never need any logs)
					process_future_result(
						&mut sub_maybe_client,
						sub_client,
						sub_receipts_check_result,
						|(header, receipts_check_result)| eth_sync
							.headers_mut()
							.maybe_receipts_response(&header, receipts_check_result),
						&mut sub_go_offline_future,
						|sub_client| delay(CONNECTION_ERROR_DELAY_MS, sub_client),
						"Error retrieving receipts requirement from Substrate node",
					);
				},
				sub_client = sub_go_offline_future => {
					sub_maybe_client = Some(sub_client);
				},
				_ = sub_tick_stream.next() => {
					sub_best_block_required = true;
				},
			}

			// print progress
			progress_context = print_progress(progress_context, &eth_sync);

			// if client is available: wait, or call Substrate RPC methods
			if let Some(sub_client) = sub_maybe_client.take() {
				// the priority is to:
				// 1) get best block - it stops us from downloading/submitting new blocks + we call it rarely;
				// 2) check transactions receipts - it stops us from downloading/submitting new blocks;
				// 3) check existence - it stops us from submitting new blocks;
				// 4) submit header

				if sub_best_block_required {
					log::debug!(target: "bridge", "Asking Substrate about best block");
					sub_best_block_future.set(substrate_client::best_ethereum_block(sub_client).fuse());
				} else if let Some(header) = eth_sync.headers().header(EthereumHeaderStatus::MaybeReceipts) {
					log::debug!(
						target: "bridge",
						"Checking if header submission requires receipts: {:?}",
						header.id(),
					);

					let header = header.clone();
					sub_receipts_check_future
						.set(substrate_client::ethereum_receipts_required(sub_client, header).fuse());
				} else if let Some(header) = eth_sync.headers().header(EthereumHeaderStatus::MaybeOrphan) {
					// for MaybeOrphan we actually ask for parent' header existence
					let parent_id = header.parent_id();

					log::debug!(
						target: "bridge",
						"Asking Substrate node for existence of: {:?}",
						parent_id,
					);

<<<<<<< HEAD
					sub_existence_status_future.set(
						substrate_client::ethereum_header_known(sub_client, parent_id).fuse(),
					);
				} else if let Some(headers) = eth_sync.select_headers_to_submit(
					last_update_time.elapsed() > std::time::Duration::from_millis(BACKUP_STALL_SYNC_TIMEOUT_MS)
				) {
=======
					sub_existence_status_future
						.set(substrate_client::ethereum_header_known(sub_client, parent_id).fuse());
				} else if let Some(headers) = eth_sync.select_headers_to_submit() {
>>>>>>> b4877dbf
					let ids = match headers.len() {
						1 => format!("{:?}", headers[0].id()),
						2 => format!("[{:?}, {:?}]", headers[0].id(), headers[1].id()),
						len => format!("[{:?} ... {:?}]", headers[0].id(), headers[len - 1].id()),
					};
					log::debug!(
						target: "bridge",
						"Submitting {} header(s) to Substrate node: {:?}",
						headers.len(),
						ids,
					);

					let headers = headers.into_iter().cloned().collect();
<<<<<<< HEAD
					sub_submit_header_future.set(
						substrate_client::submit_ethereum_headers(
							sub_client,
							headers,
							sign_sub_transactions,
						).fuse(),
					);
=======
					sub_submit_header_future.set(substrate_client::submit_ethereum_headers(sub_client, headers).fuse());
>>>>>>> b4877dbf

					// remember that we have submitted some headers
					if stall_countdown.is_none() {
						stall_countdown = Some(std::time::Instant::now());
					}
				} else {
					sub_maybe_client = Some(sub_client);
				}
			}

			// if client is available: wait, or call Ethereum RPC methods
			if let Some(eth_client) = eth_maybe_client.take() {
				// the priority is to:
				// 1) get best block - it stops us from downloading new blocks + we call it rarely;
				// 2) check transactions receipts - it stops us from downloading/submitting new blocks;
				// 3) check existence - it stops us from submitting new blocks;
				// 4) submit header

				if eth_best_block_number_required {
					log::debug!(target: "bridge", "Asking Ethereum node about best block number");
					eth_best_block_number_future.set(ethereum_client::best_block_number(eth_client).fuse());
				} else if let Some(header) = eth_sync.headers().header(EthereumHeaderStatus::Receipts) {
					let id = header.id();
					log::debug!(
						target: "bridge",
						"Retrieving receipts for header: {:?}",
						id,
					);
					eth_receipts_future.set(
						ethereum_client::transactions_receipts(eth_client, id, header.header().transactions.clone())
							.fuse(),
					);
				} else if let Some(header) = eth_sync.headers().header(EthereumHeaderStatus::Orphan) {
					// for Orphan we actually ask for parent' header
					let parent_id = header.parent_id();

					log::debug!(
						target: "bridge",
						"Going to download orphan header from Ethereum node: {:?}",
						parent_id,
					);

					eth_orphan_header_future.set(ethereum_client::header_by_hash(eth_client, parent_id.1).fuse());
				} else if let Some(id) = eth_sync.select_new_header_to_download() {
					log::debug!(
						target: "bridge",
						"Going to download new header from Ethereum node: {:?}",
						id,
					);

					eth_new_header_future.set(ethereum_client::header_by_number(eth_client, id).fuse());
				} else {
					eth_maybe_client = Some(eth_client);
				}
			}
		}
	});
}

fn print_progress(
	progress_context: (std::time::Instant, Option<u64>, Option<u64>),
	eth_sync: &crate::ethereum_sync::HeadersSync,
) -> (std::time::Instant, Option<u64>, Option<u64>) {
	let (prev_time, prev_best_header, prev_target_header) = progress_context;
	let now_time = std::time::Instant::now();
	let (now_best_header, now_target_header) = eth_sync.status();

	let need_update = now_time - prev_time > std::time::Duration::from_secs(10)
		|| match (prev_best_header, now_best_header) {
			(Some(prev_best_header), Some(now_best_header)) => now_best_header.0.saturating_sub(prev_best_header) > 10,
			_ => false,
		};
	if !need_update {
		return (prev_time, prev_best_header, prev_target_header);
	}

	log::info!(
		target: "bridge",
		"Synced {:?} of {:?} headers",
		now_best_header.map(|id| id.0),
		now_target_header,
	);
	(now_time, now_best_header.clone().map(|id| id.0), *now_target_header)
}

async fn delay<T>(timeout_ms: u64, retval: T) -> T {
	async_std::task::sleep(std::time::Duration::from_millis(timeout_ms)).await;
	retval
}

fn interval(timeout_ms: u64) -> impl futures::Stream<Item = ()> {
	futures::stream::unfold((), move |_| async move {
		delay(timeout_ms, ()).await;
		Some(((), ()))
	})
}

fn process_future_result<TClient, TResult, TError, TGoOfflineFuture>(
	maybe_client: &mut Option<TClient>,
	client: TClient,
	result: Result<TResult, TError>,
	on_success: impl FnOnce(TResult),
	go_offline_future: &mut std::pin::Pin<&mut futures::future::Fuse<TGoOfflineFuture>>,
	go_offline: impl FnOnce(TClient) -> TGoOfflineFuture,
	error_pattern: &'static str,
) where
	TError: std::fmt::Debug + MaybeConnectionError,
	TGoOfflineFuture: FutureExt,
{
	match result {
		Ok(result) => {
			*maybe_client = Some(client);
			on_success(result);
		}
		Err(error) => {
			if error.is_connection_error() {
				go_offline_future.set(go_offline(client).fuse());
			} else {
				*maybe_client = Some(client);
			}

			log::error!(target: "bridge", "{}: {:?}", error_pattern, error);
		}
	}
}<|MERGE_RESOLUTION|>--- conflicted
+++ resolved
@@ -377,18 +377,12 @@
 						parent_id,
 					);
 
-<<<<<<< HEAD
 					sub_existence_status_future.set(
 						substrate_client::ethereum_header_known(sub_client, parent_id).fuse(),
 					);
 				} else if let Some(headers) = eth_sync.select_headers_to_submit(
 					last_update_time.elapsed() > std::time::Duration::from_millis(BACKUP_STALL_SYNC_TIMEOUT_MS)
 				) {
-=======
-					sub_existence_status_future
-						.set(substrate_client::ethereum_header_known(sub_client, parent_id).fuse());
-				} else if let Some(headers) = eth_sync.select_headers_to_submit() {
->>>>>>> b4877dbf
 					let ids = match headers.len() {
 						1 => format!("{:?}", headers[0].id()),
 						2 => format!("[{:?}, {:?}]", headers[0].id(), headers[1].id()),
@@ -402,7 +396,6 @@
 					);
 
 					let headers = headers.into_iter().cloned().collect();
-<<<<<<< HEAD
 					sub_submit_header_future.set(
 						substrate_client::submit_ethereum_headers(
 							sub_client,
@@ -410,9 +403,6 @@
 							sign_sub_transactions,
 						).fuse(),
 					);
-=======
-					sub_submit_header_future.set(substrate_client::submit_ethereum_headers(sub_client, headers).fuse());
->>>>>>> b4877dbf
 
 					// remember that we have submitted some headers
 					if stall_countdown.is_none() {
