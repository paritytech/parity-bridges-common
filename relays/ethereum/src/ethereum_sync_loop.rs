--- conflicted
+++ resolved
@@ -17,46 +17,17 @@
 use crate::ethereum_client;
 use crate::ethereum_types::{EthereumHeaderId, EthereumHeadersSyncPipeline, Header, QueuedEthereumHeader, Receipt};
 use crate::substrate_client;
-<<<<<<< HEAD
-use crate::sync::HeadersSyncParams;
-use crate::sync_loop::{SourceClient, TargetClient};
-use std::{future::Future, pin::Pin};
-use futures::future::FutureExt;
-pub use web3::types::H256;
-
-// TODO: when SharedClient will be available, switch to Substrate headers subscription
-// (because we do not need old Substrate headers)
-=======
 use crate::sync::{HeadersSyncParams, TargetTransactionMode};
 use crate::sync_loop::{SourceClient, TargetClient};
 use futures::future::FutureExt;
 use std::{future::Future, pin::Pin};
-pub use web3::types::H256;
->>>>>>> 878d17a3
+use web3::types::H256;
 
 /// Interval (in ms) at which we check new Ethereum headers when we are synced/almost synced.
 const ETHEREUM_TICK_INTERVAL_MS: u64 = 10_000;
 /// Interval (in ms) at which we check new Substrate blocks.
 const SUBSTRATE_TICK_INTERVAL_MS: u64 = 5_000;
-<<<<<<< HEAD
-/*/// When we submit Ethereum headers to Substrate runtime, but see no updates of best
-/// Ethereum block known to Substrate runtime during STALL_SYNC_TIMEOUT_MS milliseconds,
-/// we consider that our headers are rejected because there has been reorg in Substrate.
-/// This reorg could invalidate our knowledge about sync process (i.e. we have asked if
-/// HeaderA is known to Substrate, but then reorg happened and the answer is different
-/// now) => we need to reset sync.
-/// The other option is to receive **EVERY** best Substrate header and check if it is
-/// direct child of previous best header. But: (1) subscription doesn't guarantee that
-/// the subscriber will receive every best header (2) reorg won't always lead to sync
-/// stall and restart is a heavy operation (we forget all in-memory headers).
-const STALL_SYNC_TIMEOUT_MS: u64 = 30_000;
-/// Delay (in milliseconds) after connection-related error happened before we'll try
-/// reconnection again.
-const CONNECTION_ERROR_DELAY_MS: u64 = 10_000;
-*/
-=======
-
->>>>>>> 878d17a3
+
 /// Ethereum synchronization parameters.
 pub struct EthereumSyncParams {
 	/// Ethereum RPC host.
@@ -109,12 +80,7 @@
 	type BestBlockNumberFuture = Pin<Box<dyn Future<Output = (Self, Result<u64, Self::Error>)>>>;
 	type HeaderByHashFuture = Pin<Box<dyn Future<Output = (Self, Result<Header, Self::Error>)>>>;
 	type HeaderByNumberFuture = Pin<Box<dyn Future<Output = (Self, Result<Header, Self::Error>)>>>;
-<<<<<<< HEAD
 	type HeaderExtraFuture = Pin<Box<dyn Future<Output = (Self, Result<(EthereumHeaderId, Vec<Receipt>), Self::Error>)>>>;
-=======
-	type HeaderExtraFuture =
-		Pin<Box<dyn Future<Output = (Self, Result<(EthereumHeaderId, Vec<Receipt>), Self::Error>)>>>;
->>>>>>> 878d17a3
 
 	fn best_block_number(self) -> Self::BestBlockNumberFuture {
 		ethereum_client::best_block_number(self.client)
@@ -147,11 +113,8 @@
 	client: substrate_client::Client,
 	/// Substrate transactions signer.
 	signer: sp_core::sr25519::Pair,
-<<<<<<< HEAD
-=======
 	/// Whether we want to submit signed (true), or unsigned (false) transactions.
 	sign_transactions: bool,
->>>>>>> 878d17a3
 }
 
 impl TargetClient<EthereumHeadersSyncPipeline> for SubstrateHeadersTarget {
@@ -162,13 +125,8 @@
 	type SubmitHeadersFuture = Pin<Box<dyn Future<Output = (Self, Result<Vec<EthereumHeaderId>, Self::Error>)>>>;
 
 	fn best_header_id(self) -> Self::BestHeaderIdFuture {
-<<<<<<< HEAD
-		let signer = self.signer;
+		let (signer, sign_transactions) = (self.signer, self.sign_transactions);
 		substrate_client::best_ethereum_block(self.client)
-			.map(move |(client, result)| (SubstrateHeadersTarget { client, signer }, result))
-=======
-		let (signer, sign_transactions) = (self.signer, self.sign_transactions);
-		substrate_client::best_ethereum_block(self.client)
 			.map(move |(client, result)| {
 				(
 					SubstrateHeadersTarget {
@@ -179,18 +137,12 @@
 					result,
 				)
 			})
->>>>>>> 878d17a3
 			.boxed()
 	}
 
 	fn is_known_header(self, id: EthereumHeaderId) -> Self::IsKnownHeaderFuture {
-<<<<<<< HEAD
-		let signer = self.signer;
+		let (signer, sign_transactions) = (self.signer, self.sign_transactions);
 		substrate_client::ethereum_header_known(self.client, id)
-			.map(move |(client, result)| (SubstrateHeadersTarget { client, signer }, result))
-=======
-		let (signer, sign_transactions) = (self.signer, self.sign_transactions);
-		substrate_client::ethereum_header_known(self.client, id)
 			.map(move |(client, result)| {
 				(
 					SubstrateHeadersTarget {
@@ -201,7 +153,6 @@
 					result,
 				)
 			})
->>>>>>> 878d17a3
 			.boxed()
 	}
 
@@ -209,13 +160,8 @@
 		// we can minimize number of receipts_check calls by checking header
 		// logs bloom here, but it may give us false positives (when authorities
 		// source is contract, we never need any logs)
-<<<<<<< HEAD
-		let signer = self.signer;
+		let (signer, sign_transactions) = (self.signer, self.sign_transactions);
 		substrate_client::ethereum_receipts_required(self.client, header.clone())
-			.map(move |(client, result)| (SubstrateHeadersTarget { client, signer }, result))
-=======
-		let (signer, sign_transactions) = (self.signer, self.sign_transactions);
-		substrate_client::ethereum_receipts_required(self.client, header.clone())
 			.map(move |(client, result)| {
 				(
 					SubstrateHeadersTarget {
@@ -226,19 +172,10 @@
 					result,
 				)
 			})
->>>>>>> 878d17a3
 			.boxed()
 	}
 
 	fn submit_headers(self, headers: Vec<QueuedEthereumHeader>) -> Self::SubmitHeadersFuture {
-<<<<<<< HEAD
-		let signer = self.signer;
-		substrate_client::submit_ethereum_headers(self.client, signer.clone(), headers)
-			.map(move |(client, result)| (
-				SubstrateHeadersTarget { client, signer },
-				result.map(|(_, submitted_headers)| submitted_headers), // TODO: print tx hashes???
-			))
-=======
 		let (signer, sign_transactions) = (self.signer, self.sign_transactions);
 		substrate_client::submit_ethereum_headers(self.client, signer.clone(), headers, sign_transactions)
 			.map(move |(client, result)| {
@@ -251,7 +188,6 @@
 					result.map(|(_, submitted_headers)| submitted_headers),
 				)
 			})
->>>>>>> 878d17a3
 			.boxed()
 	}
 }
@@ -264,26 +200,19 @@
 	let sub_uri = format!("http://{}:{}", params.sub_host, params.sub_port);
 	let sub_client = substrate_client::client(&sub_uri);
 	let sub_signer = params.sub_signer;
-<<<<<<< HEAD
-=======
 	let sign_sub_transactions = match params.sync_params.target_tx_mode {
 		TargetTransactionMode::Signed | TargetTransactionMode::Backup => true,
 		TargetTransactionMode::Unsigned => false,
 	};
->>>>>>> 878d17a3
 
 	crate::sync_loop::run(
 		EthereumHeadersSource { client: eth_client },
 		ETHEREUM_TICK_INTERVAL_MS,
-<<<<<<< HEAD
-		SubstrateHeadersTarget { client: sub_client, signer: sub_signer },
-=======
 		SubstrateHeadersTarget {
 			client: sub_client,
 			signer: sub_signer,
 			sign_transactions: sign_sub_transactions,
 		},
->>>>>>> 878d17a3
 		SUBSTRATE_TICK_INTERVAL_MS,
 		params.sync_params,
 	);
