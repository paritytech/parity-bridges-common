// Copyright 2019-2020 Parity Technologies (UK) Ltd.
// This file is part of Parity Bridges Common.

// Parity Bridges Common is free software: you can redistribute it and/or modify
// it under the terms of the GNU General Public License as published by
// the Free Software Foundation, either version 3 of the License, or
// (at your option) any later version.

// Parity Bridges Common is distributed in the hope that it will be useful,
// but WITHOUT ANY WARRANTY; without even the implied warranty of
// MERCHANTABILITY or FITNESS FOR A PARTICULAR PURPOSE.  See the
// GNU General Public License for more details.

// You should have received a copy of the GNU General Public License
// along with Parity Bridges Common.  If not, see <http://www.gnu.org/licenses/>.

<<<<<<< HEAD
//! Ethereum PoA -> Substrate synchronization.

=======
>>>>>>> 9993873c
use crate::ethereum_client::{self, EthereumConnectionParams};
use crate::ethereum_types::{EthereumHeaderId, EthereumHeadersSyncPipeline, Header, QueuedEthereumHeader, Receipt};
use crate::substrate_client::{self, SubstrateConnectionParams, SubstrateSigningParams};
use crate::sync::{HeadersSyncParams, TargetTransactionMode};
use crate::sync_loop::{SourceClient, TargetClient};
<<<<<<< HEAD
use futures::future::{FutureExt, Ready, ready};
use std::{collections::HashSet, future::Future, pin::Pin};
=======
use futures::future::FutureExt;
use std::{future::Future, pin::Pin};
>>>>>>> 9993873c
use web3::types::H256;

/// Interval (in ms) at which we check new Ethereum headers when we are synced/almost synced.
const ETHEREUM_TICK_INTERVAL_MS: u64 = 10_000;
/// Interval (in ms) at which we check new Substrate blocks.
const SUBSTRATE_TICK_INTERVAL_MS: u64 = 5_000;
/// Max number of headers in single submit transaction.
const MAX_HEADERS_IN_SINGLE_SUBMIT: usize = 32;
/// Max total size of headers in single submit transaction. This only affects signed
/// submissions, when several headers are submitted at once. 4096 is the maximal **expected**
/// size of the Ethereum header + transactions receipts (if they're required).
const MAX_HEADERS_SIZE_IN_SINGLE_SUBMIT: usize = MAX_HEADERS_IN_SINGLE_SUBMIT * 4096;
/// Max Ethereum headers we want to have in all 'before-submitted' states.
const MAX_FUTURE_HEADERS_TO_DOWNLOAD: usize = 128;
/// Max Ethereum headers count we want to have in 'submitted' state.
const MAX_SUBMITTED_HEADERS: usize = 128;
<<<<<<< HEAD
/// Max depth of in-memory headers in all states, before we'll forget about them.
=======
/// Max depth of in-memory headers in all states. Past this depth they will be forgotten (pruned).
>>>>>>> 9993873c
const PRUNE_DEPTH: u32 = 4096;

/// Ethereum synchronization parameters.
pub struct EthereumSyncParams {
	/// Ethereum connection params.
	pub eth: EthereumConnectionParams,
	/// Substrate connection params.
	pub sub: SubstrateConnectionParams,
	/// Substrate signing params.
	pub sub_sign: SubstrateSigningParams,
	/// Synchronization parameters.
	pub sync_params: HeadersSyncParams,
}

impl Default for EthereumSyncParams {
	fn default() -> Self {
		EthereumSyncParams {
			eth: Default::default(),
			sub: Default::default(),
			sub_sign: Default::default(),
			sync_params: HeadersSyncParams {
				max_future_headers_to_download: MAX_FUTURE_HEADERS_TO_DOWNLOAD,
				max_headers_in_submitted_status: MAX_SUBMITTED_HEADERS,
				max_headers_in_single_submit: MAX_HEADERS_IN_SINGLE_SUBMIT,
				max_headers_size_in_single_submit: MAX_HEADERS_SIZE_IN_SINGLE_SUBMIT,
				prune_depth: PRUNE_DEPTH,
				target_tx_mode: TargetTransactionMode::Signed,
			},
		}
	}
}

/// Ethereum client as headers source.
struct EthereumHeadersSource {
	/// Ethereum node client.
	client: ethereum_client::Client,
}

impl SourceClient<EthereumHeadersSyncPipeline> for EthereumHeadersSource {
	type Error = ethereum_client::Error;
	type BestBlockNumberFuture = Pin<Box<dyn Future<Output = (Self, Result<u64, Self::Error>)>>>;
	type HeaderByHashFuture = Pin<Box<dyn Future<Output = (Self, Result<Header, Self::Error>)>>>;
	type HeaderByNumberFuture = Pin<Box<dyn Future<Output = (Self, Result<Header, Self::Error>)>>>;
	type HeaderExtraFuture =
		Pin<Box<dyn Future<Output = (Self, Result<(EthereumHeaderId, Vec<Receipt>), Self::Error>)>>>;
	type HeaderCompletionFuture = Ready<(Self, Result<(EthereumHeaderId, Option<()>), Self::Error>)>;

	fn best_block_number(self) -> Self::BestBlockNumberFuture {
		ethereum_client::best_block_number(self.client)
			.map(|(client, result)| (EthereumHeadersSource { client }, result))
			.boxed()
	}

	fn header_by_hash(self, hash: H256) -> Self::HeaderByHashFuture {
		ethereum_client::header_by_hash(self.client, hash)
			.map(|(client, result)| (EthereumHeadersSource { client }, result))
			.boxed()
	}

	fn header_by_number(self, number: u64) -> Self::HeaderByNumberFuture {
		ethereum_client::header_by_number(self.client, number)
			.map(|(client, result)| (EthereumHeadersSource { client }, result))
			.boxed()
	}

	fn header_extra(self, id: EthereumHeaderId, header: &Header) -> Self::HeaderExtraFuture {
		ethereum_client::transactions_receipts(self.client, id, header.transactions.clone())
			.map(|(client, result)| (EthereumHeadersSource { client }, result))
			.boxed()
	}

	fn header_completion(self, id: EthereumHeaderId) -> Self::HeaderCompletionFuture {
		ready((self, Ok((id, None))))
	}
}

/// Substrate client as Ethereum headers target.
struct SubstrateHeadersTarget {
	/// Substrate node client.
	client: substrate_client::Client,
	/// Whether we want to submit signed (true), or unsigned (false) transactions.
	sign_transactions: bool,
	/// Substrate signing params.
	sign_params: SubstrateSigningParams,
}

impl TargetClient<EthereumHeadersSyncPipeline> for SubstrateHeadersTarget {
	type Error = substrate_client::Error;
	type BestHeaderIdFuture = Pin<Box<dyn Future<Output = (Self, Result<EthereumHeaderId, Self::Error>)>>>;
	type IsKnownHeaderFuture = Pin<Box<dyn Future<Output = (Self, Result<(EthereumHeaderId, bool), Self::Error>)>>>;
	type RequiresExtraFuture = Pin<Box<dyn Future<Output = (Self, Result<(EthereumHeaderId, bool), Self::Error>)>>>;
	type SubmitHeadersFuture = Pin<Box<dyn Future<Output = (Self, Result<Vec<EthereumHeaderId>, Self::Error>)>>>;
	type IncompleteHeadersFuture = Ready<(Self, Result<HashSet<EthereumHeaderId>, Self::Error>)>;
	type CompleteHeadersFuture = Ready<(Self, Result<EthereumHeaderId, Self::Error>)>;

	fn best_header_id(self) -> Self::BestHeaderIdFuture {
		let (sign_transactions, sign_params) = (self.sign_transactions, self.sign_params);
		substrate_client::best_ethereum_block(self.client)
			.map(move |(client, result)| {
				(
					SubstrateHeadersTarget {
						client,
						sign_transactions,
						sign_params,
					},
					result,
				)
			})
			.boxed()
	}

	fn is_known_header(self, id: EthereumHeaderId) -> Self::IsKnownHeaderFuture {
		let (sign_transactions, sign_params) = (self.sign_transactions, self.sign_params);
		substrate_client::ethereum_header_known(self.client, id)
			.map(move |(client, result)| {
				(
					SubstrateHeadersTarget {
						client,
						sign_transactions,
						sign_params,
					},
					result,
				)
			})
			.boxed()
	}

	fn requires_extra(self, header: &QueuedEthereumHeader) -> Self::RequiresExtraFuture {
		// we can minimize number of receipts_check calls by checking header
		// logs bloom here, but it may give us false positives (when authorities
		// source is contract, we never need any logs)
		let (sign_transactions, sign_params) = (self.sign_transactions, self.sign_params);
		substrate_client::ethereum_receipts_required(self.client, header.clone())
			.map(move |(client, result)| {
				(
					SubstrateHeadersTarget {
						client,
						sign_transactions,
						sign_params,
					},
					result,
				)
			})
			.boxed()
	}

	fn submit_headers(self, headers: Vec<QueuedEthereumHeader>) -> Self::SubmitHeadersFuture {
		let (sign_transactions, sign_params) = (self.sign_transactions, self.sign_params);
		substrate_client::submit_ethereum_headers(self.client, sign_params.clone(), headers, sign_transactions)
			.map(move |(client, result)| {
				(
					SubstrateHeadersTarget {
						client,
						sign_transactions,
						sign_params,
					},
					result,
				)
			})
			.boxed()
	}

	fn incomplete_headers_ids(self) -> Self::IncompleteHeadersFuture {
		ready((self, Ok(HashSet::new())))
	}

	fn complete_header(self, id: EthereumHeaderId, _completion: ()) -> Self::CompleteHeadersFuture {
		ready((self, Ok(id)))
	}
}

/// Run Ethereum headers synchronization.
pub fn run(params: EthereumSyncParams) {
	let eth_client = ethereum_client::client(params.eth);
	let sub_client = substrate_client::client(params.sub);

	let sign_sub_transactions = match params.sync_params.target_tx_mode {
		TargetTransactionMode::Signed | TargetTransactionMode::Backup => true,
		TargetTransactionMode::Unsigned => false,
	};

	crate::sync_loop::run(
		EthereumHeadersSource { client: eth_client },
		ETHEREUM_TICK_INTERVAL_MS,
		SubstrateHeadersTarget {
			client: sub_client,
			sign_transactions: sign_sub_transactions,
			sign_params: params.sub_sign,
		},
		SUBSTRATE_TICK_INTERVAL_MS,
		params.sync_params,
	);
}<|MERGE_RESOLUTION|>--- conflicted
+++ resolved
@@ -14,23 +14,15 @@
 // You should have received a copy of the GNU General Public License
 // along with Parity Bridges Common.  If not, see <http://www.gnu.org/licenses/>.
 
-<<<<<<< HEAD
 //! Ethereum PoA -> Substrate synchronization.
 
-=======
->>>>>>> 9993873c
 use crate::ethereum_client::{self, EthereumConnectionParams};
 use crate::ethereum_types::{EthereumHeaderId, EthereumHeadersSyncPipeline, Header, QueuedEthereumHeader, Receipt};
 use crate::substrate_client::{self, SubstrateConnectionParams, SubstrateSigningParams};
 use crate::sync::{HeadersSyncParams, TargetTransactionMode};
 use crate::sync_loop::{SourceClient, TargetClient};
-<<<<<<< HEAD
 use futures::future::{FutureExt, Ready, ready};
 use std::{collections::HashSet, future::Future, pin::Pin};
-=======
-use futures::future::FutureExt;
-use std::{future::Future, pin::Pin};
->>>>>>> 9993873c
 use web3::types::H256;
 
 /// Interval (in ms) at which we check new Ethereum headers when we are synced/almost synced.
@@ -47,11 +39,7 @@
 const MAX_FUTURE_HEADERS_TO_DOWNLOAD: usize = 128;
 /// Max Ethereum headers count we want to have in 'submitted' state.
 const MAX_SUBMITTED_HEADERS: usize = 128;
-<<<<<<< HEAD
-/// Max depth of in-memory headers in all states, before we'll forget about them.
-=======
 /// Max depth of in-memory headers in all states. Past this depth they will be forgotten (pruned).
->>>>>>> 9993873c
 const PRUNE_DEPTH: u32 = 4096;
 
 /// Ethereum synchronization parameters.
