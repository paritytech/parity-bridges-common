// Copyright 2019-2020 Parity Technologies (UK) Ltd.
// This file is part of Parity Bridges Common.

// Parity Bridges Common is free software: you can redistribute it and/or modify
// it under the terms of the GNU General Public License as published by
// the Free Software Foundation, either version 3 of the License, or
// (at your option) any later version.

// Parity Bridges Common is distributed in the hope that it will be useful,
// but WITHOUT ANY WARRANTY; without even the implied warranty of
// MERCHANTABILITY or FITNESS FOR A PARTICULAR PURPOSE.  See the
// GNU General Public License for more details.

// You should have received a copy of the GNU General Public License
// along with Parity Bridges Common.  If not, see <http://www.gnu.org/licenses/>.

use crate::ethereum_client;
use crate::ethereum_types::{EthereumHeaderId, EthereumHeadersSyncPipeline, Header, QueuedEthereumHeader, Receipt};
use crate::substrate_client;
use crate::sync::HeadersSyncParams;
use crate::sync_loop::{SourceClient, TargetClient};
use futures::future::FutureExt;
use std::{future::Future, pin::Pin};
pub use web3::types::H256;

/// Interval (in ms) at which we check new Ethereum headers when we are synced/almost synced.
const ETHEREUM_TICK_INTERVAL_MS: u64 = 10_000;
/// Interval (in ms) at which we check new Substrate blocks.
const SUBSTRATE_TICK_INTERVAL_MS: u64 = 5_000;
<<<<<<< HEAD
=======
/// When we submit Ethereum headers to Substrate runtime, but see no updates of best
/// Ethereum block known to Substrate runtime during STALL_SYNC_TIMEOUT_MS milliseconds,
/// we consider that our headers are rejected because there has been reorg in Substrate.
/// This reorg could invalidate our knowledge about sync process (i.e. we have asked if
/// HeaderA is known to Substrate, but then reorg happened and the answer is different
/// now) => we need to reset sync.
/// The other option is to receive **EVERY** best Substrate header and check if it is
/// direct child of previous best header. But: (1) subscription doesn't guarantee that
/// the subscriber will receive every best header (2) reorg won't always lead to sync
/// stall and restart is a heavy operation (we forget all in-memory headers).
const STALL_SYNC_TIMEOUT_MS: u64 = 30_000;
/// Delay (in milliseconds) after we have seen update of best Ethereum header in Substrate,
/// for us to treat sync stalled. ONLY when relay operates in backup mode.
const BACKUP_STALL_SYNC_TIMEOUT_MS: u64 = 5 * 60_000;
/// Delay (in milliseconds) after connection-related error happened before we'll try
/// reconnection again.
const CONNECTION_ERROR_DELAY_MS: u64 = 10_000;

/// Error type that can signal connection errors.
pub trait MaybeConnectionError {
	/// Returns true if error (maybe) represents connection error.
	fn is_connection_error(&self) -> bool;
}
>>>>>>> 74803274

/// Ethereum synchronization parameters.
pub struct EthereumSyncParams {
	/// Ethereum RPC host.
	pub eth_host: String,
	/// Ethereum RPC port.
	pub eth_port: u16,
	/// Substrate RPC host.
	pub sub_host: String,
	/// Substrate RPC port.
	pub sub_port: u16,
	/// Substrate transactions submission mode.
	pub sub_tx_mode: SubstrateTransactionMode,
	/// Substrate transactions signer.
	pub sub_signer: sp_core::sr25519::Pair,
	/// Synchronization parameters.
	pub sync_params: HeadersSyncParams,
}

/// Substrate transaction mode.
#[derive(Debug, PartialEq)]
pub enum SubstrateTransactionMode {
	/// Submit eth headers using signed substrate transactions.
	Signed,
	/// Submit eth headers using unsigned substrate transactions.
	Unsigned,
	/// Submit eth headers using signed substrate transactions, but only when we
	/// believe that sync has stalled.
	Backup,
}

impl std::fmt::Debug for EthereumSyncParams {
	fn fmt(&self, f: &mut std::fmt::Formatter) -> std::fmt::Result {
		f.debug_struct("EthereumSyncParams")
			.field("eth_host", &self.eth_host)
			.field("eth_port", &self.eth_port)
			.field("sub_host", &self.sub_port)
			.field("sub_port", &self.sub_port)
<<<<<<< HEAD
			.field("sync_params", &self.sync_params)
=======
			.field("sub_tx_mode", &self.sub_tx_mode)
			.field("max_future_headers_to_download", &self.max_future_headers_to_download)
			.field("max_headers_in_submitted_status", &self.max_headers_in_submitted_status)
			.field("max_headers_in_single_submit", &self.max_headers_in_single_submit)
			.field(
				"max_headers_size_in_single_submit",
				&self.max_headers_size_in_single_submit,
			)
			.field("prune_depth", &self.prune_depth)
>>>>>>> 74803274
			.finish()
	}
}

impl Default for EthereumSyncParams {
	fn default() -> Self {
		EthereumSyncParams {
			eth_host: "localhost".into(),
			eth_port: 8545,
			sub_host: "localhost".into(),
			sub_port: 9933,
			sub_tx_mode: SubstrateTransactionMode::Signed,
			sub_signer: sp_keyring::AccountKeyring::Alice.pair(),
			sync_params: Default::default(),
		}
	}
}

<<<<<<< HEAD
/// Ethereum client as headers source.
struct EthereumHeadersSource {
	/// Ethereum node client.
	client: ethereum_client::Client,
}
=======
/// Run Ethereum headers synchronization.
pub fn run(params: EthereumSyncParams) {
	let mut local_pool = futures::executor::LocalPool::new();
	let mut progress_context = (std::time::Instant::now(), None, None);
	let sign_sub_transactions = match params.sub_tx_mode {
		SubstrateTransactionMode::Signed | SubstrateTransactionMode::Backup => true,
		SubstrateTransactionMode::Unsigned => false,
	};

	local_pool.run_until(async move {
		let eth_uri = format!("http://{}:{}", params.eth_host, params.eth_port);
		let sub_uri = format!("http://{}:{}", params.sub_host, params.sub_port);
		let sub_signer = params.sub_signer.clone();

		let mut eth_sync = crate::ethereum_sync::HeadersSync::new(params);
		let mut stall_countdown = None;
		let mut last_update_time = std::time::Instant::now();

		let mut eth_maybe_client = None;
		let mut eth_best_block_number_required = false;
		let eth_best_block_number_future = ethereum_client::best_block_number(ethereum_client::client(&eth_uri)).fuse();
		let eth_new_header_future = futures::future::Fuse::terminated();
		let eth_orphan_header_future = futures::future::Fuse::terminated();
		let eth_receipts_future = futures::future::Fuse::terminated();
		let eth_go_offline_future = futures::future::Fuse::terminated();
		let eth_tick_stream = interval(ETHEREUM_TICK_INTERVAL_MS).fuse();

		let mut sub_maybe_client = None;
		let mut sub_best_block_required = false;
		let sub_best_block_future =
			substrate_client::best_ethereum_block(substrate_client::client(&sub_uri, sub_signer)).fuse();
		let sub_receipts_check_future = futures::future::Fuse::terminated();
		let sub_existence_status_future = futures::future::Fuse::terminated();
		let sub_submit_header_future = futures::future::Fuse::terminated();
		let sub_go_offline_future = futures::future::Fuse::terminated();
		let sub_tick_stream = interval(SUBSTRATE_TICK_INTERVAL_MS).fuse();

		futures::pin_mut!(
			eth_best_block_number_future,
			eth_new_header_future,
			eth_orphan_header_future,
			eth_receipts_future,
			eth_go_offline_future,
			eth_tick_stream,
			sub_best_block_future,
			sub_receipts_check_future,
			sub_existence_status_future,
			sub_submit_header_future,
			sub_go_offline_future,
			sub_tick_stream
		);

		loop {
			futures::select! {
				(eth_client, eth_best_block_number) = eth_best_block_number_future => {
					eth_best_block_number_required = false;

					process_future_result(
						&mut eth_maybe_client,
						eth_client,
						eth_best_block_number,
						|eth_best_block_number| eth_sync.ethereum_best_header_number_response(eth_best_block_number),
						&mut eth_go_offline_future,
						|eth_client| delay(CONNECTION_ERROR_DELAY_MS, eth_client),
						"Error retrieving best header number from Ethereum number",
					);
				},
				(eth_client, eth_new_header) = eth_new_header_future => {
					process_future_result(
						&mut eth_maybe_client,
						eth_client,
						eth_new_header,
						|eth_new_header| eth_sync.headers_mut().header_response(eth_new_header),
						&mut eth_go_offline_future,
						|eth_client| delay(CONNECTION_ERROR_DELAY_MS, eth_client),
						"Error retrieving header from Ethereum node",
					);
				},
				(eth_client, eth_orphan_header) = eth_orphan_header_future => {
					process_future_result(
						&mut eth_maybe_client,
						eth_client,
						eth_orphan_header,
						|eth_orphan_header| eth_sync.headers_mut().header_response(eth_orphan_header),
						&mut eth_go_offline_future,
						|eth_client| delay(CONNECTION_ERROR_DELAY_MS, eth_client),
						"Error retrieving orphan header from Ethereum node",
					);
				},
				(eth_client, eth_receipts) = eth_receipts_future => {
					process_future_result(
						&mut eth_maybe_client,
						eth_client,
						eth_receipts,
						|(header, receipts)| eth_sync.headers_mut().receipts_response(&header, receipts),
						&mut eth_go_offline_future,
						|eth_client| delay(CONNECTION_ERROR_DELAY_MS, eth_client),
						"Error retrieving transactions receipts from Ethereum node",
					);
				},
				eth_client = eth_go_offline_future => {
					eth_maybe_client = Some(eth_client);
				},
				_ = eth_tick_stream.next() => {
					if eth_sync.is_almost_synced() {
						eth_best_block_number_required = true;
					}
				},
				(sub_client, sub_best_block) = sub_best_block_future => {
					sub_best_block_required = false;

					process_future_result(
						&mut sub_maybe_client,
						sub_client,
						sub_best_block,
						|sub_best_block| {
							let head_updated = eth_sync.substrate_best_header_response(sub_best_block);
							if head_updated {
								last_update_time = std::time::Instant::now();
							}
							match head_updated {
								// IF head is updated AND there are still our transactions:
								// => restart stall countdown timer
								true if eth_sync.headers().headers_in_status(EthereumHeaderStatus::Submitted) != 0 =>
									stall_countdown = Some(std::time::Instant::now()),
								// IF head is updated AND there are no our transactions:
								// => stop stall countdown timer
								true => stall_countdown = None,
								// IF head is not updated AND stall countdown is not yet completed
								// => do nothing
								false if stall_countdown
									.map(|stall_countdown| std::time::Instant::now() - stall_countdown <
										std::time::Duration::from_millis(STALL_SYNC_TIMEOUT_MS))
									.unwrap_or(true)
									=> (),
								// IF head is not updated AND stall countdown has completed
								// => restart sync
								false => {
									log::info!(
										target: "bridge",
										"Possible Substrate fork detected. Restarting Ethereum headers synchronization.",
									);
									stall_countdown = None;
									eth_sync.restart();
								},
							}
						},
						&mut sub_go_offline_future,
						|sub_client| delay(CONNECTION_ERROR_DELAY_MS, sub_client),
						"Error retrieving best known header from Substrate node",
					);
				},
				(sub_client, sub_existence_status) = sub_existence_status_future => {
					process_future_result(
						&mut sub_maybe_client,
						sub_client,
						sub_existence_status,
						|(sub_header, sub_existence_status)| eth_sync
							.headers_mut()
							.maybe_orphan_response(&sub_header, sub_existence_status),
						&mut sub_go_offline_future,
						|sub_client| delay(CONNECTION_ERROR_DELAY_MS, sub_client),
						"Error retrieving existence status from Substrate node",
					);
				},
				(sub_client, sub_submit_header_result) = sub_submit_header_future => {
					process_future_result(
						&mut sub_maybe_client,
						sub_client,
						sub_submit_header_result,
						|(_, submitted_headers)| eth_sync.headers_mut().headers_submitted(submitted_headers),
						&mut sub_go_offline_future,
						|sub_client| delay(CONNECTION_ERROR_DELAY_MS, sub_client),
						"Error submitting headers to Substrate node",
					);
				},
				(sub_client, sub_receipts_check_result) = sub_receipts_check_future => {
					// we can minimize number of receipts_check calls by checking header
					// logs bloom here, but it may give us false positives (when authorities
					// source is contract, we never need any logs)
					process_future_result(
						&mut sub_maybe_client,
						sub_client,
						sub_receipts_check_result,
						|(header, receipts_check_result)| eth_sync
							.headers_mut()
							.maybe_receipts_response(&header, receipts_check_result),
						&mut sub_go_offline_future,
						|sub_client| delay(CONNECTION_ERROR_DELAY_MS, sub_client),
						"Error retrieving receipts requirement from Substrate node",
					);
				},
				sub_client = sub_go_offline_future => {
					sub_maybe_client = Some(sub_client);
				},
				_ = sub_tick_stream.next() => {
					sub_best_block_required = true;
				},
			}

			// print progress
			progress_context = print_progress(progress_context, &eth_sync);

			// if client is available: wait, or call Substrate RPC methods
			if let Some(sub_client) = sub_maybe_client.take() {
				// the priority is to:
				// 1) get best block - it stops us from downloading/submitting new blocks + we call it rarely;
				// 2) check transactions receipts - it stops us from downloading/submitting new blocks;
				// 3) check existence - it stops us from submitting new blocks;
				// 4) submit header

				if sub_best_block_required {
					log::debug!(target: "bridge", "Asking Substrate about best block");
					sub_best_block_future.set(substrate_client::best_ethereum_block(sub_client).fuse());
				} else if let Some(header) = eth_sync.headers().header(EthereumHeaderStatus::MaybeReceipts) {
					log::debug!(
						target: "bridge",
						"Checking if header submission requires receipts: {:?}",
						header.id(),
					);

					let header = header.clone();
					sub_receipts_check_future
						.set(substrate_client::ethereum_receipts_required(sub_client, header).fuse());
				} else if let Some(header) = eth_sync.headers().header(EthereumHeaderStatus::MaybeOrphan) {
					// for MaybeOrphan we actually ask for parent' header existence
					let parent_id = header.parent_id();

					log::debug!(
						target: "bridge",
						"Asking Substrate node for existence of: {:?}",
						parent_id,
					);

					sub_existence_status_future
						.set(substrate_client::ethereum_header_known(sub_client, parent_id).fuse());
				} else if let Some(headers) = eth_sync.select_headers_to_submit(
					last_update_time.elapsed() > std::time::Duration::from_millis(BACKUP_STALL_SYNC_TIMEOUT_MS),
				) {
					let ids = match headers.len() {
						1 => format!("{:?}", headers[0].id()),
						2 => format!("[{:?}, {:?}]", headers[0].id(), headers[1].id()),
						len => format!("[{:?} ... {:?}]", headers[0].id(), headers[len - 1].id()),
					};
					log::debug!(
						target: "bridge",
						"Submitting {} header(s) to Substrate node: {:?}",
						headers.len(),
						ids,
					);

					let headers = headers.into_iter().cloned().collect();
					sub_submit_header_future.set(
						substrate_client::submit_ethereum_headers(sub_client, headers, sign_sub_transactions).fuse(),
					);

					// remember that we have submitted some headers
					if stall_countdown.is_none() {
						stall_countdown = Some(std::time::Instant::now());
					}
				} else {
					sub_maybe_client = Some(sub_client);
				}
			}

			// if client is available: wait, or call Ethereum RPC methods
			if let Some(eth_client) = eth_maybe_client.take() {
				// the priority is to:
				// 1) get best block - it stops us from downloading new blocks + we call it rarely;
				// 2) check transactions receipts - it stops us from downloading/submitting new blocks;
				// 3) check existence - it stops us from submitting new blocks;
				// 4) submit header
>>>>>>> 74803274

impl SourceClient<EthereumHeadersSyncPipeline> for EthereumHeadersSource {
	type Error = ethereum_client::Error;
	type BestBlockNumberFuture = Pin<Box<dyn Future<Output = (Self, Result<u64, Self::Error>)>>>;
	type HeaderByHashFuture = Pin<Box<dyn Future<Output = (Self, Result<Header, Self::Error>)>>>;
	type HeaderByNumberFuture = Pin<Box<dyn Future<Output = (Self, Result<Header, Self::Error>)>>>;
	type HeaderExtraFuture =
		Pin<Box<dyn Future<Output = (Self, Result<(EthereumHeaderId, Vec<Receipt>), Self::Error>)>>>;

	fn best_block_number(self) -> Self::BestBlockNumberFuture {
		ethereum_client::best_block_number(self.client)
			.map(|(client, result)| (EthereumHeadersSource { client }, result))
			.boxed()
	}

	fn header_by_hash(self, hash: H256) -> Self::HeaderByHashFuture {
		ethereum_client::header_by_hash(self.client, hash)
			.map(|(client, result)| (EthereumHeadersSource { client }, result))
			.boxed()
	}

	fn header_by_number(self, number: u64) -> Self::HeaderByNumberFuture {
		ethereum_client::header_by_number(self.client, number)
			.map(|(client, result)| (EthereumHeadersSource { client }, result))
			.boxed()
	}

	fn header_extra(self, id: EthereumHeaderId, header: &Header) -> Self::HeaderExtraFuture {
		ethereum_client::transactions_receipts(self.client, id, header.transactions.clone())
			.map(|(client, result)| (EthereumHeadersSource { client }, result))
			.boxed()
	}
}

/// Substrate client as Ethereum headers target.
struct SubstrateHeadersTarget {
	/// Substrate node client.
	client: substrate_client::Client,
	/// Substrate transactions signer.
	signer: sp_core::sr25519::Pair,
}

impl TargetClient<EthereumHeadersSyncPipeline> for SubstrateHeadersTarget {
	type Error = substrate_client::Error;
	type BestHeaderIdFuture = Pin<Box<dyn Future<Output = (Self, Result<EthereumHeaderId, Self::Error>)>>>;
	type IsKnownHeaderFuture = Pin<Box<dyn Future<Output = (Self, Result<(EthereumHeaderId, bool), Self::Error>)>>>;
	type RequiresExtraFuture = Pin<Box<dyn Future<Output = (Self, Result<(EthereumHeaderId, bool), Self::Error>)>>>;
	type SubmitHeadersFuture = Pin<Box<dyn Future<Output = (Self, Result<Vec<EthereumHeaderId>, Self::Error>)>>>;

	fn best_header_id(self) -> Self::BestHeaderIdFuture {
		let signer = self.signer;
		substrate_client::best_ethereum_block(self.client)
			.map(move |(client, result)| (SubstrateHeadersTarget { client, signer }, result))
			.boxed()
	}

	fn is_known_header(self, id: EthereumHeaderId) -> Self::IsKnownHeaderFuture {
		let signer = self.signer;
		substrate_client::ethereum_header_known(self.client, id)
			.map(move |(client, result)| (SubstrateHeadersTarget { client, signer }, result))
			.boxed()
	}

	fn requires_extra(self, header: &QueuedEthereumHeader) -> Self::RequiresExtraFuture {
		// we can minimize number of receipts_check calls by checking header
		// logs bloom here, but it may give us false positives (when authorities
		// source is contract, we never need any logs)
		let signer = self.signer;
		substrate_client::ethereum_receipts_required(self.client, header.clone())
			.map(move |(client, result)| (SubstrateHeadersTarget { client, signer }, result))
			.boxed()
	}

	fn submit_headers(self, headers: Vec<QueuedEthereumHeader>) -> Self::SubmitHeadersFuture {
		let signer = self.signer;
		substrate_client::submit_ethereum_headers(self.client, signer.clone(), headers)
			.map(move |(client, result)| {
				(
					SubstrateHeadersTarget { client, signer },
					result.map(|(_, submitted_headers)| submitted_headers),
				)
			})
			.boxed()
	}
}

/// Run Ethereum headers synchronization.
pub fn run(params: EthereumSyncParams) {
	let eth_uri = format!("http://{}:{}", params.eth_host, params.eth_port);
	let eth_client = ethereum_client::client(&eth_uri);

	let sub_uri = format!("http://{}:{}", params.sub_host, params.sub_port);
	let sub_client = substrate_client::client(&sub_uri);
	let sub_signer = params.sub_signer;

	crate::sync_loop::run(
		EthereumHeadersSource { client: eth_client },
		ETHEREUM_TICK_INTERVAL_MS,
		SubstrateHeadersTarget {
			client: sub_client,
			signer: sub_signer,
		},
		SUBSTRATE_TICK_INTERVAL_MS,
		params.sync_params,
	);
}<|MERGE_RESOLUTION|>--- conflicted
+++ resolved
@@ -17,7 +17,7 @@
 use crate::ethereum_client;
 use crate::ethereum_types::{EthereumHeaderId, EthereumHeadersSyncPipeline, Header, QueuedEthereumHeader, Receipt};
 use crate::substrate_client;
-use crate::sync::HeadersSyncParams;
+use crate::sync::{HeadersSyncParams, TargetTransactionMode};
 use crate::sync_loop::{SourceClient, TargetClient};
 use futures::future::FutureExt;
 use std::{future::Future, pin::Pin};
@@ -27,32 +27,6 @@
 const ETHEREUM_TICK_INTERVAL_MS: u64 = 10_000;
 /// Interval (in ms) at which we check new Substrate blocks.
 const SUBSTRATE_TICK_INTERVAL_MS: u64 = 5_000;
-<<<<<<< HEAD
-=======
-/// When we submit Ethereum headers to Substrate runtime, but see no updates of best
-/// Ethereum block known to Substrate runtime during STALL_SYNC_TIMEOUT_MS milliseconds,
-/// we consider that our headers are rejected because there has been reorg in Substrate.
-/// This reorg could invalidate our knowledge about sync process (i.e. we have asked if
-/// HeaderA is known to Substrate, but then reorg happened and the answer is different
-/// now) => we need to reset sync.
-/// The other option is to receive **EVERY** best Substrate header and check if it is
-/// direct child of previous best header. But: (1) subscription doesn't guarantee that
-/// the subscriber will receive every best header (2) reorg won't always lead to sync
-/// stall and restart is a heavy operation (we forget all in-memory headers).
-const STALL_SYNC_TIMEOUT_MS: u64 = 30_000;
-/// Delay (in milliseconds) after we have seen update of best Ethereum header in Substrate,
-/// for us to treat sync stalled. ONLY when relay operates in backup mode.
-const BACKUP_STALL_SYNC_TIMEOUT_MS: u64 = 5 * 60_000;
-/// Delay (in milliseconds) after connection-related error happened before we'll try
-/// reconnection again.
-const CONNECTION_ERROR_DELAY_MS: u64 = 10_000;
-
-/// Error type that can signal connection errors.
-pub trait MaybeConnectionError {
-	/// Returns true if error (maybe) represents connection error.
-	fn is_connection_error(&self) -> bool;
-}
->>>>>>> 74803274
 
 /// Ethereum synchronization parameters.
 pub struct EthereumSyncParams {
@@ -64,24 +38,10 @@
 	pub sub_host: String,
 	/// Substrate RPC port.
 	pub sub_port: u16,
-	/// Substrate transactions submission mode.
-	pub sub_tx_mode: SubstrateTransactionMode,
 	/// Substrate transactions signer.
 	pub sub_signer: sp_core::sr25519::Pair,
 	/// Synchronization parameters.
 	pub sync_params: HeadersSyncParams,
-}
-
-/// Substrate transaction mode.
-#[derive(Debug, PartialEq)]
-pub enum SubstrateTransactionMode {
-	/// Submit eth headers using signed substrate transactions.
-	Signed,
-	/// Submit eth headers using unsigned substrate transactions.
-	Unsigned,
-	/// Submit eth headers using signed substrate transactions, but only when we
-	/// believe that sync has stalled.
-	Backup,
 }
 
 impl std::fmt::Debug for EthereumSyncParams {
@@ -91,19 +51,7 @@
 			.field("eth_port", &self.eth_port)
 			.field("sub_host", &self.sub_port)
 			.field("sub_port", &self.sub_port)
-<<<<<<< HEAD
 			.field("sync_params", &self.sync_params)
-=======
-			.field("sub_tx_mode", &self.sub_tx_mode)
-			.field("max_future_headers_to_download", &self.max_future_headers_to_download)
-			.field("max_headers_in_submitted_status", &self.max_headers_in_submitted_status)
-			.field("max_headers_in_single_submit", &self.max_headers_in_single_submit)
-			.field(
-				"max_headers_size_in_single_submit",
-				&self.max_headers_size_in_single_submit,
-			)
-			.field("prune_depth", &self.prune_depth)
->>>>>>> 74803274
 			.finish()
 	}
 }
@@ -115,293 +63,17 @@
 			eth_port: 8545,
 			sub_host: "localhost".into(),
 			sub_port: 9933,
-			sub_tx_mode: SubstrateTransactionMode::Signed,
 			sub_signer: sp_keyring::AccountKeyring::Alice.pair(),
 			sync_params: Default::default(),
 		}
 	}
 }
 
-<<<<<<< HEAD
 /// Ethereum client as headers source.
 struct EthereumHeadersSource {
 	/// Ethereum node client.
 	client: ethereum_client::Client,
 }
-=======
-/// Run Ethereum headers synchronization.
-pub fn run(params: EthereumSyncParams) {
-	let mut local_pool = futures::executor::LocalPool::new();
-	let mut progress_context = (std::time::Instant::now(), None, None);
-	let sign_sub_transactions = match params.sub_tx_mode {
-		SubstrateTransactionMode::Signed | SubstrateTransactionMode::Backup => true,
-		SubstrateTransactionMode::Unsigned => false,
-	};
-
-	local_pool.run_until(async move {
-		let eth_uri = format!("http://{}:{}", params.eth_host, params.eth_port);
-		let sub_uri = format!("http://{}:{}", params.sub_host, params.sub_port);
-		let sub_signer = params.sub_signer.clone();
-
-		let mut eth_sync = crate::ethereum_sync::HeadersSync::new(params);
-		let mut stall_countdown = None;
-		let mut last_update_time = std::time::Instant::now();
-
-		let mut eth_maybe_client = None;
-		let mut eth_best_block_number_required = false;
-		let eth_best_block_number_future = ethereum_client::best_block_number(ethereum_client::client(&eth_uri)).fuse();
-		let eth_new_header_future = futures::future::Fuse::terminated();
-		let eth_orphan_header_future = futures::future::Fuse::terminated();
-		let eth_receipts_future = futures::future::Fuse::terminated();
-		let eth_go_offline_future = futures::future::Fuse::terminated();
-		let eth_tick_stream = interval(ETHEREUM_TICK_INTERVAL_MS).fuse();
-
-		let mut sub_maybe_client = None;
-		let mut sub_best_block_required = false;
-		let sub_best_block_future =
-			substrate_client::best_ethereum_block(substrate_client::client(&sub_uri, sub_signer)).fuse();
-		let sub_receipts_check_future = futures::future::Fuse::terminated();
-		let sub_existence_status_future = futures::future::Fuse::terminated();
-		let sub_submit_header_future = futures::future::Fuse::terminated();
-		let sub_go_offline_future = futures::future::Fuse::terminated();
-		let sub_tick_stream = interval(SUBSTRATE_TICK_INTERVAL_MS).fuse();
-
-		futures::pin_mut!(
-			eth_best_block_number_future,
-			eth_new_header_future,
-			eth_orphan_header_future,
-			eth_receipts_future,
-			eth_go_offline_future,
-			eth_tick_stream,
-			sub_best_block_future,
-			sub_receipts_check_future,
-			sub_existence_status_future,
-			sub_submit_header_future,
-			sub_go_offline_future,
-			sub_tick_stream
-		);
-
-		loop {
-			futures::select! {
-				(eth_client, eth_best_block_number) = eth_best_block_number_future => {
-					eth_best_block_number_required = false;
-
-					process_future_result(
-						&mut eth_maybe_client,
-						eth_client,
-						eth_best_block_number,
-						|eth_best_block_number| eth_sync.ethereum_best_header_number_response(eth_best_block_number),
-						&mut eth_go_offline_future,
-						|eth_client| delay(CONNECTION_ERROR_DELAY_MS, eth_client),
-						"Error retrieving best header number from Ethereum number",
-					);
-				},
-				(eth_client, eth_new_header) = eth_new_header_future => {
-					process_future_result(
-						&mut eth_maybe_client,
-						eth_client,
-						eth_new_header,
-						|eth_new_header| eth_sync.headers_mut().header_response(eth_new_header),
-						&mut eth_go_offline_future,
-						|eth_client| delay(CONNECTION_ERROR_DELAY_MS, eth_client),
-						"Error retrieving header from Ethereum node",
-					);
-				},
-				(eth_client, eth_orphan_header) = eth_orphan_header_future => {
-					process_future_result(
-						&mut eth_maybe_client,
-						eth_client,
-						eth_orphan_header,
-						|eth_orphan_header| eth_sync.headers_mut().header_response(eth_orphan_header),
-						&mut eth_go_offline_future,
-						|eth_client| delay(CONNECTION_ERROR_DELAY_MS, eth_client),
-						"Error retrieving orphan header from Ethereum node",
-					);
-				},
-				(eth_client, eth_receipts) = eth_receipts_future => {
-					process_future_result(
-						&mut eth_maybe_client,
-						eth_client,
-						eth_receipts,
-						|(header, receipts)| eth_sync.headers_mut().receipts_response(&header, receipts),
-						&mut eth_go_offline_future,
-						|eth_client| delay(CONNECTION_ERROR_DELAY_MS, eth_client),
-						"Error retrieving transactions receipts from Ethereum node",
-					);
-				},
-				eth_client = eth_go_offline_future => {
-					eth_maybe_client = Some(eth_client);
-				},
-				_ = eth_tick_stream.next() => {
-					if eth_sync.is_almost_synced() {
-						eth_best_block_number_required = true;
-					}
-				},
-				(sub_client, sub_best_block) = sub_best_block_future => {
-					sub_best_block_required = false;
-
-					process_future_result(
-						&mut sub_maybe_client,
-						sub_client,
-						sub_best_block,
-						|sub_best_block| {
-							let head_updated = eth_sync.substrate_best_header_response(sub_best_block);
-							if head_updated {
-								last_update_time = std::time::Instant::now();
-							}
-							match head_updated {
-								// IF head is updated AND there are still our transactions:
-								// => restart stall countdown timer
-								true if eth_sync.headers().headers_in_status(EthereumHeaderStatus::Submitted) != 0 =>
-									stall_countdown = Some(std::time::Instant::now()),
-								// IF head is updated AND there are no our transactions:
-								// => stop stall countdown timer
-								true => stall_countdown = None,
-								// IF head is not updated AND stall countdown is not yet completed
-								// => do nothing
-								false if stall_countdown
-									.map(|stall_countdown| std::time::Instant::now() - stall_countdown <
-										std::time::Duration::from_millis(STALL_SYNC_TIMEOUT_MS))
-									.unwrap_or(true)
-									=> (),
-								// IF head is not updated AND stall countdown has completed
-								// => restart sync
-								false => {
-									log::info!(
-										target: "bridge",
-										"Possible Substrate fork detected. Restarting Ethereum headers synchronization.",
-									);
-									stall_countdown = None;
-									eth_sync.restart();
-								},
-							}
-						},
-						&mut sub_go_offline_future,
-						|sub_client| delay(CONNECTION_ERROR_DELAY_MS, sub_client),
-						"Error retrieving best known header from Substrate node",
-					);
-				},
-				(sub_client, sub_existence_status) = sub_existence_status_future => {
-					process_future_result(
-						&mut sub_maybe_client,
-						sub_client,
-						sub_existence_status,
-						|(sub_header, sub_existence_status)| eth_sync
-							.headers_mut()
-							.maybe_orphan_response(&sub_header, sub_existence_status),
-						&mut sub_go_offline_future,
-						|sub_client| delay(CONNECTION_ERROR_DELAY_MS, sub_client),
-						"Error retrieving existence status from Substrate node",
-					);
-				},
-				(sub_client, sub_submit_header_result) = sub_submit_header_future => {
-					process_future_result(
-						&mut sub_maybe_client,
-						sub_client,
-						sub_submit_header_result,
-						|(_, submitted_headers)| eth_sync.headers_mut().headers_submitted(submitted_headers),
-						&mut sub_go_offline_future,
-						|sub_client| delay(CONNECTION_ERROR_DELAY_MS, sub_client),
-						"Error submitting headers to Substrate node",
-					);
-				},
-				(sub_client, sub_receipts_check_result) = sub_receipts_check_future => {
-					// we can minimize number of receipts_check calls by checking header
-					// logs bloom here, but it may give us false positives (when authorities
-					// source is contract, we never need any logs)
-					process_future_result(
-						&mut sub_maybe_client,
-						sub_client,
-						sub_receipts_check_result,
-						|(header, receipts_check_result)| eth_sync
-							.headers_mut()
-							.maybe_receipts_response(&header, receipts_check_result),
-						&mut sub_go_offline_future,
-						|sub_client| delay(CONNECTION_ERROR_DELAY_MS, sub_client),
-						"Error retrieving receipts requirement from Substrate node",
-					);
-				},
-				sub_client = sub_go_offline_future => {
-					sub_maybe_client = Some(sub_client);
-				},
-				_ = sub_tick_stream.next() => {
-					sub_best_block_required = true;
-				},
-			}
-
-			// print progress
-			progress_context = print_progress(progress_context, &eth_sync);
-
-			// if client is available: wait, or call Substrate RPC methods
-			if let Some(sub_client) = sub_maybe_client.take() {
-				// the priority is to:
-				// 1) get best block - it stops us from downloading/submitting new blocks + we call it rarely;
-				// 2) check transactions receipts - it stops us from downloading/submitting new blocks;
-				// 3) check existence - it stops us from submitting new blocks;
-				// 4) submit header
-
-				if sub_best_block_required {
-					log::debug!(target: "bridge", "Asking Substrate about best block");
-					sub_best_block_future.set(substrate_client::best_ethereum_block(sub_client).fuse());
-				} else if let Some(header) = eth_sync.headers().header(EthereumHeaderStatus::MaybeReceipts) {
-					log::debug!(
-						target: "bridge",
-						"Checking if header submission requires receipts: {:?}",
-						header.id(),
-					);
-
-					let header = header.clone();
-					sub_receipts_check_future
-						.set(substrate_client::ethereum_receipts_required(sub_client, header).fuse());
-				} else if let Some(header) = eth_sync.headers().header(EthereumHeaderStatus::MaybeOrphan) {
-					// for MaybeOrphan we actually ask for parent' header existence
-					let parent_id = header.parent_id();
-
-					log::debug!(
-						target: "bridge",
-						"Asking Substrate node for existence of: {:?}",
-						parent_id,
-					);
-
-					sub_existence_status_future
-						.set(substrate_client::ethereum_header_known(sub_client, parent_id).fuse());
-				} else if let Some(headers) = eth_sync.select_headers_to_submit(
-					last_update_time.elapsed() > std::time::Duration::from_millis(BACKUP_STALL_SYNC_TIMEOUT_MS),
-				) {
-					let ids = match headers.len() {
-						1 => format!("{:?}", headers[0].id()),
-						2 => format!("[{:?}, {:?}]", headers[0].id(), headers[1].id()),
-						len => format!("[{:?} ... {:?}]", headers[0].id(), headers[len - 1].id()),
-					};
-					log::debug!(
-						target: "bridge",
-						"Submitting {} header(s) to Substrate node: {:?}",
-						headers.len(),
-						ids,
-					);
-
-					let headers = headers.into_iter().cloned().collect();
-					sub_submit_header_future.set(
-						substrate_client::submit_ethereum_headers(sub_client, headers, sign_sub_transactions).fuse(),
-					);
-
-					// remember that we have submitted some headers
-					if stall_countdown.is_none() {
-						stall_countdown = Some(std::time::Instant::now());
-					}
-				} else {
-					sub_maybe_client = Some(sub_client);
-				}
-			}
-
-			// if client is available: wait, or call Ethereum RPC methods
-			if let Some(eth_client) = eth_maybe_client.take() {
-				// the priority is to:
-				// 1) get best block - it stops us from downloading new blocks + we call it rarely;
-				// 2) check transactions receipts - it stops us from downloading/submitting new blocks;
-				// 3) check existence - it stops us from submitting new blocks;
-				// 4) submit header
->>>>>>> 74803274
 
 impl SourceClient<EthereumHeadersSyncPipeline> for EthereumHeadersSource {
 	type Error = ethereum_client::Error;
@@ -442,6 +114,8 @@
 	client: substrate_client::Client,
 	/// Substrate transactions signer.
 	signer: sp_core::sr25519::Pair,
+	/// Whether we want to submit signed (true), or unsigned (false) transactions.
+	sign_transactions: bool,
 }
 
 impl TargetClient<EthereumHeadersSyncPipeline> for SubstrateHeadersTarget {
@@ -452,16 +126,16 @@
 	type SubmitHeadersFuture = Pin<Box<dyn Future<Output = (Self, Result<Vec<EthereumHeaderId>, Self::Error>)>>>;
 
 	fn best_header_id(self) -> Self::BestHeaderIdFuture {
-		let signer = self.signer;
+		let (signer, sign_transactions) = (self.signer, self.sign_transactions);
 		substrate_client::best_ethereum_block(self.client)
-			.map(move |(client, result)| (SubstrateHeadersTarget { client, signer }, result))
+			.map(move |(client, result)| (SubstrateHeadersTarget { client, signer, sign_transactions }, result))
 			.boxed()
 	}
 
 	fn is_known_header(self, id: EthereumHeaderId) -> Self::IsKnownHeaderFuture {
-		let signer = self.signer;
+		let (signer, sign_transactions) = (self.signer, self.sign_transactions);
 		substrate_client::ethereum_header_known(self.client, id)
-			.map(move |(client, result)| (SubstrateHeadersTarget { client, signer }, result))
+			.map(move |(client, result)| (SubstrateHeadersTarget { client, signer, sign_transactions }, result))
 			.boxed()
 	}
 
@@ -469,18 +143,18 @@
 		// we can minimize number of receipts_check calls by checking header
 		// logs bloom here, but it may give us false positives (when authorities
 		// source is contract, we never need any logs)
-		let signer = self.signer;
+		let (signer, sign_transactions) = (self.signer, self.sign_transactions);
 		substrate_client::ethereum_receipts_required(self.client, header.clone())
-			.map(move |(client, result)| (SubstrateHeadersTarget { client, signer }, result))
+			.map(move |(client, result)| (SubstrateHeadersTarget { client, signer, sign_transactions }, result))
 			.boxed()
 	}
 
 	fn submit_headers(self, headers: Vec<QueuedEthereumHeader>) -> Self::SubmitHeadersFuture {
-		let signer = self.signer;
-		substrate_client::submit_ethereum_headers(self.client, signer.clone(), headers)
+		let (signer, sign_transactions) = (self.signer, self.sign_transactions);
+		substrate_client::submit_ethereum_headers(self.client, signer.clone(), headers, sign_transactions)
 			.map(move |(client, result)| {
 				(
-					SubstrateHeadersTarget { client, signer },
+					SubstrateHeadersTarget { client, signer, sign_transactions },
 					result.map(|(_, submitted_headers)| submitted_headers),
 				)
 			})
@@ -496,6 +170,10 @@
 	let sub_uri = format!("http://{}:{}", params.sub_host, params.sub_port);
 	let sub_client = substrate_client::client(&sub_uri);
 	let sub_signer = params.sub_signer;
+	let sign_sub_transactions = match params.sync_params.target_tx_mode {
+		TargetTransactionMode::Signed | TargetTransactionMode::Backup => true,
+		TargetTransactionMode::Unsigned => false,
+	};
 
 	crate::sync_loop::run(
 		EthereumHeadersSource { client: eth_client },
@@ -503,6 +181,7 @@
 		SubstrateHeadersTarget {
 			client: sub_client,
 			signer: sub_signer,
+			sign_transactions: sign_sub_transactions,
 		},
 		SUBSTRATE_TICK_INTERVAL_MS,
 		params.sync_params,
