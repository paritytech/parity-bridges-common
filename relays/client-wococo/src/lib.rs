// Copyright 2019-2021 Parity Technologies (UK) Ltd.
// This file is part of Parity Bridges Common.

// Parity Bridges Common is free software: you can redistribute it and/or modify
// it under the terms of the GNU General Public License as published by
// the Free Software Foundation, either version 3 of the License, or
// (at your option) any later version.

// Parity Bridges Common is distributed in the hope that it will be useful,
// but WITHOUT ANY WARRANTY; without even the implied warranty of
// MERCHANTABILITY or FITNESS FOR A PARTICULAR PURPOSE.  See the
// GNU General Public License for more details.

// You should have received a copy of the GNU General Public License
// along with Parity Bridges Common.  If not, see <http://www.gnu.org/licenses/>.

//! Types used to connect to the Wococo-Substrate chain.

use codec::Encode;
use relay_substrate_client::{Chain, ChainBase, ChainWithBalances, TransactionSignScheme, UnsignedTransaction};
use sp_core::{storage::StorageKey, Pair};
use sp_runtime::{generic::SignedPayload, traits::IdentifyAccount};
use std::time::Duration;

pub mod runtime;

/// Wococo header id.
pub type HeaderId = relay_utils::HeaderId<bp_wococo::Hash, bp_wococo::BlockNumber>;

/// Wococo header type used in headers sync.
pub type SyncHeader = relay_substrate_client::SyncHeader<bp_wococo::Header>;

/// Wococo chain definition
#[derive(Debug, Clone, Copy)]
pub struct Wococo;

impl ChainBase for Wococo {
	type BlockNumber = bp_wococo::BlockNumber;
	type Hash = bp_wococo::Hash;
	type Hasher = bp_wococo::Hashing;
	type Header = bp_wococo::Header;
}

impl Chain for Wococo {
	const NAME: &'static str = "Wococo";
	const AVERAGE_BLOCK_INTERVAL: Duration = Duration::from_secs(6);
	const STORAGE_PROOF_OVERHEAD: u32 = bp_wococo::EXTRA_STORAGE_PROOF_SIZE;
	const MAXIMAL_ENCODED_ACCOUNT_ID_SIZE: u32 = bp_wococo::MAXIMAL_ENCODED_ACCOUNT_ID_SIZE;

	type AccountId = bp_wococo::AccountId;
	type Index = bp_wococo::Index;
	type SignedBlock = bp_wococo::SignedBlock;
	type Call = crate::runtime::Call;
	type Balance = bp_wococo::Balance;
	type WeightToFee = bp_wococo::WeightToFee;
}

impl ChainWithBalances for Wococo {
	fn account_info_storage_key(account_id: &Self::AccountId) -> StorageKey {
		StorageKey(bp_wococo::account_info_storage_key(account_id))
	}
}

impl TransactionSignScheme for Wococo {
	type Chain = Wococo;
	type AccountKeyPair = sp_core::sr25519::Pair;
	type SignedTransaction = crate::runtime::UncheckedExtrinsic;

	fn sign_transaction(
		genesis_hash: <Self::Chain as ChainBase>::Hash,
		signer: &Self::AccountKeyPair,
<<<<<<< HEAD
		unsigned: UnsignedTransaction<Self::Chain>,
	) -> Self::SignedTransaction {
		let raw_payload = SignedPayload::new(
			unsigned.call,
			bp_wococo::SignedExtensions::new(
				bp_wococo::VERSION,
				sp_runtime::generic::Era::Immortal,
				genesis_hash,
				unsigned.nonce,
				unsigned.tip,
			),
=======
		era: bp_runtime::TransactionEraOf<Self::Chain>,
		signer_nonce: <Self::Chain as Chain>::Index,
		call: <Self::Chain as Chain>::Call,
	) -> Self::SignedTransaction {
		let raw_payload = SignedPayload::new(
			call,
			bp_wococo::SignedExtensions::new(bp_wococo::VERSION, era, genesis_hash, signer_nonce, 0),
>>>>>>> bd4ce7f2
		)
		.expect("SignedExtension never fails.");

		let signature = raw_payload.using_encoded(|payload| signer.sign(payload));
		let signer: sp_runtime::MultiSigner = signer.public().into();
		let (call, extra, _) = raw_payload.deconstruct();

		bp_wococo::UncheckedExtrinsic::new_signed(
			call,
			sp_runtime::MultiAddress::Id(signer.into_account()),
			signature.into(),
			extra,
		)
	}

	fn is_signed(tx: &Self::SignedTransaction) -> bool {
		tx.signature.is_some()
	}

	fn is_signed_by(signer: &Self::AccountKeyPair, tx: &Self::SignedTransaction) -> bool {
		tx.signature
			.as_ref()
			.map(|(address, _, _)| *address == bp_wococo::AccountId::from(*signer.public().as_array_ref()).into())
			.unwrap_or(false)
	}

	fn parse_transaction(tx: Self::SignedTransaction) -> Option<UnsignedTransaction<Self::Chain>> {
		let extra = &tx.signature.as_ref()?.2;
		Some(UnsignedTransaction {
			call: tx.function,
			nonce: extra.nonce(),
			tip: extra.tip(),
		})
	}
}

/// Wococo signing params.
pub type SigningParams = sp_core::sr25519::Pair;<|MERGE_RESOLUTION|>--- conflicted
+++ resolved
@@ -17,7 +17,9 @@
 //! Types used to connect to the Wococo-Substrate chain.
 
 use codec::Encode;
-use relay_substrate_client::{Chain, ChainBase, ChainWithBalances, TransactionSignScheme, UnsignedTransaction};
+use relay_substrate_client::{
+	Chain, ChainBase, ChainWithBalances, TransactionEraOf, TransactionSignScheme, UnsignedTransaction,
+};
 use sp_core::{storage::StorageKey, Pair};
 use sp_runtime::{generic::SignedPayload, traits::IdentifyAccount};
 use std::time::Duration;
@@ -69,27 +71,12 @@
 	fn sign_transaction(
 		genesis_hash: <Self::Chain as ChainBase>::Hash,
 		signer: &Self::AccountKeyPair,
-<<<<<<< HEAD
+		era: TransactionEraOf<Self::Chain>,
 		unsigned: UnsignedTransaction<Self::Chain>,
 	) -> Self::SignedTransaction {
 		let raw_payload = SignedPayload::new(
 			unsigned.call,
-			bp_wococo::SignedExtensions::new(
-				bp_wococo::VERSION,
-				sp_runtime::generic::Era::Immortal,
-				genesis_hash,
-				unsigned.nonce,
-				unsigned.tip,
-			),
-=======
-		era: bp_runtime::TransactionEraOf<Self::Chain>,
-		signer_nonce: <Self::Chain as Chain>::Index,
-		call: <Self::Chain as Chain>::Call,
-	) -> Self::SignedTransaction {
-		let raw_payload = SignedPayload::new(
-			call,
-			bp_wococo::SignedExtensions::new(bp_wococo::VERSION, era, genesis_hash, signer_nonce, 0),
->>>>>>> bd4ce7f2
+			bp_wococo::SignedExtensions::new(bp_wococo::VERSION, era, genesis_hash, unsigned.nonce, unsigned.tip),
 		)
 		.expect("SignedExtension never fails.");
 
