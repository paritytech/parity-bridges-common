--- conflicted
+++ resolved
@@ -10,13 +10,8 @@
 bp-eth-poa = { path = "../../primitives/ethereum-poa" }
 headers-relay = { path = "../headers" }
 hex-literal = "0.3"
-<<<<<<< HEAD
-jsonrpsee-proc-macros = "0.3.0"
-jsonrpsee-ws-client = "0.3.0"
-=======
-jsonrpsee-proc-macros = "0.2"
-jsonrpsee-ws-client = "0.2"
->>>>>>> 7f3f94a6
+jsonrpsee-proc-macros = "0.3.1"
+jsonrpsee-ws-client = "0.3.1"
 libsecp256k1 = { version = "0.3.4", default-features = false, features = ["hmac"] }
 log = "0.4.11"
 relay-utils = { path = "../utils" }
