--- conflicted
+++ resolved
@@ -14,13 +14,9 @@
 // You should have received a copy of the GNU General Public License
 // along with Parity Bridges Common.  If not, see <http://www.gnu.org/licenses/>.
 
-use bp_runtime::Chain as ChainBase;
-<<<<<<< HEAD
+use bp_runtime::{Chain as ChainBase, TransactionEraOf};
 use codec::{Decode, Encode};
-use frame_support::Parameter;
-=======
 use frame_support::{weights::WeightToFeePolynomial, Parameter};
->>>>>>> bd4ce7f2
 use jsonrpsee_ws_client::{DeserializeOwned, Serialize};
 use num_traits::{Bounded, CheckedSub, SaturatingAdd, Zero};
 use sp_core::{storage::StorageKey, Pair};
@@ -155,13 +151,8 @@
 	fn sign_transaction(
 		genesis_hash: <Self::Chain as ChainBase>::Hash,
 		signer: &Self::AccountKeyPair,
-<<<<<<< HEAD
+		era: TransactionEraOf<Self::Chain>,
 		unsigned: UnsignedTransaction<Self::Chain>,
-=======
-		era: bp_runtime::TransactionEraOf<Self::Chain>,
-		signer_nonce: <Self::Chain as Chain>::Index,
-		call: <Self::Chain as Chain>::Call,
->>>>>>> bd4ce7f2
 	) -> Self::SignedTransaction;
 
 	/// Returns true if transaction is signed.
