// Copyright 2019-2021 Parity Technologies (UK) Ltd.
// This file is part of Parity Bridges Common.

// Parity Bridges Common is free software: you can redistribute it and/or modify
// it under the terms of the GNU General Public License as published by
// the Free Software Foundation, either version 3 of the License, or
// (at your option) any later version.

// Parity Bridges Common is distributed in the hope that it will be useful,
// but WITHOUT ANY WARRANTY; without even the implied warranty of
// MERCHANTABILITY or FITNESS FOR A PARTICULAR PURPOSE.  See the
// GNU General Public License for more details.

// You should have received a copy of the GNU General Public License
// along with Parity Bridges Common.  If not, see <http://www.gnu.org/licenses/>.

//! Default generic implementation of finality source for basic Substrate client.

use crate::{
	chain::{BlockWithJustification, Chain},
	client::Client,
	error::Error,
	sync_header::SyncHeader,
};

use async_std::sync::{Arc, Mutex};
use async_trait::async_trait;
use bp_header_chain::justification::GrandpaJustification;
use codec::Decode;
use finality_relay::{FinalitySyncPipeline, SourceClient, SourceHeader};
use futures::stream::{unfold, Stream, StreamExt};
use relay_utils::relay_loop::Client as RelayClient;
use sp_runtime::traits::Header as HeaderT;
use std::{marker::PhantomData, pin::Pin};

/// Shared updatable reference to the maximal header number that we want to sync from the source.
pub type RequiredHeaderNumberRef<C> = Arc<Mutex<<C as bp_runtime::Chain>::BlockNumber>>;

/// Substrate node as finality source.
pub struct FinalitySource<C: Chain, P> {
	client: Client<C>,
	maximal_header_number: Option<RequiredHeaderNumberRef<C>>,
	_phantom: PhantomData<P>,
}

impl<C: Chain, P> FinalitySource<C, P> {
	/// Create new headers source using given client.
	pub fn new(
		client: Client<C>,
		maximal_header_number: Option<RequiredHeaderNumberRef<C>>,
	) -> Self {
		FinalitySource { client, maximal_header_number, _phantom: Default::default() }
	}

	/// Returns reference to the underlying RPC client.
	pub fn client(&self) -> &Client<C> {
		&self.client
	}

	/// Returns best finalized block number.
	pub async fn on_chain_best_finalized_block_number(&self) -> Result<C::BlockNumber, Error> {
		// we **CAN** continue to relay finality proofs if source node is out of sync, because
		// target node may be missing proofs that are already available at the source
		let finalized_header_hash = self.client.best_finalized_header_hash().await?;
		let finalized_header = self.client.header_by_hash(finalized_header_hash).await?;
		Ok(*finalized_header.number())
	}
}

impl<C: Chain, P> Clone for FinalitySource<C, P> {
	fn clone(&self) -> Self {
		FinalitySource {
			client: self.client.clone(),
			maximal_header_number: self.maximal_header_number.clone(),
			_phantom: Default::default(),
		}
	}
}

#[async_trait]
impl<C: Chain, P: FinalitySyncPipeline> RelayClient for FinalitySource<C, P> {
	type Error = Error;

	async fn reconnect(&mut self) -> Result<(), Error> {
		self.client.reconnect().await
	}
}

#[async_trait]
impl<C, P> SourceClient<P> for FinalitySource<C, P>
where
	C: Chain,
	C::BlockNumber: relay_utils::BlockNumberBase,
	P: FinalitySyncPipeline<
		Hash = C::Hash,
		Number = C::BlockNumber,
		Header = SyncHeader<C::Header>,
		FinalityProof = GrandpaJustification<C::Header>,
	>,
	P::Header: SourceHeader<C::BlockNumber>,
{
	type FinalityProofsStream = Pin<Box<dyn Stream<Item = GrandpaJustification<C::Header>> + Send>>;

	async fn best_finalized_block_number(&self) -> Result<P::Number, Error> {
		let mut finalized_header_number = self.on_chain_best_finalized_block_number().await?;
		// never return block number larger than requested. This way we'll never sync headers
		// past `maximal_header_number`
		if let Some(ref maximal_header_number) = self.maximal_header_number {
			let maximal_header_number = *maximal_header_number.lock().await;
			if finalized_header_number > maximal_header_number {
				finalized_header_number = maximal_header_number;
			}
		}
		Ok(finalized_header_number)
	}

	async fn header_and_finality_proof(
		&self,
		number: P::Number,
	) -> Result<(P::Header, Option<P::FinalityProof>), Error> {
		let header_hash = self.client.block_hash_by_number(number).await?;
		let signed_block = self.client.get_block(Some(header_hash)).await?;

		let justification = signed_block
			.justification()
			.map(|raw_justification| {
				GrandpaJustification::<C::Header>::decode(&mut raw_justification.as_slice())
			})
			.transpose()
			.map_err(Error::ResponseParseFailed)?;

		Ok((signed_block.header().into(), justification))
	}

	async fn finality_proofs(&self) -> Result<Self::FinalityProofsStream, Error> {
		Ok(unfold(
			self.client.clone().subscribe_justifications().await?,
			move |subscription| async move {
				loop {
<<<<<<< HEAD
					let next_justification = match subscription.next().await {
						Ok(maybe_bytes) => maybe_bytes?,
						Err(err) => {
							log::error!(
								target: "bridge",
								"Failed to fetch justification from the {} justifications stream: {:?}",
								P::SOURCE_NAME,
								err,
							);

							continue;
						}
					};
=======
					let log_error = |err| {
						log::error!(
							target: "bridge",
							"Failed to read justification target from the {} justifications stream: {:?}",
							P::SOURCE_NAME,
							err,
						);
					};

					let next_justification = subscription
						.next()
						.await
						.map_err(|err| log_error(err.to_string()))
						.ok()??;
>>>>>>> 7f3f94a6
					let decoded_justification =
						GrandpaJustification::<C::Header>::decode(&mut &next_justification[..]);

					let justification = match decoded_justification {
						Ok(j) => j,
						Err(err) => {
							log_error(format!("decode failed with error {:?}", err));
							continue
						},
					};

					return Some((justification, subscription))
				}
			},
		)
		.boxed())
	}
}<|MERGE_RESOLUTION|>--- conflicted
+++ resolved
@@ -137,21 +137,6 @@
 			self.client.clone().subscribe_justifications().await?,
 			move |subscription| async move {
 				loop {
-<<<<<<< HEAD
-					let next_justification = match subscription.next().await {
-						Ok(maybe_bytes) => maybe_bytes?,
-						Err(err) => {
-							log::error!(
-								target: "bridge",
-								"Failed to fetch justification from the {} justifications stream: {:?}",
-								P::SOURCE_NAME,
-								err,
-							);
-
-							continue;
-						}
-					};
-=======
 					let log_error = |err| {
 						log::error!(
 							target: "bridge",
@@ -166,7 +151,7 @@
 						.await
 						.map_err(|err| log_error(err.to_string()))
 						.ok()??;
->>>>>>> 7f3f94a6
+
 					let decoded_justification =
 						GrandpaJustification::<C::Header>::decode(&mut &next_justification[..]);
 
