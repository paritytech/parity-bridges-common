[package]
name = "relay-substrate-client"
version = "0.1.0"
authors = ["Parity Technologies <admin@parity.io>"]
edition = "2018"
license = "GPL-3.0-or-later WITH Classpath-exception-2.0"

[dependencies]
async-std = { version = "1.6.5", features = ["attributes"] }
async-trait = "0.1.40"
codec = { package = "parity-scale-codec", version = "2.2.0" }
<<<<<<< HEAD
jsonrpsee-proc-macros = "0.3.0"
jsonrpsee-ws-client = "0.3.0"
=======
jsonrpsee-proc-macros = "0.2"
jsonrpsee-types = "0.2"
jsonrpsee-ws-client = "0.2"
>>>>>>> 7f3f94a6
log = "0.4.11"
num-traits = "0.2"
rand = "0.7"
tokio = "1.8"

# Bridge dependencies

bp-header-chain = { path = "../../primitives/header-chain" }
bp-runtime = { path = "../../primitives/runtime" }
finality-relay = { path = "../finality" }
headers-relay = { path = "../headers" }
relay-utils = { path = "../utils" }

# Substrate Dependencies

frame-support = { git = "https://github.com/paritytech/substrate", branch = "master" }
frame-system = { git = "https://github.com/paritytech/substrate", branch = "master" }
pallet-balances = { git = "https://github.com/paritytech/substrate", branch = "master" }
pallet-transaction-payment = { git = "https://github.com/paritytech/substrate", branch = "master" }
pallet-transaction-payment-rpc-runtime-api = { git = "https://github.com/paritytech/substrate", branch = "master" }
sc-rpc-api = { git = "https://github.com/paritytech/substrate", branch = "master" }
sp-core = { git = "https://github.com/paritytech/substrate", branch = "master" }
sc-transaction-pool-api = { git = "https://github.com/paritytech/substrate", branch = "master" }
sp-finality-grandpa = { git = "https://github.com/paritytech/substrate", branch = "master" }
sp-rpc = { git = "https://github.com/paritytech/substrate", branch = "master" }
sp-runtime = { git = "https://github.com/paritytech/substrate", branch = "master" }
sp-storage = { git = "https://github.com/paritytech/substrate", branch = "master" }
sp-trie = { git = "https://github.com/paritytech/substrate", branch = "master" }
sp-version = { git = "https://github.com/paritytech/substrate", branch = "master" }

#[dev-dependencies]
futures = "0.3.7"<|MERGE_RESOLUTION|>--- conflicted
+++ resolved
@@ -9,14 +9,8 @@
 async-std = { version = "1.6.5", features = ["attributes"] }
 async-trait = "0.1.40"
 codec = { package = "parity-scale-codec", version = "2.2.0" }
-<<<<<<< HEAD
-jsonrpsee-proc-macros = "0.3.0"
-jsonrpsee-ws-client = "0.3.0"
-=======
-jsonrpsee-proc-macros = "0.2"
-jsonrpsee-types = "0.2"
-jsonrpsee-ws-client = "0.2"
->>>>>>> 7f3f94a6
+jsonrpsee-proc-macros = "0.3.1"
+jsonrpsee-ws-client = "0.3.1"
 log = "0.4.11"
 num-traits = "0.2"
 rand = "0.7"
