--- conflicted
+++ resolved
@@ -16,11 +16,8 @@
 
 //! Utilities used by different relays.
 
-<<<<<<< HEAD
 pub use bp_runtime::HeaderId;
-=======
 pub use error::Error;
->>>>>>> b270b6a0
 pub use relay_loop::{relay_loop, relay_metrics};
 
 use backoff::{backoff::Backoff, ExponentialBackoff};
