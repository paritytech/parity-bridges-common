[package]
name = "relay-substrate-client"
version = "0.1.0"
authors = ["Parity Technologies <admin@parity.io>"]
edition = "2018"
license = "GPL-3.0-or-later WITH Classpath-exception-2.0"

[dependencies]
async-std = "1.6.5"
async-trait = "0.1.40"
codec = { package = "parity-scale-codec", version = "1.3.4" }
jsonrpsee = { git = "https://github.com/svyatonik/jsonrpsee.git", branch = "shared-client-in-rpc-api", default-features = false, features = ["ws"] }
log = "0.4.11"
num-traits = "0.2"
rand = "0.7"

# Bridge dependencies

bp-message-lane = { path = "../../primitives/message-lane" }
bp-runtime = { path = "../../primitives/runtime" }
headers-relay = { path = "../headers-relay" }
relay-utils = { path = "../utils" }

# Substrate Dependencies

frame-support = "2.0"
frame-system = "2.0"
pallet-balances = "2.0"
sp-core = "2.0"
sp-runtime = "2.0"
<<<<<<< HEAD
sp-std = "2.0"
sp-trie = "2.0"
=======
sp-version = "2.0"

#[dev-dependencies]
futures = "0.3.7"
>>>>>>> bebb6dc3
<|MERGE_RESOLUTION|>--- conflicted
+++ resolved
@@ -28,12 +28,9 @@
 pallet-balances = "2.0"
 sp-core = "2.0"
 sp-runtime = "2.0"
-<<<<<<< HEAD
 sp-std = "2.0"
 sp-trie = "2.0"
-=======
 sp-version = "2.0"
 
 #[dev-dependencies]
-futures = "0.3.7"
->>>>>>> bebb6dc3
+futures = "0.3.7"