// Copyright 2019-2020 Parity Technologies (UK) Ltd.
// This file is part of Parity Bridges Common.

// Parity Bridges Common is free software: you can redistribute it and/or modify
// it under the terms of the GNU General Public License as published by
// the Free Software Foundation, either version 3 of the License, or
// (at your option) any later version.

// Parity Bridges Common is distributed in the hope that it will be useful,
// but WITHOUT ANY WARRANTY; without even the implied warranty of
// MERCHANTABILITY or FITNESS FOR A PARTICULAR PURPOSE.  See the
// GNU General Public License for more details.

// You should have received a copy of the GNU General Public License
// along with Parity Bridges Common.  If not, see <http://www.gnu.org/licenses/>.

//! Substrate node client.

use crate::chain::Chain;
use crate::rpc::{Substrate, SubstrateMessageLane};
use crate::{ConnectionParams, Result};

use bp_message_lane::{LaneId, MessageNonce};
use bp_runtime::InstanceId;
use jsonrpsee::common::DeserializeOwned;
use jsonrpsee::raw::RawClient;
use jsonrpsee::transport::ws::WsTransportClient;
use jsonrpsee::{client::Subscription, Client as RpcClient};
use num_traits::Zero;
use sp_core::Bytes;
use std::ops::RangeInclusive;

const SUB_API_GRANDPA_AUTHORITIES: &str = "GrandpaApi_grandpa_authorities";

/// Opaque justifications subscription type.
pub type JustificationsSubscription = Subscription<Bytes>;

/// Opaque GRANDPA authorities set.
pub type OpaqueGrandpaAuthoritiesSet = Vec<u8>;

/// Substrate client type.
///
/// Cloning `Client` is a cheap operation.
pub struct Client<C: Chain> {
	/// Client connection params.
	params: ConnectionParams,
	/// Substrate RPC client.
	client: RpcClient,
	/// Genesis block hash.
	genesis_hash: C::Hash,
}

impl<C: Chain> Clone for Client<C> {
	fn clone(&self) -> Self {
		Client {
			params: self.params.clone(),
			client: self.client.clone(),
			genesis_hash: self.genesis_hash,
		}
	}
}

impl<C: Chain> std::fmt::Debug for Client<C> {
	fn fmt(&self, fmt: &mut std::fmt::Formatter) -> std::fmt::Result {
		fmt.debug_struct("Client")
			.field("genesis_hash", &self.genesis_hash)
			.finish()
	}
}

impl<C: Chain> Client<C> {
	/// Returns client that is able to call RPCs on Substrate node over websocket connection.
	pub async fn new(params: ConnectionParams) -> Result<Self> {
		let client = Self::build_client(params.clone()).await?;

		let number: C::BlockNumber = Zero::zero();
		let genesis_hash = Substrate::<C, _, _>::chain_get_block_hash(&client, number).await?;

		Ok(Self {
			params,
			client,
			genesis_hash,
		})
	}

	/// Reopen client connection.
	pub async fn reconnect(self) -> Result<Self> {
		Ok(Self {
			params: self.params.clone(),
			client: Self::build_client(self.params).await?,
			genesis_hash: self.genesis_hash,
		})
	}

	/// Build client to use in connection.
	async fn build_client(params: ConnectionParams) -> Result<RpcClient> {
		let uri = format!("ws://{}:{}", params.host, params.port);
		let transport = WsTransportClient::new(&uri).await?;
		let raw_client = RawClient::new(transport);
		Ok(raw_client.into())
	}
}

impl<C: Chain> Client<C>
where
	C::Header: DeserializeOwned,
	C::Index: DeserializeOwned,
{
	/// Return hash of the genesis block.
	pub fn genesis_hash(&self) -> &C::Hash {
		&self.genesis_hash
	}

	/// Return hash of the best finalized block.
	pub async fn best_finalized_header_hash(&self) -> Result<C::Hash> {
		Ok(Substrate::<C, _, _>::chain_get_finalized_head(&self.client).await?)
	}

	/// Returns the best Substrate header.
	pub async fn best_header(&self) -> Result<C::Header> {
		Ok(Substrate::<C, _, _>::chain_get_header(&self.client, None).await?)
	}

	/// Get a Substrate block from its hash.
	pub async fn get_block(&self, block_hash: Option<C::Hash>) -> Result<C::SignedBlock> {
		Ok(Substrate::<C, _, _>::chain_get_block(&self.client, block_hash).await?)
	}

	/// Get a Substrate header by its hash.
	pub async fn header_by_hash(&self, block_hash: C::Hash) -> Result<C::Header> {
		Ok(Substrate::<C, _, _>::chain_get_header(&self.client, block_hash).await?)
	}

	/// Get a Substrate block hash by its number.
	pub async fn block_hash_by_number(&self, number: C::BlockNumber) -> Result<C::Hash> {
		Ok(Substrate::<C, _, _>::chain_get_block_hash(&self.client, number).await?)
	}

	/// Get a Substrate header by its number.
	pub async fn header_by_number(&self, block_number: C::BlockNumber) -> Result<C::Header> {
		let block_hash = Self::block_hash_by_number(self, block_number).await?;
		Ok(Self::header_by_hash(self, block_hash).await?)
	}

	/// Get the nonce of the given Substrate account.
	///
	/// Note: It's the caller's responsibility to make sure `account` is a valid ss58 address.
	pub async fn next_account_index(&self, account: C::AccountId) -> Result<C::Index> {
		Ok(Substrate::<C, _, _>::system_account_next_index(&self.client, account).await?)
	}

	/// Submit an extrinsic for inclusion in a block.
	///
	/// Note: The given transaction does not need be SCALE encoded beforehand.
	pub async fn submit_extrinsic(&self, transaction: Bytes) -> Result<C::Hash> {
		let tx_hash = Substrate::<C, _, _>::author_submit_extrinsic(&self.client, transaction).await?;
		log::trace!(target: "bridge", "Sent transaction to Substrate node: {:?}", tx_hash);
		Ok(tx_hash)
	}

	/// Get the GRANDPA authority set at given block.
	pub async fn grandpa_authorities_set(&self, block: C::Hash) -> Result<OpaqueGrandpaAuthoritiesSet> {
		let call = SUB_API_GRANDPA_AUTHORITIES.to_string();
		let data = Bytes(Vec::new());

		let encoded_response = Substrate::<C, _, _>::state_call(&self.client, call, data, Some(block)).await?;
		let authority_list = encoded_response.0;

		Ok(authority_list)
	}

	/// Execute runtime call at given block.
	pub async fn state_call(&self, method: String, data: Bytes, at_block: Option<C::Hash>) -> Result<Bytes> {
		Substrate::<C, _, _>::state_call(&self.client, method, data, at_block)
			.await
			.map_err(Into::into)
	}

<<<<<<< HEAD
	/// Returns proof-of-message(s) in given inclusive range.
	pub async fn prove_messages(
		&self,
		instance: InstanceId,
		lane: LaneId,
		range: RangeInclusive<MessageNonce>,
		include_outbound_lane_state: bool,
		at_block: C::Hash,
	) -> Result<Bytes> {
		SubstrateMessageLane::<C, _, _>::prove_messages(
			&self.client,
			instance,
			lane,
			*range.start(),
			*range.end(),
			include_outbound_lane_state,
			Some(at_block),
		)
		.await
		.map_err(Into::into)
	}

	/// Returns proof-of-message(s) delivery.
	pub async fn prove_messages_delivery(
		&self,
		instance: InstanceId,
		lane: LaneId,
		at_block: C::Hash,
	) -> Result<Bytes> {
		SubstrateMessageLane::<C, _, _>::prove_messages_delivery(&self.client, instance, lane, Some(at_block))
			.await
			.map_err(Into::into)
=======
	/// Return new justifications stream.
	pub async fn subscribe_justifications(self) -> Result<JustificationsSubscription> {
		Ok(self
			.client
			.subscribe(
				"grandpa_subscribeJustifications",
				jsonrpsee::common::Params::None,
				"grandpa_unsubscribeJustifications",
			)
			.await?)
>>>>>>> d4f01c55
	}
}<|MERGE_RESOLUTION|>--- conflicted
+++ resolved
@@ -176,7 +176,6 @@
 			.map_err(Into::into)
 	}
 
-<<<<<<< HEAD
 	/// Returns proof-of-message(s) in given inclusive range.
 	pub async fn prove_messages(
 		&self,
@@ -209,7 +208,8 @@
 		SubstrateMessageLane::<C, _, _>::prove_messages_delivery(&self.client, instance, lane, Some(at_block))
 			.await
 			.map_err(Into::into)
-=======
+	}
+
 	/// Return new justifications stream.
 	pub async fn subscribe_justifications(self) -> Result<JustificationsSubscription> {
 		Ok(self
@@ -220,6 +220,5 @@
 				"grandpa_unsubscribeJustifications",
 			)
 			.await?)
->>>>>>> d4f01c55
 	}
 }