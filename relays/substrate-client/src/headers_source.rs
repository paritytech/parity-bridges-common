--- conflicted
+++ resolved
@@ -72,16 +72,9 @@
 	P: HeadersSyncPipeline<Extra = (), Completion = Justification, Hash = C::Hash, Number = C::BlockNumber>,
 	P::Header: SourceHeader<C::Hash, C::BlockNumber>,
 {
-<<<<<<< HEAD
-	type Error = Error;
-
-	async fn best_block_number(&self) -> Result<P::Number, Self::Error> {
+	async fn best_block_number(&self) -> Result<P::Number, Error> {
 		// we **CAN** continue to relay headers if source node is out of sync, because
 		// target node may be missing headers that are already available at the source
-
-=======
-	async fn best_block_number(&self) -> Result<P::Number, Error> {
->>>>>>> 0b1bb2aa
 		Ok(*self.client.best_header().await?.number())
 	}
 
