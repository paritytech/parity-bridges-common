// Copyright 2019-2020 Parity Technologies (UK) Ltd.
// This file is part of Parity Bridges Common.

// Parity Bridges Common is free software: you can redistribute it and/or modify
// it under the terms of the GNU General Public License as published by
// the Free Software Foundation, either version 3 of the License, or
// (at your option) any later version.

// Parity Bridges Common is distributed in the hope that it will be useful,
// but WITHOUT ANY WARRANTY; without even the implied warranty of
// MERCHANTABILITY or FITNESS FOR A PARTICULAR PURPOSE.  See the
// GNU General Public License for more details.

// You should have received a copy of the GNU General Public License
// along with Parity Bridges Common.  If not, see <http://www.gnu.org/licenses/>.

//! The most generic Substrate node RPC interface.

// The compiler doesn't think we're using the
// code from rpc_api!
#![allow(dead_code)]
#![allow(unused_variables)]

use crate::chain::Chain;

<<<<<<< HEAD
use bp_message_lane::{LaneId, MessageNonce};
use bp_runtime::InstanceId;
use frame_support::weights::Weight;
use sp_core::Bytes;
=======
use sp_core::{
	storage::{StorageData, StorageKey},
	Bytes,
};
use sp_version::RuntimeVersion;
>>>>>>> bebb6dc3

jsonrpsee::rpc_api! {
	pub(crate) Substrate<C: Chain> {
		#[rpc(method = "chain_getHeader", positional_params)]
		fn chain_get_header(block_hash: Option<C::Hash>) -> C::Header;
		#[rpc(method = "chain_getFinalizedHead", positional_params)]
		fn chain_get_finalized_head() -> C::Hash;
		#[rpc(method = "chain_getBlock", positional_params)]
		fn chain_get_block(block_hash: Option<C::Hash>) -> C::SignedBlock;
		#[rpc(method = "chain_getBlockHash", positional_params)]
		fn chain_get_block_hash(block_number: Option<C::BlockNumber>) -> C::Hash;
		#[rpc(method = "system_accountNextIndex", positional_params)]
		fn system_account_next_index(account_id: C::AccountId) -> C::Index;
		#[rpc(method = "author_submitExtrinsic", positional_params)]
		fn author_submit_extrinsic(extrinsic: Bytes) -> C::Hash;
		#[rpc(method = "state_call", positional_params)]
		fn state_call(method: String, data: Bytes, at_block: Option<C::Hash>) -> Bytes;
		#[rpc(method = "state_getStorage", positional_params)]
		fn get_storage(key: StorageKey) -> Option<StorageData>;
		#[rpc(method = "state_getRuntimeVersion", positional_params)]
		fn runtime_version() -> RuntimeVersion;
	}

	pub(crate) SubstrateMessageLane<C: Chain> {
		#[rpc(method = "messageLane_proveMessages", positional_params)]
		fn prove_messages(
			instance: InstanceId,
			lane: LaneId,
			begin: MessageNonce,
			end: MessageNonce,
			include_outbound_lane_state: bool,
			block: Option<C::Hash>,
		) -> (Weight, Bytes);

		#[rpc(method = "messageLane_proveMessagesDelivery", positional_params)]
		fn prove_messages_delivery(
			instance: InstanceId,
			lane: LaneId,
			block: Option<C::Hash>,
		) -> Bytes;
	}
}<|MERGE_RESOLUTION|>--- conflicted
+++ resolved
@@ -23,18 +23,14 @@
 
 use crate::chain::Chain;
 
-<<<<<<< HEAD
 use bp_message_lane::{LaneId, MessageNonce};
 use bp_runtime::InstanceId;
 use frame_support::weights::Weight;
-use sp_core::Bytes;
-=======
 use sp_core::{
 	storage::{StorageData, StorageKey},
 	Bytes,
 };
 use sp_version::RuntimeVersion;
->>>>>>> bebb6dc3
 
 jsonrpsee::rpc_api! {
 	pub(crate) Substrate<C: Chain> {
