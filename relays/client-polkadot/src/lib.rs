// Copyright 2019-2021 Parity Technologies (UK) Ltd.
// This file is part of Parity Bridges Common.

// Parity Bridges Common is free software: you can redistribute it and/or modify
// it under the terms of the GNU General Public License as published by
// the Free Software Foundation, either version 3 of the License, or
// (at your option) any later version.

// Parity Bridges Common is distributed in the hope that it will be useful,
// but WITHOUT ANY WARRANTY; without even the implied warranty of
// MERCHANTABILITY or FITNESS FOR A PARTICULAR PURPOSE.  See the
// GNU General Public License for more details.

// You should have received a copy of the GNU General Public License
// along with Parity Bridges Common.  If not, see <http://www.gnu.org/licenses/>.

//! Types used to connect to the Polkadot chain.

use relay_substrate_client::{Chain, ChainBase};
use std::time::Duration;

/// Polkadot header id.
pub type HeaderId = relay_utils::HeaderId<bp_polkadot::Hash, bp_polkadot::BlockNumber>;

/// Polkadot chain definition
#[derive(Debug, Clone, Copy)]
pub struct Polkadot;

impl ChainBase for Polkadot {
	type BlockNumber = bp_polkadot::BlockNumber;
	type Hash = bp_polkadot::Hash;
	type Hasher = bp_polkadot::Hasher;
	type Header = bp_polkadot::Header;

	type AccountId = bp_polkadot::AccountId;
	type Balance = bp_polkadot::Balance;
	type Index = bp_polkadot::Nonce;
	type Signature = bp_polkadot::Signature;
}

impl Chain for Polkadot {
	const NAME: &'static str = "Polkadot";
	const AVERAGE_BLOCK_INTERVAL: Duration = Duration::from_secs(6);
	const STORAGE_PROOF_OVERHEAD: u32 = bp_polkadot::EXTRA_STORAGE_PROOF_SIZE;
	const MAXIMAL_ENCODED_ACCOUNT_ID_SIZE: u32 = bp_polkadot::MAXIMAL_ENCODED_ACCOUNT_ID_SIZE;

	type SignedBlock = bp_polkadot::SignedBlock;
	type Call = ();
<<<<<<< HEAD
=======
	type Balance = bp_polkadot::Balance;
	type WeightToFee = bp_polkadot::WeightToFee;
>>>>>>> 74bc1a5b
}

/// Polkadot header type used in headers sync.
pub type SyncHeader = relay_substrate_client::SyncHeader<bp_polkadot::Header>;<|MERGE_RESOLUTION|>--- conflicted
+++ resolved
@@ -46,11 +46,7 @@
 
 	type SignedBlock = bp_polkadot::SignedBlock;
 	type Call = ();
-<<<<<<< HEAD
-=======
-	type Balance = bp_polkadot::Balance;
 	type WeightToFee = bp_polkadot::WeightToFee;
->>>>>>> 74bc1a5b
 }
 
 /// Polkadot header type used in headers sync.
