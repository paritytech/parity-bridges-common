--- conflicted
+++ resolved
@@ -58,7 +58,6 @@
 
 # Substrate Dependencies
 
-<<<<<<< HEAD
 frame-support = { git = "https://github.com/paritytech/polkadot-sdk", branch = "master" }
 sp-core = { git = "https://github.com/paritytech/polkadot-sdk", branch = "master" }
 sp-runtime = { git = "https://github.com/paritytech/polkadot-sdk", branch = "master" }
@@ -70,27 +69,10 @@
 polkadot-runtime-parachains = { git = "https://github.com/paritytech/polkadot-sdk", branch = "master" }
 xcm = { package = "staging-xcm", git = "https://github.com/paritytech/polkadot-sdk", branch = "master" }
 xcm-executor = { package = "staging-xcm-executor", git = "https://github.com/paritytech/polkadot-sdk", branch = "master" }
-=======
-frame-support = { git = "https://github.com/paritytech/substrate", branch = "polkadot-v1.0.0" }
-sp-core = { git = "https://github.com/paritytech/substrate", branch = "polkadot-v1.0.0" }
-sp-runtime = { git = "https://github.com/paritytech/substrate", branch = "polkadot-v1.0.0" }
-
-# Polkadot Dependencies
-polkadot-parachain = { git = "https://github.com/paritytech/polkadot", branch = "release-v1.0.0" }
-polkadot-primitives = { git = "https://github.com/paritytech/polkadot", branch = "release-v1.0.0" }
-polkadot-runtime-common = { git = "https://github.com/paritytech/polkadot", branch = "release-v1.0.0" }
-polkadot-runtime-parachains = { git = "https://github.com/paritytech/polkadot", branch = "release-v1.0.0" }
-xcm = { git = "https://github.com/paritytech/polkadot", branch = "release-v1.0.0" }
-xcm-executor = { git = "https://github.com/paritytech/polkadot", branch = "release-v1.0.0" }
->>>>>>> a7f9b206
 
 [dev-dependencies]
 bp-test-utils = { path = "../../primitives/test-utils" }
 hex-literal = "0.4"
-<<<<<<< HEAD
 sp-keyring = { git = "https://github.com/paritytech/polkadot-sdk", branch = "master" }
-=======
-sp-keyring = { git = "https://github.com/paritytech/substrate", branch = "polkadot-v1.0.0" }
->>>>>>> a7f9b206
 tempfile = "3.8"
 finality-grandpa = { version = "0.16.2" }