--- conflicted
+++ resolved
@@ -42,14 +42,6 @@
 relay-substrate-client = { path = "../client-substrate" }
 relay-utils = { path = "../utils" }
 relay-westend-client = { path = "../client-westend" }
-<<<<<<< HEAD
-rialto-runtime = { path = "../../bin/rialto/runtime" }
-# we are not using this runtime to craft call or transactions, but we still need it
-# to prepare large XCM messages
-rialto-parachain-runtime = { path = "../../bin/rialto-parachain/runtime" }
-=======
-relay-wococo-client = { path = "../client-wococo" }
->>>>>>> 702a4c1a
 substrate-relay-helper = { path = "../lib-substrate-relay" }
 
 # Substrate Dependencies
