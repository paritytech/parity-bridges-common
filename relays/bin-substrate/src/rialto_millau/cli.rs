--- conflicted
+++ resolved
@@ -86,55 +86,4 @@
 		super::run_send_message(self).await.map_err(|e| anyhow::anyhow!(e))?;
 		Ok(())
 	}
-}
-
-<<<<<<< HEAD
-/// A `MessagePayload` to encode.
-///
-/// TODO [#855] Move to separate module.
-#[derive(StructOpt)]
-pub enum EncodeMessagePayload {
-	/// Message Payload of Rialto to Millau call.
-	RialtoToMillau {
-		#[structopt(flatten)]
-		payload: MessagePayload,
-	},
-	/// Message Payload of Millau to Rialto call.
-	MillauToRialto {
-		#[structopt(flatten)]
-		payload: MessagePayload,
-	},
-}
-
-impl EncodeMessagePayload {
-	/// Run the command.
-	pub async fn run(self) -> anyhow::Result<()> {
-		super::run_encode_message_payload(self)
-			.await
-			.map_err(|e| anyhow::anyhow!(e))?;
-		Ok(())
-	}
-}
-
-/// Generic message payload.
-#[derive(StructOpt, Debug, PartialEq, Eq)]
-pub enum MessagePayload {
-	/// Raw, SCALE-encoded `MessagePayload`.
-	Raw {
-		/// Hex-encoded SCALE data.
-		data: HexBytes,
-	},
-	/// Construct message to send over the bridge.
-	Call {
-		/// Message details.
-		#[structopt(flatten)]
-		call: crate::cli::encode_call::Call,
-		/// SS58 encoded account that will send the payload (must have SS58Prefix = 42)
-		#[structopt(long)]
-		sender: AccountId,
-	},
-=======
-fn format_err(err: String) -> anyhow::Error {
-	anyhow::anyhow!(err)
->>>>>>> c9326a04
 }