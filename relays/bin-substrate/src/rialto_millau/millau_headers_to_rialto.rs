// Copyright 2019-2020 Parity Technologies (UK) Ltd.
// This file is part of Parity Bridges Common.

// Parity Bridges Common is free software: you can redistribute it and/or modify
// it under the terms of the GNU General Public License as published by
// the Free Software Foundation, either version 3 of the License, or
// (at your option) any later version.

// Parity Bridges Common is distributed in the hope that it will be useful,
// but WITHOUT ANY WARRANTY; without even the implied warranty of
// MERCHANTABILITY or FITNESS FOR A PARTICULAR PURPOSE.  See the
// GNU General Public License for more details.

// You should have received a copy of the GNU General Public License
// along with Parity Bridges Common.  If not, see <http://www.gnu.org/licenses/>.

//! Millau-to-Rialto headers sync entrypoint.

use crate::finality_pipeline::{SubstrateFinalitySyncPipeline, SubstrateFinalityToSubstrate};

use bp_header_chain::justification::GrandpaJustification;
use codec::Encode;
use relay_millau_client::{Millau, SyncHeader as MillauSyncHeader};
use relay_rialto_client::{Rialto, SigningParams as RialtoSigningParams};
use relay_substrate_client::{Chain, TransactionSignScheme};
use sp_core::{Bytes, Pair};

/// Millau-to-Rialto finality sync pipeline.
pub(crate) type MillauFinalityToRialto = SubstrateFinalityToSubstrate<Millau, Rialto, RialtoSigningParams>;

impl SubstrateFinalitySyncPipeline for MillauFinalityToRialto {
	const BEST_FINALIZED_SOURCE_HEADER_ID_AT_TARGET: &'static str = bp_millau::BEST_FINALIZED_MILLAU_HEADER_METHOD;

	type TargetChain = Rialto;

	fn transactions_author(&self) -> bp_rialto::AccountId {
		self.target_sign.public().as_array_ref().clone().into()
	}

	fn make_submit_finality_proof_transaction(
		&self,
		transaction_nonce: <Rialto as Chain>::Index,
		header: MillauSyncHeader,
		proof: GrandpaJustification<bp_millau::Header>,
	) -> Bytes {
		let call = rialto_runtime::BridgeGrandpaMillauCall::submit_finality_proof(header.into_inner(), proof).into();

		let genesis_hash = *self.target_client.genesis_hash();
		let transaction = Rialto::sign_transaction(genesis_hash, &self.target_sign, transaction_nonce, call);

		Bytes(transaction.encode())
	}
<<<<<<< HEAD
}

/// Run Millau-to-Rialto finality sync.
pub async fn run(
	millau_client: MillauClient,
	rialto_client: RialtoClient,
	rialto_sign: RialtoSigningParams,
	metrics_params: relay_utils::metrics::MetricsParams,
) -> Result<(), String> {
	crate::finality_pipeline::run(
		MillauFinalityToRialto::new(rialto_client.clone(), rialto_sign),
		millau_client,
		rialto_client,
		metrics_params,
	)
	.await
=======
>>>>>>> 4d30e66c
}<|MERGE_RESOLUTION|>--- conflicted
+++ resolved
@@ -50,23 +50,4 @@
 
 		Bytes(transaction.encode())
 	}
-<<<<<<< HEAD
-}
-
-/// Run Millau-to-Rialto finality sync.
-pub async fn run(
-	millau_client: MillauClient,
-	rialto_client: RialtoClient,
-	rialto_sign: RialtoSigningParams,
-	metrics_params: relay_utils::metrics::MetricsParams,
-) -> Result<(), String> {
-	crate::finality_pipeline::run(
-		MillauFinalityToRialto::new(rialto_client.clone(), rialto_sign),
-		millau_client,
-		rialto_client,
-		metrics_params,
-	)
-	.await
-=======
->>>>>>> 4d30e66c
 }