// Copyright 2019-2021 Parity Technologies (UK) Ltd.
// This file is part of Parity Bridges Common.

// Parity Bridges Common is free software: you can redistribute it and/or modify
// it under the terms of the GNU General Public License as published by
// the Free Software Foundation, either version 3 of the License, or
// (at your option) any later version.

// Parity Bridges Common is distributed in the hope that it will be useful,
// but WITHOUT ANY WARRANTY; without even the implied warranty of
// MERCHANTABILITY or FITNESS FOR A PARTICULAR PURPOSE.  See the
// GNU General Public License for more details.

// You should have received a copy of the GNU General Public License
// along with Parity Bridges Common.  If not, see <http://www.gnu.org/licenses/>.

//! Rialto <> Millau Bridge commands.

pub mod cli;
pub mod millau_headers_to_rialto;
pub mod millau_messages_to_rialto;
pub mod rialto_headers_to_millau;
pub mod rialto_messages_to_millau;
pub mod westend_headers_to_millau;

/// Millau node client.
pub type MillauClient = relay_substrate_client::Client<Millau>;
/// Rialto node client.
pub type RialtoClient = relay_substrate_client::Client<Rialto>;

use crate::cli::{
	bridge,
	encode_call::{self, Call, CliEncodeCall},
<<<<<<< HEAD
	CliChain, HexBytes,
=======
	encode_message, CliChain, ExplicitOrMaximal, HexBytes, Origins,
>>>>>>> f8eaecfa
};
use codec::{Decode, Encode};
use frame_support::weights::{GetDispatchInfo, Weight};
use pallet_bridge_dispatch::{CallOrigin, MessagePayload};
use relay_millau_client::Millau;
use relay_rialto_client::Rialto;
use relay_substrate_client::Chain;
use relay_westend_client::Westend;
use sp_version::RuntimeVersion;
use std::fmt::Debug;

<<<<<<< HEAD
async fn run_encode_message_payload(call: cli::EncodeMessagePayload) -> Result<(), String> {
	match call {
		cli::EncodeMessagePayload::RialtoToMillau { payload } => {
			type Source = Rialto;

			let payload = Source::encode_message(payload)?;
			println!("{:?}", HexBytes::encode(&payload));
		}
		cli::EncodeMessagePayload::MillauToRialto { payload } => {
			type Source = Millau;

			let payload = Source::encode_message(payload)?;
			println!("{:?}", HexBytes::encode(&payload));
=======
async fn run_send_message(command: cli::SendMessage) -> Result<(), String> {
	match command {
		cli::SendMessage::MillauToRialto {
			source,
			source_sign,
			target_sign,
			lane,
			mut message,
			dispatch_weight,
			fee,
			origin,
			..
		} => {
			type Source = Millau;
			type Target = Rialto;

			let account_ownership_digest = |target_call, source_account_id| {
				millau_runtime::rialto_account_ownership_digest(
					&target_call,
					source_account_id,
					Target::RUNTIME_VERSION.spec_version,
				)
			};
			let estimate_message_fee_method = bp_rialto::TO_RIALTO_ESTIMATE_MESSAGE_FEE_METHOD;
			let fee = fee.map(|x| x.cast());
			let send_message_call = |lane, payload, fee| {
				millau_runtime::Call::BridgeRialtoMessages(millau_runtime::MessagesCall::send_message(
					lane, payload, fee,
				))
			};

			let source_client = source.into_client::<Source>().await.map_err(format_err)?;
			let source_sign = source_sign.into_keypair::<Source>().map_err(format_err)?;
			let target_sign = target_sign.into_keypair::<Target>().map_err(format_err)?;

			encode_call::preprocess_call::<Source, Target>(&mut message, MILLAU_TO_RIALTO_INDEX);
			let target_call = Target::encode_call(&message).map_err(|e| e.to_string())?;

			let payload = {
				let target_call_weight = prepare_call_dispatch_weight(
					dispatch_weight,
					ExplicitOrMaximal::Explicit(target_call.get_dispatch_info().weight),
					compute_maximal_message_dispatch_weight(Target::max_extrinsic_weight()),
				);
				let source_sender_public: MultiSigner = source_sign.public().into();
				let source_account_id = source_sender_public.into_account();

				message_payload(
					Target::RUNTIME_VERSION.spec_version,
					target_call_weight,
					match origin {
						Origins::Source => CallOrigin::SourceAccount(source_account_id),
						Origins::Target => {
							let digest = account_ownership_digest(&target_call, source_account_id.clone());
							let target_origin_public = target_sign.public();
							let digest_signature = target_sign.sign(&digest);
							CallOrigin::TargetAccount(
								source_account_id,
								target_origin_public.into(),
								digest_signature.into(),
							)
						}
					},
					&target_call,
				)
			};
			let dispatch_weight = payload.weight;

			let lane = lane.into();
			let fee = get_fee(fee, || {
				estimate_message_delivery_and_dispatch_fee(
					&source_client,
					estimate_message_fee_method,
					lane,
					payload.clone(),
				)
			})
			.await?;

			source_client
				.submit_signed_extrinsic(source_sign.public().into(), |transaction_nonce| {
					let send_message_call = send_message_call(lane, payload, fee);

					let signed_source_call = Source::sign_transaction(
						*source_client.genesis_hash(),
						&source_sign,
						transaction_nonce,
						send_message_call,
					)
					.encode();

					log::info!(
						target: "bridge",
						"Sending message to {}. Size: {}. Dispatch weight: {}. Fee: {}",
						Target::NAME,
						signed_source_call.len(),
						dispatch_weight,
						fee,
					);
					log::info!(
						target: "bridge",
						"Signed {} Call: {:?}",
						Source::NAME,
						HexBytes::encode(&signed_source_call)
					);

					Bytes(signed_source_call)
				})
				.await?;
		}
		cli::SendMessage::RialtoToMillau {
			source,
			source_sign,
			target_sign,
			lane,
			mut message,
			dispatch_weight,
			fee,
			origin,
			..
		} => {
			type Source = Rialto;
			type Target = Millau;

			let account_ownership_digest = |target_call, source_account_id| {
				rialto_runtime::millau_account_ownership_digest(
					&target_call,
					source_account_id,
					Target::RUNTIME_VERSION.spec_version,
				)
			};
			let estimate_message_fee_method = bp_millau::TO_MILLAU_ESTIMATE_MESSAGE_FEE_METHOD;
			let fee = fee.map(|x| x.0);
			let send_message_call = |lane, payload, fee| {
				rialto_runtime::Call::BridgeMillauMessages(rialto_runtime::MessagesCall::send_message(
					lane, payload, fee,
				))
			};

			let source_client = source.into_client::<Source>().await.map_err(format_err)?;
			let source_sign = source_sign.into_keypair::<Source>().map_err(format_err)?;
			let target_sign = target_sign.into_keypair::<Target>().map_err(format_err)?;

			encode_call::preprocess_call::<Source, Target>(&mut message, RIALTO_TO_MILLAU_INDEX);
			let target_call = Target::encode_call(&message).map_err(|e| e.to_string())?;

			let payload = {
				let target_call_weight = prepare_call_dispatch_weight(
					dispatch_weight,
					ExplicitOrMaximal::Explicit(target_call.get_dispatch_info().weight),
					compute_maximal_message_dispatch_weight(Target::max_extrinsic_weight()),
				);
				let source_sender_public: MultiSigner = source_sign.public().into();
				let source_account_id = source_sender_public.into_account();

				message_payload(
					Target::RUNTIME_VERSION.spec_version,
					target_call_weight,
					match origin {
						Origins::Source => CallOrigin::SourceAccount(source_account_id),
						Origins::Target => {
							let digest = account_ownership_digest(&target_call, source_account_id.clone());
							let target_origin_public = target_sign.public();
							let digest_signature = target_sign.sign(&digest);
							CallOrigin::TargetAccount(
								source_account_id,
								target_origin_public.into(),
								digest_signature.into(),
							)
						}
					},
					&target_call,
				)
			};
			let dispatch_weight = payload.weight;

			let lane = lane.into();
			let fee = get_fee(fee, || {
				estimate_message_delivery_and_dispatch_fee(
					&source_client,
					estimate_message_fee_method,
					lane,
					payload.clone(),
				)
			})
			.await?;

			source_client
				.submit_signed_extrinsic(source_sign.public().into(), |transaction_nonce| {
					let send_message_call = send_message_call(lane, payload, fee);

					let signed_source_call = Source::sign_transaction(
						*source_client.genesis_hash(),
						&source_sign,
						transaction_nonce,
						send_message_call,
					)
					.encode();

					log::info!(
						target: "bridge",
						"Sending message to {}. Size: {}. Dispatch weight: {}. Fee: {}",
						Target::NAME,
						signed_source_call.len(),
						dispatch_weight,
						fee,
					);
					log::info!(
						target: "bridge",
						"Signed {} Call: {:?}",
						Source::NAME,
						HexBytes::encode(&signed_source_call)
					);

					Bytes(signed_source_call)
				})
				.await?;
>>>>>>> f8eaecfa
		}
	}
	Ok(())
}

async fn run_estimate_fee(cmd: cli::EstimateFee) -> Result<(), String> {
	match cmd {
		cli::EstimateFee::RialtoToMillau { source, lane, payload } => {
			type Source = Rialto;
			type SourceBalance = bp_rialto::Balance;

			let estimate_message_fee_method = bp_millau::TO_MILLAU_ESTIMATE_MESSAGE_FEE_METHOD;

			let source_client = source.to_client::<Source>().await.map_err(format_err)?;
			let lane = lane.into();
			let payload = Source::encode_message(payload)?;

			let fee: Option<SourceBalance> =
				estimate_message_delivery_and_dispatch_fee(&source_client, estimate_message_fee_method, lane, payload)
					.await?;

			println!("Fee: {:?}", fee);
		}
		cli::EstimateFee::MillauToRialto { source, lane, payload } => {
			type Source = Millau;
			type SourceBalance = bp_millau::Balance;

			let estimate_message_fee_method = bp_rialto::TO_RIALTO_ESTIMATE_MESSAGE_FEE_METHOD;

			let source_client = source.to_client::<Source>().await.map_err(format_err)?;
			let lane = lane.into();
			let payload = Source::encode_message(payload)?;

			let fee: Option<SourceBalance> =
				estimate_message_delivery_and_dispatch_fee(&source_client, estimate_message_fee_method, lane, payload)
					.await?;

			println!("Fee: {:?}", fee);
		}
	}

	Ok(())
}

pub(crate) async fn estimate_message_delivery_and_dispatch_fee<Fee: Decode, C: Chain, P: Encode>(
	client: &relay_substrate_client::Client<C>,
	estimate_fee_method: &str,
	lane: bp_messages::LaneId,
	payload: P,
) -> Result<Option<Fee>, relay_substrate_client::Error> {
	let encoded_response = client
		.state_call(estimate_fee_method.into(), (lane, payload).encode().into(), None)
		.await?;
	let decoded_response: Option<Fee> =
		Decode::decode(&mut &encoded_response.0[..]).map_err(relay_substrate_client::Error::ResponseParseFailed)?;
	Ok(decoded_response)
}

pub(crate) fn message_payload<SAccountId, TPublic, TSignature>(
	spec_version: u32,
	weight: Weight,
	origin: CallOrigin<SAccountId, TPublic, TSignature>,
	call: &impl Encode,
) -> MessagePayload<SAccountId, TPublic, TSignature, Vec<u8>>
where
	SAccountId: Encode + Debug,
	TPublic: Encode + Debug,
	TSignature: Encode + Debug,
{
	// Display nicely formatted call.
	let payload = MessagePayload {
		spec_version,
		weight,
		origin,
		call: HexBytes::encode(call),
	};

	log::info!(target: "bridge", "Created Message Payload: {:#?}", payload);
	log::info!(target: "bridge", "Encoded Message Payload: {:?}", HexBytes::encode(&payload));

	// re-pack to return `Vec<u8>`
	let MessagePayload {
		spec_version,
		weight,
		origin,
		call,
	} = payload;
	MessagePayload {
		spec_version,
		weight,
		origin,
		call: call.0,
	}
}

pub(crate) fn compute_maximal_message_dispatch_weight(maximal_extrinsic_weight: Weight) -> Weight {
	bridge_runtime_common::messages::target::maximal_incoming_message_dispatch_weight(maximal_extrinsic_weight)
}

impl CliEncodeCall for Millau {
	fn max_extrinsic_size() -> u32 {
		bp_millau::max_extrinsic_size()
	}

	fn encode_call(call: &Call) -> anyhow::Result<Self::Call> {
		Ok(match call {
			Call::Raw { data } => Decode::decode(&mut &*data.0)?,
			Call::Remark { remark_payload, .. } => millau_runtime::Call::System(millau_runtime::SystemCall::remark(
				remark_payload.as_ref().map(|x| x.0.clone()).unwrap_or_default(),
			)),
			Call::Transfer { recipient, amount } => millau_runtime::Call::Balances(
				millau_runtime::BalancesCall::transfer(recipient.raw_id(), amount.cast()),
			),
			Call::BridgeSendMessage {
				lane,
				payload,
				fee,
				bridge_instance_index,
			} => match *bridge_instance_index {
				bridge::MILLAU_TO_RIALTO_INDEX => {
					let payload = Decode::decode(&mut &*payload.0)?;
					millau_runtime::Call::BridgeRialtoMessages(millau_runtime::MessagesCall::send_message(
						lane.0,
						payload,
						fee.cast(),
					))
				}
				_ => anyhow::bail!(
					"Unsupported target bridge pallet with instance index: {}",
					bridge_instance_index
				),
			},
		})
	}
}

impl CliChain for Millau {
	const RUNTIME_VERSION: RuntimeVersion = millau_runtime::VERSION;

	type KeyPair = sp_core::sr25519::Pair;
	type MessagePayload = MessagePayload<bp_millau::AccountId, bp_rialto::AccountSigner, bp_rialto::Signature, Vec<u8>>;

	fn ss58_format() -> u16 {
		millau_runtime::SS58Prefix::get() as u16
	}

	fn max_extrinsic_weight() -> Weight {
		bp_millau::max_extrinsic_weight()
	}

	// TODO [#854|#843] support multiple bridges?
	fn encode_message(message: encode_message::MessagePayload) -> Result<Self::MessagePayload, String> {
		match message {
			encode_message::MessagePayload::Raw { data } => MessagePayload::decode(&mut &*data.0)
				.map_err(|e| format!("Failed to decode Millau's MessagePayload: {:?}", e)),
			encode_message::MessagePayload::Call { mut call, mut sender } => {
				type Source = Millau;
				type Target = Rialto;

				sender.enforce_chain::<Source>();
				let spec_version = Target::RUNTIME_VERSION.spec_version;
				let origin = CallOrigin::SourceAccount(sender.raw_id());
				encode_call::preprocess_call::<Source, Target>(&mut call, bridge::MILLAU_TO_RIALTO_INDEX);
				let call = Target::encode_call(&call).map_err(|e| e.to_string())?;
				let weight = call.get_dispatch_info().weight;

				Ok(message_payload(spec_version, weight, origin, &call))
			}
		}
	}
}

impl CliEncodeCall for Rialto {
	fn max_extrinsic_size() -> u32 {
		bp_rialto::max_extrinsic_size()
	}

	fn encode_call(call: &Call) -> anyhow::Result<Self::Call> {
		Ok(match call {
			Call::Raw { data } => Decode::decode(&mut &*data.0)?,
			Call::Remark { remark_payload, .. } => rialto_runtime::Call::System(rialto_runtime::SystemCall::remark(
				remark_payload.as_ref().map(|x| x.0.clone()).unwrap_or_default(),
			)),
			Call::Transfer { recipient, amount } => {
				rialto_runtime::Call::Balances(rialto_runtime::BalancesCall::transfer(recipient.raw_id(), amount.0))
			}
			Call::BridgeSendMessage {
				lane,
				payload,
				fee,
				bridge_instance_index,
			} => match *bridge_instance_index {
				bridge::RIALTO_TO_MILLAU_INDEX => {
					let payload = Decode::decode(&mut &*payload.0)?;
					rialto_runtime::Call::BridgeMillauMessages(rialto_runtime::MessagesCall::send_message(
						lane.0, payload, fee.0,
					))
				}
				_ => anyhow::bail!(
					"Unsupported target bridge pallet with instance index: {}",
					bridge_instance_index
				),
			},
		})
	}
}

impl CliChain for Rialto {
	const RUNTIME_VERSION: RuntimeVersion = rialto_runtime::VERSION;

	type KeyPair = sp_core::sr25519::Pair;
	type MessagePayload = MessagePayload<bp_rialto::AccountId, bp_millau::AccountSigner, bp_millau::Signature, Vec<u8>>;

	fn ss58_format() -> u16 {
		rialto_runtime::SS58Prefix::get() as u16
	}

	fn max_extrinsic_weight() -> Weight {
		bp_rialto::max_extrinsic_weight()
	}

	fn encode_message(message: encode_message::MessagePayload) -> Result<Self::MessagePayload, String> {
		match message {
			encode_message::MessagePayload::Raw { data } => MessagePayload::decode(&mut &*data.0)
				.map_err(|e| format!("Failed to decode Rialto's MessagePayload: {:?}", e)),
			encode_message::MessagePayload::Call { mut call, mut sender } => {
				type Source = Rialto;
				type Target = Millau;

				sender.enforce_chain::<Source>();
				let spec_version = Target::RUNTIME_VERSION.spec_version;
				let origin = CallOrigin::SourceAccount(sender.raw_id());
				encode_call::preprocess_call::<Source, Target>(&mut call, bridge::RIALTO_TO_MILLAU_INDEX);
				let call = Target::encode_call(&call).map_err(|e| e.to_string())?;
				let weight = call.get_dispatch_info().weight;

				Ok(message_payload(spec_version, weight, origin, &call))
			}
		}
	}
}

impl CliChain for Westend {
	const RUNTIME_VERSION: RuntimeVersion = bp_westend::VERSION;

	type KeyPair = sp_core::sr25519::Pair;
	type MessagePayload = ();

	fn ss58_format() -> u16 {
		42
	}

	fn max_extrinsic_weight() -> Weight {
		0
	}

	fn encode_message(_message: encode_message::MessagePayload) -> Result<Self::MessagePayload, String> {
		Err("Sending messages from Westend is not yet supported.".into())
	}
}

fn format_err(e: anyhow::Error) -> String {
	e.to_string()
}

#[cfg(test)]
mod tests {
	use super::*;
	use bp_messages::source_chain::TargetHeaderChain;
	use relay_substrate_client::TransactionSignScheme;
	use sp_core::Pair;
	use sp_runtime::traits::{IdentifyAccount, Verify};

	#[test]
	fn millau_signature_is_valid_on_rialto() {
		let millau_sign = relay_millau_client::SigningParams::from_string("//Dave", None).unwrap();

		let call = rialto_runtime::Call::System(rialto_runtime::SystemCall::remark(vec![]));

		let millau_public: bp_millau::AccountSigner = millau_sign.public().into();
		let millau_account_id: bp_millau::AccountId = millau_public.into_account();

		let digest = millau_runtime::rialto_account_ownership_digest(
			&call,
			millau_account_id,
			rialto_runtime::VERSION.spec_version,
		);

		let rialto_signer = relay_rialto_client::SigningParams::from_string("//Dave", None).unwrap();
		let signature = rialto_signer.sign(&digest);

		assert!(signature.verify(&digest[..], &rialto_signer.public()));
	}

	#[test]
	fn rialto_signature_is_valid_on_millau() {
		let rialto_sign = relay_rialto_client::SigningParams::from_string("//Dave", None).unwrap();

		let call = millau_runtime::Call::System(millau_runtime::SystemCall::remark(vec![]));

		let rialto_public: bp_rialto::AccountSigner = rialto_sign.public().into();
		let rialto_account_id: bp_rialto::AccountId = rialto_public.into_account();

		let digest = rialto_runtime::millau_account_ownership_digest(
			&call,
			rialto_account_id,
			millau_runtime::VERSION.spec_version,
		);

		let millau_signer = relay_millau_client::SigningParams::from_string("//Dave", None).unwrap();
		let signature = millau_signer.sign(&digest);

		assert!(signature.verify(&digest[..], &millau_signer.public()));
	}

	#[test]
	fn maximal_rialto_to_millau_message_arguments_size_is_computed_correctly() {
		use rialto_runtime::millau_messages::Millau;

		let maximal_remark_size = encode_call::compute_maximal_message_arguments_size(
			bp_rialto::max_extrinsic_size(),
			bp_millau::max_extrinsic_size(),
		);

		let call: millau_runtime::Call = millau_runtime::SystemCall::remark(vec![42; maximal_remark_size as _]).into();
		let payload = message_payload(
			Default::default(),
			call.get_dispatch_info().weight,
			pallet_bridge_dispatch::CallOrigin::SourceRoot,
			&call,
		);
		assert_eq!(Millau::verify_message(&payload), Ok(()));

		let call: millau_runtime::Call =
			millau_runtime::SystemCall::remark(vec![42; (maximal_remark_size + 1) as _]).into();
		let payload = message_payload(
			Default::default(),
			call.get_dispatch_info().weight,
			pallet_bridge_dispatch::CallOrigin::SourceRoot,
			&call,
		);
		assert!(Millau::verify_message(&payload).is_err());
	}

	#[test]
	fn maximal_size_remark_to_rialto_is_generated_correctly() {
		assert!(
			bridge_runtime_common::messages::target::maximal_incoming_message_size(
				bp_rialto::max_extrinsic_size()
			) > bp_millau::max_extrinsic_size(),
			"We can't actually send maximal messages to Rialto from Millau, because Millau extrinsics can't be that large",
		)
	}

	#[test]
	fn maximal_rialto_to_millau_message_dispatch_weight_is_computed_correctly() {
		use rialto_runtime::millau_messages::Millau;

		let maximal_dispatch_weight = compute_maximal_message_dispatch_weight(bp_millau::max_extrinsic_weight());
		let call: millau_runtime::Call = rialto_runtime::SystemCall::remark(vec![]).into();

		let payload = message_payload(
			Default::default(),
			maximal_dispatch_weight,
			pallet_bridge_dispatch::CallOrigin::SourceRoot,
			&call,
		);
		assert_eq!(Millau::verify_message(&payload), Ok(()));

		let payload = message_payload(
			Default::default(),
			maximal_dispatch_weight + 1,
			pallet_bridge_dispatch::CallOrigin::SourceRoot,
			&call,
		);
		assert!(Millau::verify_message(&payload).is_err());
	}

	#[test]
	fn maximal_weight_fill_block_to_rialto_is_generated_correctly() {
		use millau_runtime::rialto_messages::Rialto;

		let maximal_dispatch_weight = compute_maximal_message_dispatch_weight(bp_rialto::max_extrinsic_weight());
		let call: rialto_runtime::Call = millau_runtime::SystemCall::remark(vec![]).into();

		let payload = message_payload(
			Default::default(),
			maximal_dispatch_weight,
			pallet_bridge_dispatch::CallOrigin::SourceRoot,
			&call,
		);
		assert_eq!(Rialto::verify_message(&payload), Ok(()));

		let payload = message_payload(
			Default::default(),
			maximal_dispatch_weight + 1,
			pallet_bridge_dispatch::CallOrigin::SourceRoot,
			&call,
		);
		assert!(Rialto::verify_message(&payload).is_err());
	}

	#[test]
	fn rialto_tx_extra_bytes_constant_is_correct() {
		let rialto_call = rialto_runtime::Call::System(rialto_runtime::SystemCall::remark(vec![]));
		let rialto_tx = Rialto::sign_transaction(
			Default::default(),
			&sp_keyring::AccountKeyring::Alice.pair(),
			0,
			rialto_call.clone(),
		);
		let extra_bytes_in_transaction = rialto_tx.encode().len() - rialto_call.encode().len();
		assert!(
			bp_rialto::TX_EXTRA_BYTES as usize >= extra_bytes_in_transaction,
			"Hardcoded number of extra bytes in Rialto transaction {} is lower than actual value: {}",
			bp_rialto::TX_EXTRA_BYTES,
			extra_bytes_in_transaction,
		);
	}

	#[test]
	fn millau_tx_extra_bytes_constant_is_correct() {
		let millau_call = millau_runtime::Call::System(millau_runtime::SystemCall::remark(vec![]));
		let millau_tx = Millau::sign_transaction(
			Default::default(),
			&sp_keyring::AccountKeyring::Alice.pair(),
			0,
			millau_call.clone(),
		);
		let extra_bytes_in_transaction = millau_tx.encode().len() - millau_call.encode().len();
		assert!(
			bp_millau::TX_EXTRA_BYTES as usize >= extra_bytes_in_transaction,
			"Hardcoded number of extra bytes in Millau transaction {} is lower than actual value: {}",
			bp_millau::TX_EXTRA_BYTES,
			extra_bytes_in_transaction,
		);
	}
}<|MERGE_RESOLUTION|>--- conflicted
+++ resolved
@@ -31,11 +31,7 @@
 use crate::cli::{
 	bridge,
 	encode_call::{self, Call, CliEncodeCall},
-<<<<<<< HEAD
-	CliChain, HexBytes,
-=======
-	encode_message, CliChain, ExplicitOrMaximal, HexBytes, Origins,
->>>>>>> f8eaecfa
+	encode_message, CliChain, HexBytes,
 };
 use codec::{Decode, Encode};
 use frame_support::weights::{GetDispatchInfo, Weight};
@@ -46,244 +42,6 @@
 use relay_westend_client::Westend;
 use sp_version::RuntimeVersion;
 use std::fmt::Debug;
-
-<<<<<<< HEAD
-async fn run_encode_message_payload(call: cli::EncodeMessagePayload) -> Result<(), String> {
-	match call {
-		cli::EncodeMessagePayload::RialtoToMillau { payload } => {
-			type Source = Rialto;
-
-			let payload = Source::encode_message(payload)?;
-			println!("{:?}", HexBytes::encode(&payload));
-		}
-		cli::EncodeMessagePayload::MillauToRialto { payload } => {
-			type Source = Millau;
-
-			let payload = Source::encode_message(payload)?;
-			println!("{:?}", HexBytes::encode(&payload));
-=======
-async fn run_send_message(command: cli::SendMessage) -> Result<(), String> {
-	match command {
-		cli::SendMessage::MillauToRialto {
-			source,
-			source_sign,
-			target_sign,
-			lane,
-			mut message,
-			dispatch_weight,
-			fee,
-			origin,
-			..
-		} => {
-			type Source = Millau;
-			type Target = Rialto;
-
-			let account_ownership_digest = |target_call, source_account_id| {
-				millau_runtime::rialto_account_ownership_digest(
-					&target_call,
-					source_account_id,
-					Target::RUNTIME_VERSION.spec_version,
-				)
-			};
-			let estimate_message_fee_method = bp_rialto::TO_RIALTO_ESTIMATE_MESSAGE_FEE_METHOD;
-			let fee = fee.map(|x| x.cast());
-			let send_message_call = |lane, payload, fee| {
-				millau_runtime::Call::BridgeRialtoMessages(millau_runtime::MessagesCall::send_message(
-					lane, payload, fee,
-				))
-			};
-
-			let source_client = source.into_client::<Source>().await.map_err(format_err)?;
-			let source_sign = source_sign.into_keypair::<Source>().map_err(format_err)?;
-			let target_sign = target_sign.into_keypair::<Target>().map_err(format_err)?;
-
-			encode_call::preprocess_call::<Source, Target>(&mut message, MILLAU_TO_RIALTO_INDEX);
-			let target_call = Target::encode_call(&message).map_err(|e| e.to_string())?;
-
-			let payload = {
-				let target_call_weight = prepare_call_dispatch_weight(
-					dispatch_weight,
-					ExplicitOrMaximal::Explicit(target_call.get_dispatch_info().weight),
-					compute_maximal_message_dispatch_weight(Target::max_extrinsic_weight()),
-				);
-				let source_sender_public: MultiSigner = source_sign.public().into();
-				let source_account_id = source_sender_public.into_account();
-
-				message_payload(
-					Target::RUNTIME_VERSION.spec_version,
-					target_call_weight,
-					match origin {
-						Origins::Source => CallOrigin::SourceAccount(source_account_id),
-						Origins::Target => {
-							let digest = account_ownership_digest(&target_call, source_account_id.clone());
-							let target_origin_public = target_sign.public();
-							let digest_signature = target_sign.sign(&digest);
-							CallOrigin::TargetAccount(
-								source_account_id,
-								target_origin_public.into(),
-								digest_signature.into(),
-							)
-						}
-					},
-					&target_call,
-				)
-			};
-			let dispatch_weight = payload.weight;
-
-			let lane = lane.into();
-			let fee = get_fee(fee, || {
-				estimate_message_delivery_and_dispatch_fee(
-					&source_client,
-					estimate_message_fee_method,
-					lane,
-					payload.clone(),
-				)
-			})
-			.await?;
-
-			source_client
-				.submit_signed_extrinsic(source_sign.public().into(), |transaction_nonce| {
-					let send_message_call = send_message_call(lane, payload, fee);
-
-					let signed_source_call = Source::sign_transaction(
-						*source_client.genesis_hash(),
-						&source_sign,
-						transaction_nonce,
-						send_message_call,
-					)
-					.encode();
-
-					log::info!(
-						target: "bridge",
-						"Sending message to {}. Size: {}. Dispatch weight: {}. Fee: {}",
-						Target::NAME,
-						signed_source_call.len(),
-						dispatch_weight,
-						fee,
-					);
-					log::info!(
-						target: "bridge",
-						"Signed {} Call: {:?}",
-						Source::NAME,
-						HexBytes::encode(&signed_source_call)
-					);
-
-					Bytes(signed_source_call)
-				})
-				.await?;
-		}
-		cli::SendMessage::RialtoToMillau {
-			source,
-			source_sign,
-			target_sign,
-			lane,
-			mut message,
-			dispatch_weight,
-			fee,
-			origin,
-			..
-		} => {
-			type Source = Rialto;
-			type Target = Millau;
-
-			let account_ownership_digest = |target_call, source_account_id| {
-				rialto_runtime::millau_account_ownership_digest(
-					&target_call,
-					source_account_id,
-					Target::RUNTIME_VERSION.spec_version,
-				)
-			};
-			let estimate_message_fee_method = bp_millau::TO_MILLAU_ESTIMATE_MESSAGE_FEE_METHOD;
-			let fee = fee.map(|x| x.0);
-			let send_message_call = |lane, payload, fee| {
-				rialto_runtime::Call::BridgeMillauMessages(rialto_runtime::MessagesCall::send_message(
-					lane, payload, fee,
-				))
-			};
-
-			let source_client = source.into_client::<Source>().await.map_err(format_err)?;
-			let source_sign = source_sign.into_keypair::<Source>().map_err(format_err)?;
-			let target_sign = target_sign.into_keypair::<Target>().map_err(format_err)?;
-
-			encode_call::preprocess_call::<Source, Target>(&mut message, RIALTO_TO_MILLAU_INDEX);
-			let target_call = Target::encode_call(&message).map_err(|e| e.to_string())?;
-
-			let payload = {
-				let target_call_weight = prepare_call_dispatch_weight(
-					dispatch_weight,
-					ExplicitOrMaximal::Explicit(target_call.get_dispatch_info().weight),
-					compute_maximal_message_dispatch_weight(Target::max_extrinsic_weight()),
-				);
-				let source_sender_public: MultiSigner = source_sign.public().into();
-				let source_account_id = source_sender_public.into_account();
-
-				message_payload(
-					Target::RUNTIME_VERSION.spec_version,
-					target_call_weight,
-					match origin {
-						Origins::Source => CallOrigin::SourceAccount(source_account_id),
-						Origins::Target => {
-							let digest = account_ownership_digest(&target_call, source_account_id.clone());
-							let target_origin_public = target_sign.public();
-							let digest_signature = target_sign.sign(&digest);
-							CallOrigin::TargetAccount(
-								source_account_id,
-								target_origin_public.into(),
-								digest_signature.into(),
-							)
-						}
-					},
-					&target_call,
-				)
-			};
-			let dispatch_weight = payload.weight;
-
-			let lane = lane.into();
-			let fee = get_fee(fee, || {
-				estimate_message_delivery_and_dispatch_fee(
-					&source_client,
-					estimate_message_fee_method,
-					lane,
-					payload.clone(),
-				)
-			})
-			.await?;
-
-			source_client
-				.submit_signed_extrinsic(source_sign.public().into(), |transaction_nonce| {
-					let send_message_call = send_message_call(lane, payload, fee);
-
-					let signed_source_call = Source::sign_transaction(
-						*source_client.genesis_hash(),
-						&source_sign,
-						transaction_nonce,
-						send_message_call,
-					)
-					.encode();
-
-					log::info!(
-						target: "bridge",
-						"Sending message to {}. Size: {}. Dispatch weight: {}. Fee: {}",
-						Target::NAME,
-						signed_source_call.len(),
-						dispatch_weight,
-						fee,
-					);
-					log::info!(
-						target: "bridge",
-						"Signed {} Call: {:?}",
-						Source::NAME,
-						HexBytes::encode(&signed_source_call)
-					);
-
-					Bytes(signed_source_call)
-				})
-				.await?;
->>>>>>> f8eaecfa
-		}
-	}
-	Ok(())
-}
 
 async fn run_estimate_fee(cmd: cli::EstimateFee) -> Result<(), String> {
 	match cmd {
