--- conflicted
+++ resolved
@@ -39,11 +39,7 @@
 use pallet_bridge_dispatch::{CallOrigin, MessagePayload};
 use relay_millau_client::Millau;
 use relay_rialto_client::Rialto;
-<<<<<<< HEAD
 use relay_rococo_client::Rococo;
-use relay_substrate_client::Chain;
-=======
->>>>>>> 2cf5fa26
 use relay_westend_client::Westend;
 use sp_version::RuntimeVersion;
 
@@ -209,7 +205,6 @@
 	}
 }
 
-<<<<<<< HEAD
 impl CliChain for Rococo {
 	const RUNTIME_VERSION: RuntimeVersion = bp_rococo::VERSION;
 
@@ -229,12 +224,6 @@
 	}
 }
 
-fn format_err(e: anyhow::Error) -> String {
-	e.to_string()
-}
-
-=======
->>>>>>> 2cf5fa26
 #[cfg(test)]
 mod tests {
 	use super::*;
