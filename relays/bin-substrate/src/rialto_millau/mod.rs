--- conflicted
+++ resolved
@@ -28,17 +28,11 @@
 /// Rialto node client.
 pub type RialtoClient = relay_substrate_client::Client<Rialto>;
 
-<<<<<<< HEAD
 use crate::cli::{
-	encode_call::{self, Call, CliEncodeCall},
-	CliChain, ExplicitOrMaximal, HexBytes, Origins, SourceConnectionParams, SourceSigningParams,
-	TargetConnectionParams, TargetSigningParams,
+	encode_call::{self, Call, CliEncodeCall, MILLAU_TO_RIALTO_INDEX, RIALTO_TO_MILLAU_INDEX},
+	CliChain, ExplicitOrMaximal, HexBytes, Origins,
 };
-=======
-use crate::cli::{CliChain, ExplicitOrMaximal, HexBytes, Origins};
->>>>>>> 64f82d99
 use codec::{Decode, Encode};
-use encode_call::{MILLAU_TO_RIALTO_INDEX, RIALTO_TO_MILLAU_INDEX};
 use frame_support::weights::{GetDispatchInfo, Weight};
 use pallet_bridge_dispatch::{CallOrigin, MessagePayload};
 use relay_millau_client::Millau;
@@ -81,18 +75,12 @@
 				))
 			};
 
-<<<<<<< HEAD
-			let source_client = source_chain_client::<Source>(source).await?;
-			let source_sign = Source::source_signing_params(source_sign)?;
-			let target_sign = Target::target_signing_params(target_sign)?;
-			encode_call::preprocess_call::<Source, Target>(&mut message, MILLAU_TO_RIALTO_INDEX);
-			let target_call = Target::encode_call(&message).map_err(|e| e.to_string())?;
-=======
 			let source_client = source.into_client::<Source>().await.map_err(format_err)?;
 			let source_sign = source_sign.into_keypair::<Source>().map_err(format_err)?;
 			let target_sign = target_sign.into_keypair::<Target>().map_err(format_err)?;
-			let target_call = Target::encode_call(message)?;
->>>>>>> 64f82d99
+
+			encode_call::preprocess_call::<Source, Target>(&mut message, MILLAU_TO_RIALTO_INDEX);
+			let target_call = Target::encode_call(&message).map_err(|e| e.to_string())?;
 
 			let payload = {
 				let target_call_weight = prepare_call_dispatch_weight(
@@ -195,18 +183,12 @@
 				))
 			};
 
-<<<<<<< HEAD
-			let source_client = source_chain_client::<Source>(source).await?;
-			let source_sign = Source::source_signing_params(source_sign)?;
-			let target_sign = Target::target_signing_params(target_sign)?;
-			encode_call::preprocess_call::<Source, Target>(&mut message, RIALTO_TO_MILLAU_INDEX);
-			let target_call = Target::encode_call(&message).map_err(|e| e.to_string())?;
-=======
 			let source_client = source.into_client::<Source>().await.map_err(format_err)?;
 			let source_sign = source_sign.into_keypair::<Source>().map_err(format_err)?;
 			let target_sign = target_sign.into_keypair::<Target>().map_err(format_err)?;
-			let target_call = Target::encode_call(message)?;
->>>>>>> 64f82d99
+
+			encode_call::preprocess_call::<Source, Target>(&mut message, RIALTO_TO_MILLAU_INDEX);
+			let target_call = Target::encode_call(&message).map_err(|e| e.to_string())?;
 
 			let payload = {
 				let target_call_weight = prepare_call_dispatch_weight(
