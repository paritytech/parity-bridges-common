--- conflicted
+++ resolved
@@ -61,18 +61,14 @@
 	) -> Bytes {
 		let call = rialto_runtime::BridgeGrandpaMillauCall::submit_finality_proof(header.into_inner(), proof).into();
 
-<<<<<<< HEAD
-		let genesis_hash = *self.target_client.genesis_hash();
-		let transaction = Rialto::sign_transaction(genesis_hash, &self.target_sign, era, transaction_nonce, call);
-=======
 		let genesis_hash = *self.finality_pipeline.target_client.genesis_hash();
 		let transaction = Rialto::sign_transaction(
 			genesis_hash,
 			&self.finality_pipeline.target_sign,
+			era,
 			transaction_nonce,
 			call,
 		);
->>>>>>> b5038148
 
 		Bytes(transaction.encode())
 	}
