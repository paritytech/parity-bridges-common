--- conflicted
+++ resolved
@@ -35,11 +35,8 @@
 mod millau;
 mod rialto;
 mod rialto_parachain;
-<<<<<<< HEAD
 mod rococo;
-=======
 mod statemine;
->>>>>>> 267babc7
 mod westend;
 mod wococo;
 
