--- conflicted
+++ resolved
@@ -295,18 +295,10 @@
 			Box::new(header.clone()),
 			justification.clone(),
 		);
-<<<<<<< HEAD
-		let expected = millau_runtime::BridgeGrandpaRialtoCall::<millau_runtime::Runtime>::submit_finality_proof {
+		let expected = millau_runtime::BridgeGrandpaCall::<millau_runtime::Runtime>::submit_finality_proof {
 			finality_target: Box::new(header),
 			justification,
 		};
-=======
-		let expected =
-			millau_runtime::BridgeGrandpaCall::<millau_runtime::Runtime>::submit_finality_proof(
-				Box::new(header),
-				justification,
-			);
->>>>>>> f0389acc
 
 		// when
 		let actual_encoded = actual.encode();
@@ -351,18 +343,11 @@
 			Box::new(header.clone()),
 			justification.clone(),
 		);
-<<<<<<< HEAD
-		let expected = millau_runtime::BridgeGrandpaRialtoCall::<millau_runtime::Runtime>::submit_finality_proof {
-			finality_target: Box::new(header),
-			justification,
-		};
-=======
 		let expected =
-			millau_runtime::BridgeGrandpaCall::<millau_runtime::Runtime>::submit_finality_proof(
-				Box::new(header),
+			millau_runtime::BridgeGrandpaCall::<millau_runtime::Runtime>::submit_finality_proof {
+				finality_target: Box::new(header),
 				justification,
-			);
->>>>>>> f0389acc
+			};
 
 		// when
 		let actual_encoded = actual.encode();
