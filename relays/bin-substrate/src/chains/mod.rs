--- conflicted
+++ resolved
@@ -214,13 +214,8 @@
 		let rialto_tx = Rialto::sign_transaction(
 			Default::default(),
 			&sp_keyring::AccountKeyring::Alice.pair(),
-<<<<<<< HEAD
+			relay_substrate_client::TransactionEra::immortal(),
 			UnsignedTransaction::new(rialto_call.clone(), 0),
-=======
-			relay_substrate_client::TransactionEra::immortal(),
-			0,
-			rialto_call.clone(),
->>>>>>> bd4ce7f2
 		);
 		let extra_bytes_in_transaction = rialto_tx.encode().len() - rialto_call.encode().len();
 		assert!(
@@ -237,13 +232,8 @@
 		let millau_tx = Millau::sign_transaction(
 			Default::default(),
 			&sp_keyring::AccountKeyring::Alice.pair(),
-<<<<<<< HEAD
+			relay_substrate_client::TransactionEra::immortal(),
 			UnsignedTransaction::new(millau_call.clone(), 0),
-=======
-			relay_substrate_client::TransactionEra::immortal(),
-			0,
-			millau_call.clone(),
->>>>>>> bd4ce7f2
 		);
 		let extra_bytes_in_transaction = millau_tx.encode().len() - millau_call.encode().len();
 		assert!(
