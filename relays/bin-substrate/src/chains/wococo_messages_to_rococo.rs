// Copyright 2019-2021 Parity Technologies (UK) Ltd.
// This file is part of Parity Bridges Common.

// Parity Bridges Common is free software: you can redistribute it and/or modify
// it under the terms of the GNU General Public License as published by
// the Free Software Foundation, either version 3 of the License, or
// (at your option) any later version.

// Parity Bridges Common is distributed in the hope that it will be useful,
// but WITHOUT ANY WARRANTY; without even the implied warranty of
// MERCHANTABILITY or FITNESS FOR A PARTICULAR PURPOSE.  See the
// GNU General Public License for more details.

// You should have received a copy of the GNU General Public License
// along with Parity Bridges Common.  If not, see <http://www.gnu.org/licenses/>.

//! Wococo-to-Rococo messages sync entrypoint.

use std::{ops::RangeInclusive, time::Duration};

use codec::Encode;
use sp_core::{Bytes, Pair};

use bp_messages::MessageNonce;
use bp_runtime::{ROCOCO_CHAIN_ID, WOCOCO_CHAIN_ID};
use bridge_runtime_common::messages::target::FromBridgedChainMessagesProof;
use messages_relay::message_lane::MessageLane;
use relay_rococo_client::{HeaderId as RococoHeaderId, Rococo, SigningParams as RococoSigningParams};
use relay_substrate_client::{Chain, Client, TransactionSignScheme, UnsignedTransaction};
use relay_utils::metrics::MetricsParams;
use relay_wococo_client::{HeaderId as WococoHeaderId, SigningParams as WococoSigningParams, Wococo};
use substrate_relay_helper::messages_lane::{
	select_delivery_transaction_limits, MessagesRelayParams, StandaloneMessagesMetrics, SubstrateMessageLane,
	SubstrateMessageLaneToSubstrate,
};
use substrate_relay_helper::messages_source::SubstrateMessagesSource;
use substrate_relay_helper::messages_target::SubstrateMessagesTarget;

/// Wococo-to-Rococo message lane.
pub type MessageLaneWococoMessagesToRococo =
	SubstrateMessageLaneToSubstrate<Wococo, WococoSigningParams, Rococo, RococoSigningParams>;

#[derive(Clone)]
pub struct WococoMessagesToRococo {
	message_lane: MessageLaneWococoMessagesToRococo,
}

impl SubstrateMessageLane for WococoMessagesToRococo {
	type MessageLane = MessageLaneWococoMessagesToRococo;
	const OUTBOUND_LANE_MESSAGE_DETAILS_METHOD: &'static str = bp_rococo::TO_ROCOCO_MESSAGE_DETAILS_METHOD;
	const OUTBOUND_LANE_LATEST_GENERATED_NONCE_METHOD: &'static str =
		bp_rococo::TO_ROCOCO_LATEST_GENERATED_NONCE_METHOD;
	const OUTBOUND_LANE_LATEST_RECEIVED_NONCE_METHOD: &'static str = bp_rococo::TO_ROCOCO_LATEST_RECEIVED_NONCE_METHOD;

	const INBOUND_LANE_LATEST_RECEIVED_NONCE_METHOD: &'static str = bp_wococo::FROM_WOCOCO_LATEST_RECEIVED_NONCE_METHOD;
	const INBOUND_LANE_LATEST_CONFIRMED_NONCE_METHOD: &'static str =
		bp_wococo::FROM_WOCOCO_LATEST_CONFIRMED_NONCE_METHOD;
	const INBOUND_LANE_UNREWARDED_RELAYERS_STATE: &'static str = bp_wococo::FROM_WOCOCO_UNREWARDED_RELAYERS_STATE;

	const BEST_FINALIZED_SOURCE_HEADER_ID_AT_TARGET: &'static str = bp_wococo::BEST_FINALIZED_WOCOCO_HEADER_METHOD;
	const BEST_FINALIZED_TARGET_HEADER_ID_AT_SOURCE: &'static str = bp_rococo::BEST_FINALIZED_ROCOCO_HEADER_METHOD;

	type SourceChain = Wococo;
	type TargetChain = Rococo;

	fn source_transactions_author(&self) -> bp_wococo::AccountId {
		(*self.message_lane.source_sign.public().as_array_ref()).into()
	}

	fn make_messages_receiving_proof_transaction(
		&self,
		transaction_nonce: <Wococo as Chain>::Index,
		_generated_at_block: RococoHeaderId,
		proof: <Self::MessageLane as MessageLane>::MessagesReceivingProof,
	) -> Bytes {
		let (relayers_state, proof) = proof;
		let call = relay_wococo_client::runtime::Call::BridgeMessagesRococo(
			relay_wococo_client::runtime::BridgeMessagesRococoCall::receive_messages_delivery_proof(
				proof,
				relayers_state,
			),
		);
<<<<<<< HEAD
		let genesis_hash = *self.source_client.genesis_hash();
		let transaction = Wococo::sign_transaction(
			genesis_hash,
			&self.source_sign,
			UnsignedTransaction::new(call, transaction_nonce),
		);
=======
		let genesis_hash = *self.message_lane.source_client.genesis_hash();
		let transaction =
			Wococo::sign_transaction(genesis_hash, &self.message_lane.source_sign, transaction_nonce, call);
>>>>>>> b5038148
		log::trace!(
			target: "bridge",
			"Prepared Rococo -> Wococo confirmation transaction. Weight: <unknown>/{}, size: {}/{}",
			bp_wococo::max_extrinsic_weight(),
			transaction.encode().len(),
			bp_wococo::max_extrinsic_size(),
		);
		Bytes(transaction.encode())
	}

	fn target_transactions_author(&self) -> bp_rococo::AccountId {
		(*self.message_lane.target_sign.public().as_array_ref()).into()
	}

	fn make_messages_delivery_transaction(
		&self,
		transaction_nonce: <Rococo as Chain>::Index,
		_generated_at_header: WococoHeaderId,
		_nonces: RangeInclusive<MessageNonce>,
		proof: <Self::MessageLane as MessageLane>::MessagesProof,
	) -> Bytes {
		let (dispatch_weight, proof) = proof;
		let FromBridgedChainMessagesProof {
			ref nonces_start,
			ref nonces_end,
			..
		} = proof;
		let messages_count = nonces_end - nonces_start + 1;

		let call = relay_rococo_client::runtime::Call::BridgeMessagesWococo(
			relay_rococo_client::runtime::BridgeMessagesWococoCall::receive_messages_proof(
				self.message_lane.relayer_id_at_source.clone(),
				proof,
				messages_count as _,
				dispatch_weight,
			),
		);
<<<<<<< HEAD
		let genesis_hash = *self.target_client.genesis_hash();
		let transaction = Rococo::sign_transaction(
			genesis_hash,
			&self.target_sign,
			UnsignedTransaction::new(call, transaction_nonce),
		);
=======
		let genesis_hash = *self.message_lane.target_client.genesis_hash();
		let transaction =
			Rococo::sign_transaction(genesis_hash, &self.message_lane.target_sign, transaction_nonce, call);
>>>>>>> b5038148
		log::trace!(
			target: "bridge",
			"Prepared Wococo -> Rococo delivery transaction. Weight: <unknown>/{}, size: {}/{}",
			bp_rococo::max_extrinsic_weight(),
			transaction.encode().len(),
			bp_rococo::max_extrinsic_size(),
		);
		Bytes(transaction.encode())
	}
}

/// Wococo node as messages source.
type WococoSourceClient = SubstrateMessagesSource<
	Wococo,
	Rococo,
	WococoMessagesToRococo,
	relay_wococo_client::runtime::WithRococoMessagesInstance,
>;

/// Rococo node as messages target.
type RococoTargetClient = SubstrateMessagesTarget<
	Wococo,
	Rococo,
	WococoMessagesToRococo,
	relay_rococo_client::runtime::WithWococoMessagesInstance,
>;

/// Run Wococo-to-Rococo messages sync.
pub async fn run(
	params: MessagesRelayParams<Wococo, WococoSigningParams, Rococo, RococoSigningParams>,
) -> anyhow::Result<()> {
	let stall_timeout = Duration::from_secs(5 * 60);
	let relayer_id_at_wococo = (*params.source_sign.public().as_array_ref()).into();

	let lane_id = params.lane_id;
	let source_client = params.source_client;
	let lane = WococoMessagesToRococo {
		message_lane: SubstrateMessageLaneToSubstrate {
			source_client: source_client.clone(),
			source_sign: params.source_sign,
			target_client: params.target_client.clone(),
			target_sign: params.target_sign,
			relayer_id_at_source: relayer_id_at_wococo,
		},
	};

	// 2/3 is reserved for proofs and tx overhead
	let max_messages_size_in_single_batch = bp_rococo::max_extrinsic_size() / 3;
	// we don't know exact weights of the Rococo runtime. So to guess weights we'll be using
	// weights from Rialto and then simply dividing it by x2.
	let (max_messages_in_single_batch, max_messages_weight_in_single_batch) =
		select_delivery_transaction_limits::<pallet_bridge_messages::weights::RialtoWeight<rialto_runtime::Runtime>>(
			bp_rococo::max_extrinsic_weight(),
			bp_rococo::MAX_UNREWARDED_RELAYER_ENTRIES_AT_INBOUND_LANE,
		);
	let (max_messages_in_single_batch, max_messages_weight_in_single_batch) = (
		max_messages_in_single_batch / 2,
		max_messages_weight_in_single_batch / 2,
	);

	log::info!(
		target: "bridge",
		"Starting Wococo -> Rococo messages relay.\n\t\
			Wococo relayer account id: {:?}\n\t\
			Max messages in single transaction: {}\n\t\
			Max messages size in single transaction: {}\n\t\
			Max messages weight in single transaction: {}\n\t\
			Relayer mode: {:?}",
		lane.message_lane.relayer_id_at_source,
		max_messages_in_single_batch,
		max_messages_size_in_single_batch,
		max_messages_weight_in_single_batch,
		params.relayer_mode,
	);

	let (metrics_params, metrics_values) = add_standalone_metrics(
		Some(messages_relay::message_lane_loop::metrics_prefix::<
			<WococoMessagesToRococo as SubstrateMessageLane>::MessageLane,
		>(&lane_id)),
		params.metrics_params,
		source_client.clone(),
	)?;
	messages_relay::message_lane_loop::run(
		messages_relay::message_lane_loop::Params {
			lane: lane_id,
			source_tick: Wococo::AVERAGE_BLOCK_INTERVAL,
			target_tick: Rococo::AVERAGE_BLOCK_INTERVAL,
			reconnect_delay: relay_utils::relay_loop::RECONNECT_DELAY,
			stall_timeout,
			delivery_params: messages_relay::message_lane_loop::MessageDeliveryParams {
				max_unrewarded_relayer_entries_at_target: bp_rococo::MAX_UNREWARDED_RELAYER_ENTRIES_AT_INBOUND_LANE,
				max_unconfirmed_nonces_at_target: bp_rococo::MAX_UNCONFIRMED_MESSAGES_AT_INBOUND_LANE,
				max_messages_in_single_batch,
				max_messages_weight_in_single_batch,
				max_messages_size_in_single_batch,
				relayer_mode: params.relayer_mode,
			},
		},
		WococoSourceClient::new(
			source_client.clone(),
			lane.clone(),
			lane_id,
			ROCOCO_CHAIN_ID,
			params.target_to_source_headers_relay,
		),
		RococoTargetClient::new(
			params.target_client,
			lane,
			lane_id,
			WOCOCO_CHAIN_ID,
			metrics_values,
			params.source_to_target_headers_relay,
		),
		metrics_params,
		futures::future::pending(),
	)
	.await
}

/// Add standalone metrics for the Wococo -> Rococo messages loop.
pub(crate) fn add_standalone_metrics(
	metrics_prefix: Option<String>,
	metrics_params: MetricsParams,
	source_client: Client<Wococo>,
) -> anyhow::Result<(MetricsParams, StandaloneMessagesMetrics)> {
	substrate_relay_helper::messages_lane::add_standalone_metrics::<WococoMessagesToRococo>(
		metrics_prefix,
		metrics_params,
		source_client,
		None,
		None,
		None,
	)
}<|MERGE_RESOLUTION|>--- conflicted
+++ resolved
@@ -80,18 +80,12 @@
 				relayers_state,
 			),
 		);
-<<<<<<< HEAD
-		let genesis_hash = *self.source_client.genesis_hash();
+		let genesis_hash = *self.message_lane.source_client.genesis_hash();
 		let transaction = Wococo::sign_transaction(
 			genesis_hash,
-			&self.source_sign,
+			&self.message_lane.source_sign,
 			UnsignedTransaction::new(call, transaction_nonce),
 		);
-=======
-		let genesis_hash = *self.message_lane.source_client.genesis_hash();
-		let transaction =
-			Wococo::sign_transaction(genesis_hash, &self.message_lane.source_sign, transaction_nonce, call);
->>>>>>> b5038148
 		log::trace!(
 			target: "bridge",
 			"Prepared Rococo -> Wococo confirmation transaction. Weight: <unknown>/{}, size: {}/{}",
@@ -129,18 +123,12 @@
 				dispatch_weight,
 			),
 		);
-<<<<<<< HEAD
-		let genesis_hash = *self.target_client.genesis_hash();
+		let genesis_hash = *self.message_lane.target_client.genesis_hash();
 		let transaction = Rococo::sign_transaction(
 			genesis_hash,
-			&self.target_sign,
+			&self.message_lane.target_sign,
 			UnsignedTransaction::new(call, transaction_nonce),
 		);
-=======
-		let genesis_hash = *self.message_lane.target_client.genesis_hash();
-		let transaction =
-			Rococo::sign_transaction(genesis_hash, &self.message_lane.target_sign, transaction_nonce, call);
->>>>>>> b5038148
 		log::trace!(
 			target: "bridge",
 			"Prepared Wococo -> Rococo delivery transaction. Weight: <unknown>/{}, size: {}/{}",
