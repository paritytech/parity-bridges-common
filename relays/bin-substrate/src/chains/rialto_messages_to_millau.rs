// Copyright 2019-2021 Parity Technologies (UK) Ltd.
// This file is part of Parity Bridges Common.

// Parity Bridges Common is free software: you can redistribute it and/or modify
// it under the terms of the GNU General Public License as published by
// the Free Software Foundation, either version 3 of the License, or
// (at your option) any later version.

// Parity Bridges Common is distributed in the hope that it will be useful,
// but WITHOUT ANY WARRANTY; without even the implied warranty of
// MERCHANTABILITY or FITNESS FOR A PARTICULAR PURPOSE.  See the
// GNU General Public License for more details.

// You should have received a copy of the GNU General Public License
// along with Parity Bridges Common.  If not, see <http://www.gnu.org/licenses/>.

//! Rialto-to-Millau messages sync entrypoint.

use crate::messages_lane::{
	select_delivery_transaction_limits, MessagesRelayParams, StandaloneMessagesMetrics, SubstrateMessageLane,
	SubstrateMessageLaneToSubstrate,
};
use crate::messages_source::SubstrateMessagesSource;
use crate::messages_target::SubstrateMessagesTarget;

use bp_messages::MessageNonce;
use bp_runtime::{MILLAU_CHAIN_ID, RIALTO_CHAIN_ID};
use bridge_runtime_common::messages::target::FromBridgedChainMessagesProof;
use codec::Encode;
use frame_support::dispatch::GetDispatchInfo;
use messages_relay::message_lane::MessageLane;
use relay_millau_client::{HeaderId as MillauHeaderId, Millau, SigningParams as MillauSigningParams};
use relay_rialto_client::{HeaderId as RialtoHeaderId, Rialto, SigningParams as RialtoSigningParams};
use relay_substrate_client::{Chain, Client, TransactionSignScheme};
use relay_utils::metrics::MetricsParams;
use sp_core::{Bytes, Pair};
use std::{ops::RangeInclusive, time::Duration};

/// Rialto-to-Millau message lane.
pub type RialtoMessagesToMillau =
	SubstrateMessageLaneToSubstrate<Rialto, RialtoSigningParams, Millau, MillauSigningParams>;

impl SubstrateMessageLane for RialtoMessagesToMillau {
	const OUTBOUND_LANE_MESSAGE_DETAILS_METHOD: &'static str = bp_millau::TO_MILLAU_MESSAGE_DETAILS_METHOD;
	const OUTBOUND_LANE_LATEST_GENERATED_NONCE_METHOD: &'static str =
		bp_millau::TO_MILLAU_LATEST_GENERATED_NONCE_METHOD;
	const OUTBOUND_LANE_LATEST_RECEIVED_NONCE_METHOD: &'static str = bp_millau::TO_MILLAU_LATEST_RECEIVED_NONCE_METHOD;

	const INBOUND_LANE_LATEST_RECEIVED_NONCE_METHOD: &'static str = bp_rialto::FROM_RIALTO_LATEST_RECEIVED_NONCE_METHOD;
	const INBOUND_LANE_LATEST_CONFIRMED_NONCE_METHOD: &'static str =
		bp_rialto::FROM_RIALTO_LATEST_CONFIRMED_NONCE_METHOD;
	const INBOUND_LANE_UNREWARDED_RELAYERS_STATE: &'static str = bp_rialto::FROM_RIALTO_UNREWARDED_RELAYERS_STATE;

	const BEST_FINALIZED_SOURCE_HEADER_ID_AT_TARGET: &'static str = bp_rialto::BEST_FINALIZED_RIALTO_HEADER_METHOD;
	const BEST_FINALIZED_TARGET_HEADER_ID_AT_SOURCE: &'static str = bp_millau::BEST_FINALIZED_MILLAU_HEADER_METHOD;

	type SourceChain = Rialto;
	type TargetChain = Millau;

	fn source_transactions_author(&self) -> bp_rialto::AccountId {
		(*self.source_sign.public().as_array_ref()).into()
	}

	fn make_messages_receiving_proof_transaction(
		&self,
		transaction_nonce: <Rialto as Chain>::Index,
		_generated_at_block: MillauHeaderId,
		proof: <Self as MessageLane>::MessagesReceivingProof,
	) -> Bytes {
		let (relayers_state, proof) = proof;
		let call: rialto_runtime::Call =
			rialto_runtime::MessagesCall::receive_messages_delivery_proof(proof, relayers_state).into();
		let call_weight = call.get_dispatch_info().weight;
		let genesis_hash = *self.source_client.genesis_hash();
		let transaction = Rialto::sign_transaction(genesis_hash, &self.source_sign, transaction_nonce, call);
		log::trace!(
			target: "bridge",
			"Prepared Millau -> Rialto confirmation transaction. Weight: {}/{}, size: {}/{}",
			call_weight,
			bp_rialto::max_extrinsic_weight(),
			transaction.encode().len(),
			bp_rialto::max_extrinsic_size(),
		);
		Bytes(transaction.encode())
	}

	fn target_transactions_author(&self) -> bp_millau::AccountId {
		(*self.target_sign.public().as_array_ref()).into()
	}

	fn make_messages_delivery_transaction(
		&self,
		transaction_nonce: <Millau as Chain>::Index,
		_generated_at_header: RialtoHeaderId,
		_nonces: RangeInclusive<MessageNonce>,
		proof: <Self as MessageLane>::MessagesProof,
	) -> Bytes {
		let (dispatch_weight, proof) = proof;
		let FromBridgedChainMessagesProof {
			ref nonces_start,
			ref nonces_end,
			..
		} = proof;
		let messages_count = nonces_end - nonces_start + 1;
		let call: millau_runtime::Call = millau_runtime::MessagesCall::receive_messages_proof(
			self.relayer_id_at_source.clone(),
			proof,
			messages_count as _,
			dispatch_weight,
		)
		.into();
		let call_weight = call.get_dispatch_info().weight;
		let genesis_hash = *self.target_client.genesis_hash();
		let transaction = Millau::sign_transaction(genesis_hash, &self.target_sign, transaction_nonce, call);
		log::trace!(
			target: "bridge",
			"Prepared Rialto -> Millau delivery transaction. Weight: {}/{}, size: {}/{}",
			call_weight,
			bp_millau::max_extrinsic_weight(),
			transaction.encode().len(),
			bp_millau::max_extrinsic_size(),
		);
		Bytes(transaction.encode())
	}
}

/// Rialto node as messages source.
type RialtoSourceClient =
	SubstrateMessagesSource<Rialto, Millau, RialtoMessagesToMillau, rialto_runtime::WithMillauMessagesInstance>;

/// Millau node as messages target.
type MillauTargetClient =
	SubstrateMessagesTarget<Rialto, Millau, RialtoMessagesToMillau, millau_runtime::WithRialtoMessagesInstance>;

/// Run Rialto-to-Millau messages sync.
pub async fn run(
	params: MessagesRelayParams<Rialto, RialtoSigningParams, Millau, MillauSigningParams>,
) -> anyhow::Result<()> {
	let stall_timeout = Duration::from_secs(5 * 60);
	let relayer_id_at_rialto = (*params.source_sign.public().as_array_ref()).into();

	let lane_id = params.lane_id;
	let source_client = params.source_client;
	let lane = RialtoMessagesToMillau {
		source_client: source_client.clone(),
		source_sign: params.source_sign,
		target_client: params.target_client.clone(),
		target_sign: params.target_sign,
		relayer_id_at_source: relayer_id_at_rialto,
	};

	// 2/3 is reserved for proofs and tx overhead
	let max_messages_size_in_single_batch = bp_millau::max_extrinsic_size() / 3;
	let (max_messages_in_single_batch, max_messages_weight_in_single_batch) =
		select_delivery_transaction_limits::<pallet_bridge_messages::weights::RialtoWeight<rialto_runtime::Runtime>>(
			bp_millau::max_extrinsic_weight(),
			bp_millau::MAX_UNREWARDED_RELAYER_ENTRIES_AT_INBOUND_LANE,
		);

	log::info!(
		target: "bridge",
		"Starting Rialto -> Millau messages relay.\n\t\
			Rialto relayer account id: {:?}\n\t\
			Max messages in single transaction: {}\n\t\
			Max messages size in single transaction: {}\n\t\
			Max messages weight in single transaction: {}",
		lane.relayer_id_at_source,
		max_messages_in_single_batch,
		max_messages_size_in_single_batch,
		max_messages_weight_in_single_batch,
	);

<<<<<<< HEAD
	let (metrics_params, metrics_values) = add_standalone_metrics(params.metrics_params, source_client.clone())?;
=======
	let (metrics_params, _) = add_standalone_metrics(
		Some(messages_relay::message_lane_loop::metrics_prefix::<
			RialtoMessagesToMillau,
		>(&lane_id)),
		params.metrics_params,
		source_client.clone(),
	)?;
>>>>>>> 9cfaecd0
	messages_relay::message_lane_loop::run(
		messages_relay::message_lane_loop::Params {
			lane: lane_id,
			source_tick: Rialto::AVERAGE_BLOCK_INTERVAL,
			target_tick: Millau::AVERAGE_BLOCK_INTERVAL,
			reconnect_delay: relay_utils::relay_loop::RECONNECT_DELAY,
			stall_timeout,
			delivery_params: messages_relay::message_lane_loop::MessageDeliveryParams {
				max_unrewarded_relayer_entries_at_target: bp_millau::MAX_UNREWARDED_RELAYER_ENTRIES_AT_INBOUND_LANE,
				max_unconfirmed_nonces_at_target: bp_millau::MAX_UNCONFIRMED_MESSAGES_AT_INBOUND_LANE,
				max_messages_in_single_batch,
				max_messages_weight_in_single_batch,
				max_messages_size_in_single_batch,
				relayer_mode: messages_relay::message_lane_loop::RelayerMode::Altruistic,
			},
		},
		RialtoSourceClient::new(
			source_client.clone(),
			lane.clone(),
			lane_id,
			MILLAU_CHAIN_ID,
			params.target_to_source_headers_relay,
		),
		MillauTargetClient::new(
			params.target_client,
			lane,
			lane_id,
			RIALTO_CHAIN_ID,
			metrics_values,
			params.source_to_target_headers_relay,
		),
		metrics_params,
		futures::future::pending(),
	)
	.await
}

/// Add standalone metrics for the Rialto -> Millau messages loop.
pub(crate) fn add_standalone_metrics(
	metrics_prefix: Option<String>,
	metrics_params: MetricsParams,
	source_client: Client<Rialto>,
) -> anyhow::Result<(MetricsParams, StandaloneMessagesMetrics)> {
	crate::messages_lane::add_standalone_metrics::<RialtoMessagesToMillau>(
		metrics_prefix,
		metrics_params,
		source_client,
		None,
		None,
		Some((
			sp_core::storage::StorageKey(rialto_runtime::millau_messages::MillauToRialtoConversionRate::key().to_vec()),
			rialto_runtime::millau_messages::INITIAL_MILLAU_TO_RIALTO_CONVERSION_RATE,
		)),
	)
}<|MERGE_RESOLUTION|>--- conflicted
+++ resolved
@@ -170,17 +170,13 @@
 		max_messages_weight_in_single_batch,
 	);
 
-<<<<<<< HEAD
-	let (metrics_params, metrics_values) = add_standalone_metrics(params.metrics_params, source_client.clone())?;
-=======
-	let (metrics_params, _) = add_standalone_metrics(
+	let (metrics_params, metrics_values) = add_standalone_metrics(
 		Some(messages_relay::message_lane_loop::metrics_prefix::<
 			RialtoMessagesToMillau,
 		>(&lane_id)),
 		params.metrics_params,
 		source_client.clone(),
 	)?;
->>>>>>> 9cfaecd0
 	messages_relay::message_lane_loop::run(
 		messages_relay::message_lane_loop::Params {
 			lane: lane_id,
