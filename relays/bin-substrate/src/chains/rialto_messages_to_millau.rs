// Copyright 2019-2021 Parity Technologies (UK) Ltd.
// This file is part of Parity Bridges Common.

// Parity Bridges Common is free software: you can redistribute it and/or modify
// it under the terms of the GNU General Public License as published by
// the Free Software Foundation, either version 3 of the License, or
// (at your option) any later version.

// Parity Bridges Common is distributed in the hope that it will be useful,
// but WITHOUT ANY WARRANTY; without even the implied warranty of
// MERCHANTABILITY or FITNESS FOR A PARTICULAR PURPOSE.  See the
// GNU General Public License for more details.

// You should have received a copy of the GNU General Public License
// along with Parity Bridges Common.  If not, see <http://www.gnu.org/licenses/>.

//! Rialto-to-Millau messages sync entrypoint.

use std::{ops::RangeInclusive, time::Duration};

use codec::Encode;
use frame_support::dispatch::GetDispatchInfo;
use sp_core::{Bytes, Pair};

use bp_messages::MessageNonce;
use bp_runtime::{MILLAU_CHAIN_ID, RIALTO_CHAIN_ID};
use bridge_runtime_common::messages::target::FromBridgedChainMessagesProof;
use messages_relay::message_lane::MessageLane;
use relay_millau_client::{HeaderId as MillauHeaderId, Millau, SigningParams as MillauSigningParams};
use relay_rialto_client::{HeaderId as RialtoHeaderId, Rialto, SigningParams as RialtoSigningParams};
use relay_substrate_client::{Chain, Client, TransactionSignScheme, UnsignedTransaction};
use relay_utils::metrics::MetricsParams;
use substrate_relay_helper::messages_lane::{
	select_delivery_transaction_limits, MessagesRelayParams, StandaloneMessagesMetrics, SubstrateMessageLane,
	SubstrateMessageLaneToSubstrate,
};
use substrate_relay_helper::messages_source::SubstrateMessagesSource;
use substrate_relay_helper::messages_target::SubstrateMessagesTarget;

/// Rialto-to-Millau message lane.
pub type MessageLaneRialtoMessagesToMillau =
	SubstrateMessageLaneToSubstrate<Rialto, RialtoSigningParams, Millau, MillauSigningParams>;

#[derive(Clone)]
pub struct RialtoMessagesToMillau {
	message_lane: MessageLaneRialtoMessagesToMillau,
}

impl SubstrateMessageLane for RialtoMessagesToMillau {
	type MessageLane = MessageLaneRialtoMessagesToMillau;

	const OUTBOUND_LANE_MESSAGE_DETAILS_METHOD: &'static str = bp_millau::TO_MILLAU_MESSAGE_DETAILS_METHOD;
	const OUTBOUND_LANE_LATEST_GENERATED_NONCE_METHOD: &'static str =
		bp_millau::TO_MILLAU_LATEST_GENERATED_NONCE_METHOD;
	const OUTBOUND_LANE_LATEST_RECEIVED_NONCE_METHOD: &'static str = bp_millau::TO_MILLAU_LATEST_RECEIVED_NONCE_METHOD;

	const INBOUND_LANE_LATEST_RECEIVED_NONCE_METHOD: &'static str = bp_rialto::FROM_RIALTO_LATEST_RECEIVED_NONCE_METHOD;
	const INBOUND_LANE_LATEST_CONFIRMED_NONCE_METHOD: &'static str =
		bp_rialto::FROM_RIALTO_LATEST_CONFIRMED_NONCE_METHOD;
	const INBOUND_LANE_UNREWARDED_RELAYERS_STATE: &'static str = bp_rialto::FROM_RIALTO_UNREWARDED_RELAYERS_STATE;

	const BEST_FINALIZED_SOURCE_HEADER_ID_AT_TARGET: &'static str = bp_rialto::BEST_FINALIZED_RIALTO_HEADER_METHOD;
	const BEST_FINALIZED_TARGET_HEADER_ID_AT_SOURCE: &'static str = bp_millau::BEST_FINALIZED_MILLAU_HEADER_METHOD;

	type SourceChain = Rialto;
	type TargetChain = Millau;

	fn source_transactions_author(&self) -> bp_rialto::AccountId {
		(*self.message_lane.source_sign.public().as_array_ref()).into()
	}

	fn make_messages_receiving_proof_transaction(
		&self,
		transaction_nonce: <Rialto as Chain>::Index,
		_generated_at_block: MillauHeaderId,
		proof: <Self::MessageLane as MessageLane>::MessagesReceivingProof,
	) -> Bytes {
		let (relayers_state, proof) = proof;
		let call: rialto_runtime::Call =
			rialto_runtime::MessagesCall::receive_messages_delivery_proof(proof, relayers_state).into();
		let call_weight = call.get_dispatch_info().weight;
<<<<<<< HEAD
		let genesis_hash = *self.source_client.genesis_hash();
		let transaction = Rialto::sign_transaction(
			genesis_hash,
			&self.source_sign,
			UnsignedTransaction::new(call, transaction_nonce),
		);
=======
		let genesis_hash = *self.message_lane.source_client.genesis_hash();
		let transaction =
			Rialto::sign_transaction(genesis_hash, &self.message_lane.source_sign, transaction_nonce, call);
>>>>>>> b5038148
		log::trace!(
			target: "bridge",
			"Prepared Millau -> Rialto confirmation transaction. Weight: {}/{}, size: {}/{}",
			call_weight,
			bp_rialto::max_extrinsic_weight(),
			transaction.encode().len(),
			bp_rialto::max_extrinsic_size(),
		);
		Bytes(transaction.encode())
	}

	fn target_transactions_author(&self) -> bp_millau::AccountId {
		(*self.message_lane.target_sign.public().as_array_ref()).into()
	}

	fn make_messages_delivery_transaction(
		&self,
		transaction_nonce: <Millau as Chain>::Index,
		_generated_at_header: RialtoHeaderId,
		_nonces: RangeInclusive<MessageNonce>,
		proof: <Self::MessageLane as MessageLane>::MessagesProof,
	) -> Bytes {
		let (dispatch_weight, proof) = proof;
		let FromBridgedChainMessagesProof {
			ref nonces_start,
			ref nonces_end,
			..
		} = proof;
		let messages_count = nonces_end - nonces_start + 1;
		let call: millau_runtime::Call = millau_runtime::MessagesCall::receive_messages_proof(
			self.message_lane.relayer_id_at_source.clone(),
			proof,
			messages_count as _,
			dispatch_weight,
		)
		.into();
		let call_weight = call.get_dispatch_info().weight;
<<<<<<< HEAD
		let genesis_hash = *self.target_client.genesis_hash();
		let transaction = Millau::sign_transaction(
			genesis_hash,
			&self.target_sign,
			UnsignedTransaction::new(call, transaction_nonce),
		);
=======
		let genesis_hash = *self.message_lane.target_client.genesis_hash();
		let transaction =
			Millau::sign_transaction(genesis_hash, &self.message_lane.target_sign, transaction_nonce, call);
>>>>>>> b5038148
		log::trace!(
			target: "bridge",
			"Prepared Rialto -> Millau delivery transaction. Weight: {}/{}, size: {}/{}",
			call_weight,
			bp_millau::max_extrinsic_weight(),
			transaction.encode().len(),
			bp_millau::max_extrinsic_size(),
		);
		Bytes(transaction.encode())
	}
}

/// Rialto node as messages source.
type RialtoSourceClient =
	SubstrateMessagesSource<Rialto, Millau, RialtoMessagesToMillau, rialto_runtime::WithMillauMessagesInstance>;

/// Millau node as messages target.
type MillauTargetClient =
	SubstrateMessagesTarget<Rialto, Millau, RialtoMessagesToMillau, millau_runtime::WithRialtoMessagesInstance>;

/// Run Rialto-to-Millau messages sync.
pub async fn run(
	params: MessagesRelayParams<Rialto, RialtoSigningParams, Millau, MillauSigningParams>,
) -> anyhow::Result<()> {
	let stall_timeout = Duration::from_secs(5 * 60);
	let relayer_id_at_rialto = (*params.source_sign.public().as_array_ref()).into();

	let lane_id = params.lane_id;
	let source_client = params.source_client;
	let lane = RialtoMessagesToMillau {
		message_lane: SubstrateMessageLaneToSubstrate {
			source_client: source_client.clone(),
			source_sign: params.source_sign,
			target_client: params.target_client.clone(),
			target_sign: params.target_sign,
			relayer_id_at_source: relayer_id_at_rialto,
		},
	};

	// 2/3 is reserved for proofs and tx overhead
	let max_messages_size_in_single_batch = bp_millau::max_extrinsic_size() / 3;
	let (max_messages_in_single_batch, max_messages_weight_in_single_batch) =
		select_delivery_transaction_limits::<pallet_bridge_messages::weights::RialtoWeight<rialto_runtime::Runtime>>(
			bp_millau::max_extrinsic_weight(),
			bp_millau::MAX_UNREWARDED_RELAYER_ENTRIES_AT_INBOUND_LANE,
		);

	log::info!(
		target: "bridge",
		"Starting Rialto -> Millau messages relay.\n\t\
			Rialto relayer account id: {:?}\n\t\
			Max messages in single transaction: {}\n\t\
			Max messages size in single transaction: {}\n\t\
			Max messages weight in single transaction: {}\n\t\
			Relayer mode: {:?}",
		lane.message_lane.relayer_id_at_source,
		max_messages_in_single_batch,
		max_messages_size_in_single_batch,
		max_messages_weight_in_single_batch,
		params.relayer_mode,
	);

	let (metrics_params, metrics_values) = add_standalone_metrics(
		Some(messages_relay::message_lane_loop::metrics_prefix::<
			<RialtoMessagesToMillau as SubstrateMessageLane>::MessageLane,
		>(&lane_id)),
		params.metrics_params,
		source_client.clone(),
	)?;
	messages_relay::message_lane_loop::run(
		messages_relay::message_lane_loop::Params {
			lane: lane_id,
			source_tick: Rialto::AVERAGE_BLOCK_INTERVAL,
			target_tick: Millau::AVERAGE_BLOCK_INTERVAL,
			reconnect_delay: relay_utils::relay_loop::RECONNECT_DELAY,
			stall_timeout,
			delivery_params: messages_relay::message_lane_loop::MessageDeliveryParams {
				max_unrewarded_relayer_entries_at_target: bp_millau::MAX_UNREWARDED_RELAYER_ENTRIES_AT_INBOUND_LANE,
				max_unconfirmed_nonces_at_target: bp_millau::MAX_UNCONFIRMED_MESSAGES_AT_INBOUND_LANE,
				max_messages_in_single_batch,
				max_messages_weight_in_single_batch,
				max_messages_size_in_single_batch,
				relayer_mode: params.relayer_mode,
			},
		},
		RialtoSourceClient::new(
			source_client.clone(),
			lane.clone(),
			lane_id,
			MILLAU_CHAIN_ID,
			params.target_to_source_headers_relay,
		),
		MillauTargetClient::new(
			params.target_client,
			lane,
			lane_id,
			RIALTO_CHAIN_ID,
			metrics_values,
			params.source_to_target_headers_relay,
		),
		metrics_params,
		futures::future::pending(),
	)
	.await
}

/// Add standalone metrics for the Rialto -> Millau messages loop.
pub(crate) fn add_standalone_metrics(
	metrics_prefix: Option<String>,
	metrics_params: MetricsParams,
	source_client: Client<Rialto>,
) -> anyhow::Result<(MetricsParams, StandaloneMessagesMetrics)> {
	substrate_relay_helper::messages_lane::add_standalone_metrics::<RialtoMessagesToMillau>(
		metrics_prefix,
		metrics_params,
		source_client,
		Some(crate::chains::RIALTO_ASSOCIATED_TOKEN_ID),
		Some(crate::chains::MILLAU_ASSOCIATED_TOKEN_ID),
		Some((
			sp_core::storage::StorageKey(rialto_runtime::millau_messages::MillauToRialtoConversionRate::key().to_vec()),
			rialto_runtime::millau_messages::INITIAL_MILLAU_TO_RIALTO_CONVERSION_RATE,
		)),
	)
}<|MERGE_RESOLUTION|>--- conflicted
+++ resolved
@@ -79,18 +79,12 @@
 		let call: rialto_runtime::Call =
 			rialto_runtime::MessagesCall::receive_messages_delivery_proof(proof, relayers_state).into();
 		let call_weight = call.get_dispatch_info().weight;
-<<<<<<< HEAD
-		let genesis_hash = *self.source_client.genesis_hash();
+		let genesis_hash = *self.message_lane.source_client.genesis_hash();
 		let transaction = Rialto::sign_transaction(
 			genesis_hash,
-			&self.source_sign,
+			&self.message_lane.source_sign,
 			UnsignedTransaction::new(call, transaction_nonce),
 		);
-=======
-		let genesis_hash = *self.message_lane.source_client.genesis_hash();
-		let transaction =
-			Rialto::sign_transaction(genesis_hash, &self.message_lane.source_sign, transaction_nonce, call);
->>>>>>> b5038148
 		log::trace!(
 			target: "bridge",
 			"Prepared Millau -> Rialto confirmation transaction. Weight: {}/{}, size: {}/{}",
@@ -128,18 +122,12 @@
 		)
 		.into();
 		let call_weight = call.get_dispatch_info().weight;
-<<<<<<< HEAD
-		let genesis_hash = *self.target_client.genesis_hash();
+		let genesis_hash = *self.message_lane.target_client.genesis_hash();
 		let transaction = Millau::sign_transaction(
 			genesis_hash,
-			&self.target_sign,
+			&self.message_lane.target_sign,
 			UnsignedTransaction::new(call, transaction_nonce),
 		);
-=======
-		let genesis_hash = *self.message_lane.target_client.genesis_hash();
-		let transaction =
-			Millau::sign_transaction(genesis_hash, &self.message_lane.target_sign, transaction_nonce, call);
->>>>>>> b5038148
 		log::trace!(
 			target: "bridge",
 			"Prepared Rialto -> Millau delivery transaction. Weight: {}/{}, size: {}/{}",
