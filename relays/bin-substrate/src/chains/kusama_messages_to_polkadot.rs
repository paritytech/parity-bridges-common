// Copyright 2019-2021 Parity Technologies (UK) Ltd.
// This file is part of Parity Bridges Common.

// Parity Bridges Common is free software: you can redistribute it and/or modify
// it under the terms of the GNU General Public License as published by
// the Free Software Foundation, either version 3 of the License, or
// (at your option) any later version.

// Parity Bridges Common is distributed in the hope that it will be useful,
// but WITHOUT ANY WARRANTY; without even the implied warranty of
// MERCHANTABILITY or FITNESS FOR A PARTICULAR PURPOSE.  See the
// GNU General Public License for more details.

// You should have received a copy of the GNU General Public License
// along with Parity Bridges Common.  If not, see <http://www.gnu.org/licenses/>.

//! Kusama-to-Polkadot messages sync entrypoint.

use frame_support::weights::Weight;

use messages_relay::relay_strategy::MixStrategy;
use relay_kusama_client::Kusama;
use relay_polkadot_client::Polkadot;
use substrate_relay_helper::messages_lane::SubstrateMessageLane;

/// Description of Kusama -> Polkadot messages bridge.
#[derive(Clone, Debug)]
pub struct KusamaMessagesToPolkadot;
substrate_relay_helper::generate_mocked_receive_message_proof_call_builder!(
	KusamaMessagesToPolkadot,
	KusamaMessagesToPolkadotReceiveMessagesProofCallBuilder,
	relay_polkadot_client::runtime::Call::BridgeKusamaMessages,
	relay_polkadot_client::runtime::BridgeKusamaMessagesCall::receive_messages_proof
);
substrate_relay_helper::generate_mocked_receive_message_delivery_proof_call_builder!(
	KusamaMessagesToPolkadot,
	KusamaMessagesToPolkadotReceiveMessagesDeliveryProofCallBuilder,
	relay_kusama_client::runtime::Call::BridgePolkadotMessages,
	relay_kusama_client::runtime::BridgePolkadotMessagesCall::receive_messages_delivery_proof
);
substrate_relay_helper::generate_mocked_update_conversion_rate_call_builder!(
	Kusama,
	KusamaMessagesToPolkadotUpdateConversionRateCallBuilder,
	relay_kusama_client::runtime::Call::BridgePolkadotMessages,
	relay_kusama_client::runtime::BridgePolkadotMessagesCall::update_pallet_parameter,
	relay_kusama_client::runtime::BridgePolkadotMessagesParameter::PolkadotToKusamaConversionRate
);

impl SubstrateMessageLane for KusamaMessagesToPolkadot {
	const SOURCE_TO_TARGET_CONVERSION_RATE_PARAMETER_NAME: Option<&'static str> =
		Some(bp_polkadot::KUSAMA_TO_POLKADOT_CONVERSION_RATE_PARAMETER_NAME);
	const TARGET_TO_SOURCE_CONVERSION_RATE_PARAMETER_NAME: Option<&'static str> =
		Some(bp_kusama::POLKADOT_TO_KUSAMA_CONVERSION_RATE_PARAMETER_NAME);

	const SOURCE_FEE_MULTIPLIER_PARAMETER_NAME: Option<&'static str> =
		Some(bp_polkadot::KUSAMA_FEE_MULTIPLIER_PARAMETER_NAME);
	const TARGET_FEE_MULTIPLIER_PARAMETER_NAME: Option<&'static str> =
		Some(bp_kusama::POLKADOT_FEE_MULTIPLIER_PARAMETER_NAME);

	const AT_SOURCE_TRANSACTION_PAYMENT_PALLET_NAME: Option<&'static str> =
		Some(bp_kusama::TRANSACTION_PAYMENT_PALLET_NAME);
	const AT_TARGET_TRANSACTION_PAYMENT_PALLET_NAME: Option<&'static str> =
		Some(bp_polkadot::TRANSACTION_PAYMENT_PALLET_NAME);

	type SourceChain = Kusama;
	type TargetChain = Polkadot;

	type SourceTransactionSignScheme = Kusama;
	type TargetTransactionSignScheme = Polkadot;

	type ReceiveMessagesProofCallBuilder = KusamaMessagesToPolkadotReceiveMessagesProofCallBuilder;
	type ReceiveMessagesDeliveryProofCallBuilder =
		KusamaMessagesToPolkadotReceiveMessagesDeliveryProofCallBuilder;

	type TargetToSourceChainConversionRateUpdateBuilder =
		KusamaMessagesToPolkadotUpdateConversionRateCallBuilder;

<<<<<<< HEAD
	type RelayStrategy = MixStrategy;
=======
/// Update Polkadot -> Kusama conversion rate, stored in Kusama runtime storage.
pub(crate) async fn update_polkadot_to_kusama_conversion_rate(
	client: Client<Kusama>,
	signer: <Kusama as TransactionSignScheme>::AccountKeyPair,
	updated_rate: f64,
) -> anyhow::Result<()> {
	let genesis_hash = *client.genesis_hash();
	let signer_id = (*signer.public().as_array_ref()).into();
	let (spec_version, transaction_version) = client.simple_runtime_version().await?;
	client
		.submit_signed_extrinsic(signer_id, move |_, transaction_nonce| {
			Ok(Bytes(
				Kusama::sign_transaction(SignParam {
					spec_version,
					transaction_version,
					genesis_hash,
					signer,
					era: relay_substrate_client::TransactionEra::immortal(),
					unsigned: UnsignedTransaction::new(
						relay_kusama_client::runtime::Call::BridgePolkadotMessages(
							relay_kusama_client::runtime::BridgePolkadotMessagesCall::update_pallet_parameter(
								relay_kusama_client::runtime::BridgePolkadotMessagesParameter::PolkadotToKusamaConversionRate(
									sp_runtime::FixedU128::from_float(updated_rate),
								)
							)
						).into(),
						transaction_nonce,
					),
				})?
				.encode(),
			))
		})
		.await
		.map(drop)
		.map_err(|err| anyhow::format_err!("{:?}", err))
>>>>>>> 686191f3
}<|MERGE_RESOLUTION|>--- conflicted
+++ resolved
@@ -75,43 +75,5 @@
 	type TargetToSourceChainConversionRateUpdateBuilder =
 		KusamaMessagesToPolkadotUpdateConversionRateCallBuilder;
 
-<<<<<<< HEAD
 	type RelayStrategy = MixStrategy;
-=======
-/// Update Polkadot -> Kusama conversion rate, stored in Kusama runtime storage.
-pub(crate) async fn update_polkadot_to_kusama_conversion_rate(
-	client: Client<Kusama>,
-	signer: <Kusama as TransactionSignScheme>::AccountKeyPair,
-	updated_rate: f64,
-) -> anyhow::Result<()> {
-	let genesis_hash = *client.genesis_hash();
-	let signer_id = (*signer.public().as_array_ref()).into();
-	let (spec_version, transaction_version) = client.simple_runtime_version().await?;
-	client
-		.submit_signed_extrinsic(signer_id, move |_, transaction_nonce| {
-			Ok(Bytes(
-				Kusama::sign_transaction(SignParam {
-					spec_version,
-					transaction_version,
-					genesis_hash,
-					signer,
-					era: relay_substrate_client::TransactionEra::immortal(),
-					unsigned: UnsignedTransaction::new(
-						relay_kusama_client::runtime::Call::BridgePolkadotMessages(
-							relay_kusama_client::runtime::BridgePolkadotMessagesCall::update_pallet_parameter(
-								relay_kusama_client::runtime::BridgePolkadotMessagesParameter::PolkadotToKusamaConversionRate(
-									sp_runtime::FixedU128::from_float(updated_rate),
-								)
-							)
-						).into(),
-						transaction_nonce,
-					),
-				})?
-				.encode(),
-			))
-		})
-		.await
-		.map(drop)
-		.map_err(|err| anyhow::format_err!("{:?}", err))
->>>>>>> 686191f3
 }