--- conflicted
+++ resolved
@@ -19,33 +19,6 @@
 use codec::Encode;
 use frame_support::weights::Weight;
 use sp_core::{Bytes, Pair};
-<<<<<<< HEAD
-
-use bp_messages::MessageNonce;
-use bridge_runtime_common::messages::target::FromBridgedChainMessagesProof;
-use messages_relay::{message_lane::MessageLane, relay_strategy::MixStrategy};
-use relay_kusama_client::{
-	HeaderId as KusamaHeaderId, Kusama, SigningParams as KusamaSigningParams,
-};
-use relay_polkadot_client::{
-	HeaderId as PolkadotHeaderId, Polkadot, SigningParams as PolkadotSigningParams,
-};
-use relay_substrate_client::{Chain, Client, TransactionSignScheme, UnsignedTransaction};
-use substrate_relay_helper::{
-	messages_lane::{
-		select_delivery_transaction_limits, MessagesRelayParams, StandaloneMessagesMetrics,
-		SubstrateMessageLane, SubstrateMessageLaneToSubstrate,
-	},
-	messages_source::SubstrateMessagesSource,
-	messages_target::SubstrateMessagesTarget,
-	STALL_TIMEOUT,
-};
-
-/// Kusama-to-Polkadot message lane.
-pub type MessageLaneKusamaMessagesToPolkadot =
-	SubstrateMessageLaneToSubstrate<Kusama, KusamaSigningParams, Polkadot, PolkadotSigningParams>;
-=======
->>>>>>> 9f4b34ac
 
 use messages_relay::relay_strategy::MixStrategy;
 use relay_kusama_client::Kusama;
@@ -78,218 +51,6 @@
 	type SourceChain = Kusama;
 	type TargetChain = Polkadot;
 
-<<<<<<< HEAD
-	fn source_transactions_author(&self) -> bp_kusama::AccountId {
-		(*self.message_lane.source_sign.public().as_array_ref()).into()
-	}
-
-	fn make_messages_receiving_proof_transaction(
-		&self,
-		best_block_id: KusamaHeaderId,
-		transaction_nonce: bp_runtime::IndexOf<Kusama>,
-		_generated_at_block: PolkadotHeaderId,
-		proof: <Self::MessageLane as MessageLane>::MessagesReceivingProof,
-	) -> Bytes {
-		let (relayers_state, proof) = proof;
-		let call = relay_kusama_client::runtime::Call::BridgePolkadotMessages(
-			relay_kusama_client::runtime::BridgePolkadotMessagesCall::receive_messages_delivery_proof(
-				proof,
-				relayers_state,
-			),
-		);
-		let genesis_hash = *self.message_lane.source_client.genesis_hash();
-		let transaction = Kusama::sign_transaction(
-			genesis_hash,
-			&self.message_lane.source_sign,
-			relay_substrate_client::TransactionEra::new(
-				best_block_id,
-				self.message_lane.source_transactions_mortality,
-			),
-			UnsignedTransaction::new(call, transaction_nonce),
-		);
-		log::trace!(
-			target: "bridge",
-			"Prepared Polkadot -> Kusama confirmation transaction. Weight: <unknown>/{}, size: {}/{}",
-			bp_kusama::max_extrinsic_weight(),
-			transaction.encode().len(),
-			bp_kusama::max_extrinsic_size(),
-		);
-		Bytes(transaction.encode())
-	}
-
-	fn target_transactions_author(&self) -> bp_polkadot::AccountId {
-		(*self.message_lane.target_sign.public().as_array_ref()).into()
-	}
-
-	fn make_messages_delivery_transaction(
-		&self,
-		best_block_id: PolkadotHeaderId,
-		transaction_nonce: bp_runtime::IndexOf<Polkadot>,
-		_generated_at_header: KusamaHeaderId,
-		_nonces: RangeInclusive<MessageNonce>,
-		proof: <Self::MessageLane as MessageLane>::MessagesProof,
-	) -> Bytes {
-		let (dispatch_weight, proof) = proof;
-		let FromBridgedChainMessagesProof { ref nonces_start, ref nonces_end, .. } = proof;
-		let messages_count = nonces_end - nonces_start + 1;
-
-		let call = relay_polkadot_client::runtime::Call::BridgeKusamaMessages(
-			relay_polkadot_client::runtime::BridgeKusamaMessagesCall::receive_messages_proof(
-				self.message_lane.relayer_id_at_source.clone(),
-				proof,
-				messages_count as _,
-				dispatch_weight,
-			),
-		);
-		let genesis_hash = *self.message_lane.target_client.genesis_hash();
-		let transaction = Polkadot::sign_transaction(
-			genesis_hash,
-			&self.message_lane.target_sign,
-			relay_substrate_client::TransactionEra::new(
-				best_block_id,
-				self.message_lane.target_transactions_mortality,
-			),
-			UnsignedTransaction::new(call, transaction_nonce),
-		);
-		log::trace!(
-			target: "bridge",
-			"Prepared Kusama -> Polkadot delivery transaction. Weight: <unknown>/{}, size: {}/{}",
-			bp_polkadot::max_extrinsic_weight(),
-			transaction.encode().len(),
-			bp_polkadot::max_extrinsic_size(),
-		);
-		Bytes(transaction.encode())
-	}
-}
-
-/// Kusama node as messages source.
-type KusamaSourceClient = SubstrateMessagesSource<KusamaMessagesToPolkadot>;
-
-/// Polkadot node as messages target.
-type PolkadotTargetClient = SubstrateMessagesTarget<KusamaMessagesToPolkadot>;
-
-/// Run Kusama-to-Polkadot messages sync.
-pub async fn run(
-	params: MessagesRelayParams<
-		Kusama,
-		KusamaSigningParams,
-		Polkadot,
-		PolkadotSigningParams,
-		MixStrategy,
-	>,
-) -> anyhow::Result<()> {
-	let stall_timeout = relay_substrate_client::bidirectional_transaction_stall_timeout(
-		params.source_transactions_mortality,
-		params.target_transactions_mortality,
-		Kusama::AVERAGE_BLOCK_INTERVAL,
-		Polkadot::AVERAGE_BLOCK_INTERVAL,
-		STALL_TIMEOUT,
-	);
-	let relayer_id_at_kusama = (*params.source_sign.public().as_array_ref()).into();
-
-	let lane_id = params.lane_id;
-	let source_client = params.source_client;
-	let target_client = params.target_client;
-	let lane = KusamaMessagesToPolkadot {
-		message_lane: SubstrateMessageLaneToSubstrate {
-			source_client: source_client.clone(),
-			source_sign: params.source_sign,
-			source_transactions_mortality: params.source_transactions_mortality,
-			target_client: target_client.clone(),
-			target_sign: params.target_sign,
-			target_transactions_mortality: params.target_transactions_mortality,
-			relayer_id_at_source: relayer_id_at_kusama,
-		},
-	};
-
-	// 2/3 is reserved for proofs and tx overhead
-	let max_messages_size_in_single_batch = bp_polkadot::max_extrinsic_size() / 3;
-	// we don't know exact weights of the Polkadot runtime. So to guess weights we'll be using
-	// weights from Rialto and then simply dividing it by x2.
-	let (max_messages_in_single_batch, max_messages_weight_in_single_batch) =
-		select_delivery_transaction_limits::<
-			pallet_bridge_messages::weights::RialtoWeight<rialto_runtime::Runtime>,
-		>(
-			bp_polkadot::max_extrinsic_weight(),
-			bp_polkadot::MAX_UNREWARDED_RELAYER_ENTRIES_AT_INBOUND_LANE,
-		);
-	let (max_messages_in_single_batch, max_messages_weight_in_single_batch) =
-		(max_messages_in_single_batch / 2, max_messages_weight_in_single_batch / 2);
-
-	log::info!(
-		target: "bridge",
-		"Starting Kusama -> Polkadot messages relay.\n\t\
-			Kusama relayer account id: {:?}\n\t\
-			Max messages in single transaction: {}\n\t\
-			Max messages size in single transaction: {}\n\t\
-			Max messages weight in single transaction: {}\n\t\
-			Tx mortality: {:?}/{:?}\n\t\
-			Stall timeout: {:?}",
-		lane.message_lane.relayer_id_at_source,
-		max_messages_in_single_batch,
-		max_messages_size_in_single_batch,
-		max_messages_weight_in_single_batch,
-		params.source_transactions_mortality,
-		params.target_transactions_mortality,
-		stall_timeout,
-	);
-
-	let standalone_metrics = params
-		.standalone_metrics
-		.map(Ok)
-		.unwrap_or_else(|| standalone_metrics(source_client.clone(), target_client.clone()))?;
-	messages_relay::message_lane_loop::run(
-		messages_relay::message_lane_loop::Params {
-			lane: lane_id,
-			source_tick: Kusama::AVERAGE_BLOCK_INTERVAL,
-			target_tick: Polkadot::AVERAGE_BLOCK_INTERVAL,
-			reconnect_delay: relay_utils::relay_loop::RECONNECT_DELAY,
-			stall_timeout,
-			delivery_params: messages_relay::message_lane_loop::MessageDeliveryParams {
-				max_unrewarded_relayer_entries_at_target:
-					bp_polkadot::MAX_UNREWARDED_RELAYER_ENTRIES_AT_INBOUND_LANE,
-				max_unconfirmed_nonces_at_target:
-					bp_polkadot::MAX_UNCONFIRMED_MESSAGES_AT_INBOUND_LANE,
-				max_messages_in_single_batch,
-				max_messages_weight_in_single_batch,
-				max_messages_size_in_single_batch,
-				relay_strategy: params.relay_strategy,
-			},
-		},
-		KusamaSourceClient::new(
-			source_client.clone(),
-			lane.clone(),
-			lane_id,
-			params.target_to_source_headers_relay,
-		),
-		PolkadotTargetClient::new(
-			target_client,
-			lane,
-			lane_id,
-			standalone_metrics.clone(),
-			params.source_to_target_headers_relay,
-		),
-		standalone_metrics.register_and_spawn(params.metrics_params)?,
-		futures::future::pending(),
-	)
-	.await
-	.map_err(Into::into)
-}
-
-/// Create standalone metrics for the Kusama -> Polkadot messages loop.
-pub(crate) fn standalone_metrics(
-	source_client: Client<Kusama>,
-	target_client: Client<Polkadot>,
-) -> anyhow::Result<StandaloneMessagesMetrics<Kusama, Polkadot>> {
-	substrate_relay_helper::messages_lane::standalone_metrics(
-		source_client,
-		target_client,
-		Some(crate::chains::kusama::TOKEN_ID),
-		Some(crate::chains::polkadot::TOKEN_ID),
-		Some(crate::chains::polkadot::kusama_to_polkadot_conversion_rate_params()),
-		Some(crate::chains::kusama::polkadot_to_kusama_conversion_rate_params()),
-	)
-=======
 	type SourceTransactionSignScheme = Kusama;
 	type TargetTransactionSignScheme = Polkadot;
 
@@ -298,7 +59,6 @@
 		KusamaMessagesToPolkadotReceiveMessagesDeliveryProofCallBuilder;
 
 	type RelayStrategy = MixStrategy;
->>>>>>> 9f4b34ac
 }
 
 /// Update Polkadot -> Kusama conversion rate, stored in Kusama runtime storage.
