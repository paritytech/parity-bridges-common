// Copyright 2019-2021 Parity Technologies (UK) Ltd.
// This file is part of Parity Bridges Common.

// Parity Bridges Common is free software: you can redistribute it and/or modify
// it under the terms of the GNU General Public License as published by
// the Free Software Foundation, either version 3 of the License, or
// (at your option) any later version.

// Parity Bridges Common is distributed in the hope that it will be useful,
// but WITHOUT ANY WARRANTY; without even the implied warranty of
// MERCHANTABILITY or FITNESS FOR A PARTICULAR PURPOSE.  See the
// GNU General Public License for more details.

// You should have received a copy of the GNU General Public License
// along with Parity Bridges Common.  If not, see <http://www.gnu.org/licenses/>.

//! On-demand Substrate -> Substrate headers relay.

use crate::finality_pipeline::{SubstrateFinalitySyncPipeline, SubstrateFinalityToSubstrate};
use crate::finality_target::SubstrateFinalityTarget;

use bp_header_chain::justification::GrandpaJustification;
use finality_relay::{
	FinalitySyncPipeline, SourceClient as FinalitySourceClient, TargetClient as FinalityTargetClient,
};
use futures::{
	channel::{mpsc, oneshot},
	select, FutureExt, StreamExt,
};
use num_traits::{CheckedSub, Zero};
use relay_substrate_client::{
	finality_source::FinalitySource as SubstrateFinalitySource, BlockNumberOf, Chain, Client, HashOf, HeaderIdOf,
	SyncHeader,
};
use relay_utils::{
	metrics::MetricsParams, relay_loop::Client as RelayClient, BlockNumberBase, FailedClient, HeaderId,
	MaybeConnectionError,
};
use std::fmt::Debug;

/// On-demand Substrate <-> Substrate headers relay.
///
/// This relay may be started by messages whenever some other relay (e.g. messages relay) needs more
/// headers to be relayed to continue its regular work. When enough headers are relayed, on-demand
/// relay may be deactivated.
#[derive(Clone)]
pub struct OnDemandHeadersRelay<SourceChain: Chain> {
	/// Background task name.
	background_task_name: String,
	/// Required headers to background sender.
	required_header_tx: mpsc::Sender<HeaderId<SourceChain::Hash, SourceChain::BlockNumber>>,
}

impl<SourceChain: Chain> OnDemandHeadersRelay<SourceChain> {
	/// Create new on-demand headers relay.
	pub fn new<TargetChain: Chain, TargetSign>(
		source_client: Client<SourceChain>,
		target_client: Client<TargetChain>,
		pipeline: SubstrateFinalityToSubstrate<SourceChain, TargetChain, TargetSign>,
		maximal_headers_difference: SourceChain::BlockNumber,
	) -> Self
	where
		SourceChain: Chain + Debug,
		SourceChain::BlockNumber: BlockNumberBase,
		TargetChain: Chain + Debug,
		TargetChain::BlockNumber: BlockNumberBase,
		TargetSign: Clone + Send + Sync + 'static,
		SubstrateFinalityToSubstrate<SourceChain, TargetChain, TargetSign>: SubstrateFinalitySyncPipeline<
			Hash = HashOf<SourceChain>,
			Number = BlockNumberOf<SourceChain>,
			Header = SyncHeader<SourceChain::Header>,
			FinalityProof = GrandpaJustification<SourceChain::Header>,
			TargetChain = TargetChain,
		>,
		SubstrateFinalityTarget<TargetChain, SubstrateFinalityToSubstrate<SourceChain, TargetChain, TargetSign>>:
			FinalityTargetClient<SubstrateFinalityToSubstrate<SourceChain, TargetChain, TargetSign>>,
	{
		let (required_header_tx, required_header_rx) = mpsc::channel(1);
		async_std::task::spawn(async move {
			background_task(
				source_client,
				target_client,
				pipeline,
				maximal_headers_difference,
				required_header_rx,
			)
			.await;
		});

		let background_task_name = format!(
			"{}-background",
			on_demand_headers_relay_name::<SourceChain, TargetChain>()
		);
		OnDemandHeadersRelay {
			background_task_name,
			required_header_tx,
		}
	}

	/// Someone is asking us to relay given finalized header.
	pub fn require_finalized_header(&self, header_id: HeaderIdOf<SourceChain>) {
		if let Err(error) = self.required_header_tx.clone().try_send(header_id) {
			log::error!(
				target: "bridge",
				"Failed to send require header id {:?} to {:?}: {:?}",
				header_id,
				self.background_task_name,
				error,
			);
		}
	}
}

/// Background task that is responsible for starting and stopping headers relay when required.
async fn background_task<SourceChain, TargetChain, TargetSign>(
	source_client: Client<SourceChain>,
	target_client: Client<TargetChain>,
	pipeline: SubstrateFinalityToSubstrate<SourceChain, TargetChain, TargetSign>,
	maximal_headers_difference: SourceChain::BlockNumber,
	mut required_header_rx: mpsc::Receiver<HeaderIdOf<SourceChain>>,
) where
	SourceChain: Chain + Debug,
	SourceChain::BlockNumber: BlockNumberBase,
	TargetChain: Chain + Debug,
	TargetChain::BlockNumber: BlockNumberBase,
	TargetSign: Clone + Send + Sync + 'static,
	SubstrateFinalityToSubstrate<SourceChain, TargetChain, TargetSign>: SubstrateFinalitySyncPipeline<
		Hash = HashOf<SourceChain>,
		Number = BlockNumberOf<SourceChain>,
		Header = SyncHeader<SourceChain::Header>,
		FinalityProof = GrandpaJustification<SourceChain::Header>,
		TargetChain = TargetChain,
	>,
	SubstrateFinalityTarget<TargetChain, SubstrateFinalityToSubstrate<SourceChain, TargetChain, TargetSign>>:
		FinalityTargetClient<SubstrateFinalityToSubstrate<SourceChain, TargetChain, TargetSign>>,
{
	let relay_task_name = on_demand_headers_relay_name::<SourceChain, TargetChain>();
	let mut finality_source = SubstrateFinalitySource::<
		_,
		SubstrateFinalityToSubstrate<SourceChain, TargetChain, TargetSign>,
	>::new(source_client.clone());
	let mut finality_target = SubstrateFinalityTarget::new(target_client.clone(), pipeline.clone());

	let mut active_headers_relay = None;
	let mut required_header_number = Zero::zero();
	let mut relay_exited_rx = futures::future::pending().left_future();

	loop {
		// wait for next target block or for new required header
		select! {
			_ = async_std::task::sleep(TargetChain::AVERAGE_BLOCK_INTERVAL).fuse() => {},
			required_header_id = required_header_rx.next() => {
				match required_header_id {
					Some(required_header_id) => {
						if required_header_id.0 > required_header_number {
							required_header_number = required_header_id.0;
						}
					},
					None => {
						// that's the only way to exit background task - to drop `required_header_tx`
						break
					},
				}
			},
			_ = relay_exited_rx => {
				// there could be a situation when we're receiving exit signals after we
				// have already stopped relay or when we have already started new relay.
				// but it isn't critical, because even if we'll accidentally stop new relay
				// we'll restart it almost immediately
				stop_on_demand_headers_relay(active_headers_relay.take()).await;
			},
		}

		// read best finalized source header number from source
		let best_finalized_source_header_at_source =
			best_finalized_source_header_at_source(&finality_source, &relay_task_name).await;
		if matches!(best_finalized_source_header_at_source, Err(ref e) if e.is_connection_error()) {
			relay_utils::relay_loop::reconnect_failed_client(
				FailedClient::Source,
				relay_utils::relay_loop::RECONNECT_DELAY,
				&mut finality_source,
				&mut finality_target,
			)
			.await;
			continue;
		}

		// read best finalized source header number from target
		let best_finalized_source_header_at_target =
			best_finalized_source_header_at_target::<SourceChain, _, _>(&finality_target, &relay_task_name).await;
		if matches!(best_finalized_source_header_at_target, Err(ref e) if e.is_connection_error()) {
			relay_utils::relay_loop::reconnect_failed_client(
				FailedClient::Target,
				relay_utils::relay_loop::RECONNECT_DELAY,
				&mut finality_source,
				&mut finality_target,
			)
			.await;
			continue;
		}

		// start or stop headers relay if required
		let action = select_on_demand_relay_action::<SourceChain>(
			best_finalized_source_header_at_source.ok(),
			best_finalized_source_header_at_target.ok(),
			required_header_number,
			maximal_headers_difference,
			&relay_task_name,
			active_headers_relay.is_some(),
		);
		match action {
			OnDemandRelayAction::Start => {
				let (relay_exited_tx, new_relay_exited_rx) = oneshot::channel();
				active_headers_relay = start_on_demand_headers_relay(
					relay_task_name.clone(),
					relay_exited_tx,
					source_client.clone(),
					target_client.clone(),
					pipeline.clone(),
				);
				if active_headers_relay.is_some() {
					relay_exited_rx = new_relay_exited_rx.right_future();
				}
			}
			OnDemandRelayAction::Stop => {
				stop_on_demand_headers_relay(active_headers_relay.take()).await;
			}
<<<<<<< HEAD
			_ => {}
=======
			OnDemandRelayAction::None => (),
>>>>>>> deac90d4
		}
	}
}

/// Read best finalized source block number from source client.
///
/// Returns `None` if we have failed to read the number.
async fn best_finalized_source_header_at_source<SourceChain: Chain, P>(
	finality_source: &SubstrateFinalitySource<SourceChain, P>,
	relay_task_name: &str,
) -> Result<SourceChain::BlockNumber, <SubstrateFinalitySource<SourceChain, P> as RelayClient>::Error>
where
	SubstrateFinalitySource<SourceChain, P>: FinalitySourceClient<P>,
	P: FinalitySyncPipeline<Number = SourceChain::BlockNumber>,
{
	finality_source.best_finalized_block_number().await.map_err(|error| {
		log::error!(
			target: "bridge",
			"Failed to read best finalized source header from source in {} relay: {:?}",
			relay_task_name,
			error,
		);

		error
	})
}

/// Read best finalized source block number from target client.
///
/// Returns `None` if we have failed to read the number.
async fn best_finalized_source_header_at_target<SourceChain: Chain, TargetChain: Chain, P>(
	finality_target: &SubstrateFinalityTarget<TargetChain, P>,
	relay_task_name: &str,
) -> Result<SourceChain::BlockNumber, <SubstrateFinalityTarget<TargetChain, P> as RelayClient>::Error>
where
	SubstrateFinalityTarget<TargetChain, P>: FinalityTargetClient<P>,
	P: FinalitySyncPipeline<Number = SourceChain::BlockNumber>,
{
	finality_target
		.best_finalized_source_block_number()
		.await
		.map_err(|error| {
			log::error!(
				target: "bridge",
				"Failed to read best finalized source header from target in {} relay: {:?}",
				relay_task_name,
				error,
			);

			error
		})
}

/// What to do with the on-demand relay task?
#[derive(Debug, PartialEq)]
enum OnDemandRelayAction {
	Start,
	Stop,
	None,
}

fn select_on_demand_relay_action<C: Chain>(
	best_finalized_source_header_at_source: Option<C::BlockNumber>,
	best_finalized_source_header_at_target: Option<C::BlockNumber>,
	mut required_source_header_at_target: C::BlockNumber,
	maximal_headers_difference: C::BlockNumber,
	relay_task_name: &str,
	is_active: bool,
) -> OnDemandRelayAction {
	// if we have been unable to read header number from the target, then let's assume
	// that it is the same as required header number. Otherwise we risk submitting
	// unneeded transactions
	let best_finalized_source_header_at_target =
		best_finalized_source_header_at_target.unwrap_or(required_source_header_at_target);

	// if we have been unable to read header number from the source, then let's assume
	// that it is the same as at the target
	let best_finalized_source_header_at_source =
		best_finalized_source_header_at_source.unwrap_or(best_finalized_source_header_at_target);

	// if there are too many source headers missing from the target node, require some
	// new headers at target
	//
	// why do we need that? When complex headers+messages relay is used, it'll normally only relay
	// headers when there are undelivered messages/confirmations. But security model of the
	// `pallet-bridge-grandpa` module relies on the fact that headers are synced in real-time and
	// that it'll see authorities-change header before unbonding period will end for previous
	// authorities set.
	let current_headers_difference = best_finalized_source_header_at_source
		.checked_sub(&best_finalized_source_header_at_target)
		.unwrap_or_else(Zero::zero);
	if current_headers_difference > maximal_headers_difference {
		required_source_header_at_target = best_finalized_source_header_at_source;

		// don't log if relay is already running
		if !is_active {
			log::trace!(
				target: "bridge",
				"Too many {} headers missing at target in {} relay ({} vs {}). Going to sync up to the {}",
				C::NAME,
				relay_task_name,
				best_finalized_source_header_at_source,
				best_finalized_source_header_at_target,
				best_finalized_source_header_at_source,
			);
		}
	}

	// now let's select what to do with relay
	let needs_to_be_active = required_source_header_at_target > best_finalized_source_header_at_target;
	match (needs_to_be_active, is_active) {
		(true, false) => OnDemandRelayAction::Start,
		(false, true) => OnDemandRelayAction::Stop,
		_ => OnDemandRelayAction::None,
	}
}

/// On-demand headers relay task name.
fn on_demand_headers_relay_name<SourceChain: Chain, TargetChain: Chain>() -> String {
	format!("on-demand-{}-to-{}", SourceChain::NAME, TargetChain::NAME)
}

/// Start on-demand headers relay task.
fn start_on_demand_headers_relay<SourceChain: Chain, TargetChain: Chain, TargetSign>(
	task_name: String,
	relay_exited_tx: oneshot::Sender<()>,
	source_client: Client<SourceChain>,
	target_client: Client<TargetChain>,
	pipeline: SubstrateFinalityToSubstrate<SourceChain, TargetChain, TargetSign>,
) -> Option<async_std::task::JoinHandle<()>>
where
	SourceChain::BlockNumber: BlockNumberBase,
	SubstrateFinalityToSubstrate<SourceChain, TargetChain, TargetSign>: SubstrateFinalitySyncPipeline<
		Hash = HashOf<SourceChain>,
		Number = BlockNumberOf<SourceChain>,
		Header = SyncHeader<SourceChain::Header>,
		FinalityProof = GrandpaJustification<SourceChain::Header>,
		TargetChain = TargetChain,
	>,
	TargetSign: 'static,
{
	let headers_relay_future =
		crate::finality_pipeline::run(pipeline, source_client, target_client, true, MetricsParams::disabled());
	let closure_task_name = task_name.clone();
	async_std::task::Builder::new()
		.name(task_name.clone())
		.spawn(async move {
			log::info!(target: "bridge", "Starting {} headers relay", closure_task_name);
			let result = headers_relay_future.await;
			log::trace!(target: "bridge", "{} headers relay has exited. Result: {:?}", closure_task_name, result);
			let _ = relay_exited_tx.send(());
		})
		.map_err(|error| {
			log::error!(
				target: "bridge",
				"Failed to start {} relay: {:?}",
				task_name,
				error,
			);
		})
		.ok()
}

/// Stop on-demand headers relay task.
async fn stop_on_demand_headers_relay(task: Option<async_std::task::JoinHandle<()>>) {
	if let Some(task) = task {
		let task_name = task
			.task()
			.name()
			.expect("on-demand tasks are always started with name; qed")
			.to_string();
		log::trace!(target: "bridge", "Cancelling {} headers relay", task_name);
		task.cancel().await;
		log::info!(target: "bridge", "Cancelled {} headers relay", task_name);
	}
}

#[cfg(test)]
mod tests {
	use super::*;

	type TestChain = relay_millau_client::Millau;

	const AT_SOURCE: Option<bp_millau::BlockNumber> = Some(10);
	const AT_TARGET: Option<bp_millau::BlockNumber> = Some(1);

	#[test]
	fn starts_relay_when_headers_are_required() {
		assert_eq!(
			select_on_demand_relay_action::<TestChain>(AT_SOURCE, AT_TARGET, 5, 100, "test", false),
			OnDemandRelayAction::Start,
		);

		assert_eq!(
			select_on_demand_relay_action::<TestChain>(AT_SOURCE, AT_TARGET, 5, 100, "test", true),
			OnDemandRelayAction::None,
		);
	}

	#[test]
	fn starts_relay_when_too_many_headers_missing() {
		assert_eq!(
			select_on_demand_relay_action::<TestChain>(AT_SOURCE, AT_TARGET, 0, 5, "test", false),
			OnDemandRelayAction::Start,
		);

		assert_eq!(
			select_on_demand_relay_action::<TestChain>(AT_SOURCE, AT_TARGET, 0, 5, "test", true),
			OnDemandRelayAction::None,
		);
	}

	#[test]
	fn stops_relay_if_required_header_is_synced() {
		assert_eq!(
			select_on_demand_relay_action::<TestChain>(AT_SOURCE, AT_TARGET, AT_TARGET.unwrap(), 100, "test", true),
			OnDemandRelayAction::Stop,
		);

		assert_eq!(
			select_on_demand_relay_action::<TestChain>(AT_SOURCE, AT_TARGET, AT_TARGET.unwrap(), 100, "test", false),
			OnDemandRelayAction::None,
		);
	}
}<|MERGE_RESOLUTION|>--- conflicted
+++ resolved
@@ -225,11 +225,7 @@
 			OnDemandRelayAction::Stop => {
 				stop_on_demand_headers_relay(active_headers_relay.take()).await;
 			}
-<<<<<<< HEAD
-			_ => {}
-=======
 			OnDemandRelayAction::None => (),
->>>>>>> deac90d4
 		}
 	}
 }
