// Copyright 2019-2021 Parity Technologies (UK) Ltd.
// This file is part of Parity Bridges Common.

// Parity Bridges Common is free software: you can redistribute it and/or modify
// it under the terms of the GNU General Public License as published by
// the Free Software Foundation, either version 3 of the License, or
// (at your option) any later version.

// Parity Bridges Common is distributed in the hope that it will be useful,
// but WITHOUT ANY WARRANTY; without even the implied warranty of
// MERCHANTABILITY or FITNESS FOR A PARTICULAR PURPOSE.  See the
// GNU General Public License for more details.

// You should have received a copy of the GNU General Public License
// along with Parity Bridges Common.  If not, see <http://www.gnu.org/licenses/>.

//! Substrate client as Substrate messages source. The chain we connect to should have
//! runtime that implements `<BridgedChainName>HeaderApi` to allow bridging with
//! <BridgedName> chain.

use crate::messages_lane::SubstrateMessageLane;
use crate::on_demand_headers::OnDemandHeadersRelay;

use async_trait::async_trait;
use bp_messages::{LaneId, MessageNonce};
use bp_runtime::ChainId;
use bridge_runtime_common::messages::target::FromBridgedChainMessagesProof;
use codec::{Decode, Encode};
use frame_support::{traits::Instance, weights::Weight};
use messages_relay::{
	message_lane::{SourceHeaderIdOf, TargetHeaderIdOf},
	message_lane_loop::{
		ClientState, MessageDetails, MessageDetailsMap, MessageProofParameters, SourceClient, SourceClientState,
	},
};
use pallet_bridge_messages::Config as MessagesConfig;
use relay_substrate_client::{Chain, Client, Error as SubstrateError, HashOf, HeaderIdOf};
use relay_utils::{relay_loop::Client as RelayClient, BlockNumberBase, HeaderId};
use sp_core::Bytes;
use sp_runtime::{traits::Header as HeaderT, DeserializeOwned};
use std::{marker::PhantomData, ops::RangeInclusive};

/// Intermediate message proof returned by the source Substrate node. Includes everything
/// required to submit to the target node: cumulative dispatch weight of bundled messages and
/// the proof itself.
pub type SubstrateMessagesProof<C> = (Weight, FromBridgedChainMessagesProof<HashOf<C>>);

/// Substrate client as Substrate messages source.
pub struct SubstrateMessagesSource<C: Chain, P: SubstrateMessageLane, R, I> {
	client: Client<C>,
	lane: P,
	lane_id: LaneId,
	instance: ChainId,
	target_to_source_headers_relay: Option<OnDemandHeadersRelay<P::TargetChain>>,
	_phantom: PhantomData<(R, I)>,
}

impl<C: Chain, P: SubstrateMessageLane, R, I> SubstrateMessagesSource<C, P, R, I> {
	/// Create new Substrate headers source.
	pub fn new(
		client: Client<C>,
		lane: P,
		lane_id: LaneId,
		instance: ChainId,
		target_to_source_headers_relay: Option<OnDemandHeadersRelay<P::TargetChain>>,
	) -> Self {
		SubstrateMessagesSource {
			client,
			lane,
			lane_id,
			instance,
			target_to_source_headers_relay,
			_phantom: Default::default(),
		}
	}
}

impl<C: Chain, P: SubstrateMessageLane, R, I> Clone for SubstrateMessagesSource<C, P, R, I> {
	fn clone(&self) -> Self {
		Self {
			client: self.client.clone(),
			lane: self.lane.clone(),
			lane_id: self.lane_id,
			instance: self.instance,
			target_to_source_headers_relay: self.target_to_source_headers_relay.clone(),
			_phantom: Default::default(),
		}
	}
}

#[async_trait]
impl<C, P, R, I> RelayClient for SubstrateMessagesSource<C, P, R, I>
where
	C: Chain,
	P: SubstrateMessageLane,
	R: 'static + Send + Sync,
	I: Send + Sync + Instance,
{
	type Error = SubstrateError;

	async fn reconnect(&mut self) -> Result<(), SubstrateError> {
		self.client.reconnect().await
	}
}

#[async_trait]
impl<C, P, R, I> SourceClient<P> for SubstrateMessagesSource<C, P, R, I>
where
	C: Chain,
	C::Header: DeserializeOwned,
	C::Index: DeserializeOwned,
	C::BlockNumber: BlockNumberBase,
	P: SubstrateMessageLane<
		MessagesProof = SubstrateMessagesProof<C>,
		SourceChainBalance = C::Balance,
		SourceHeaderNumber = <C::Header as HeaderT>::Number,
		SourceHeaderHash = <C::Header as HeaderT>::Hash,
		SourceChain = C,
	>,
	P::TargetChain: Chain<Hash = P::TargetHeaderHash, BlockNumber = P::TargetHeaderNumber>,
	P::TargetHeaderNumber: Decode,
	P::TargetHeaderHash: Decode,
	R: Send + Sync + MessagesConfig<I>,
	I: Send + Sync + Instance,
{
	async fn state(&self) -> Result<SourceClientState<P>, SubstrateError> {
		// we can't continue to deliver confirmations if source node is out of sync, because
		// it may have already received confirmations that we're going to deliver
		self.client.ensure_synced().await?;

		read_client_state::<_, P::TargetHeaderHash, P::TargetHeaderNumber>(
			&self.client,
			P::BEST_FINALIZED_TARGET_HEADER_ID_AT_SOURCE,
		)
		.await
	}

	async fn latest_generated_nonce(
		&self,
		id: SourceHeaderIdOf<P>,
	) -> Result<(SourceHeaderIdOf<P>, MessageNonce), SubstrateError> {
		let encoded_response = self
			.client
			.state_call(
				P::OUTBOUND_LANE_LATEST_GENERATED_NONCE_METHOD.into(),
				Bytes(self.lane_id.encode()),
				Some(id.1),
			)
			.await?;
		let latest_generated_nonce: MessageNonce =
			Decode::decode(&mut &encoded_response.0[..]).map_err(SubstrateError::ResponseParseFailed)?;
		Ok((id, latest_generated_nonce))
	}

	async fn latest_confirmed_received_nonce(
		&self,
		id: SourceHeaderIdOf<P>,
	) -> Result<(SourceHeaderIdOf<P>, MessageNonce), SubstrateError> {
		let encoded_response = self
			.client
			.state_call(
				P::OUTBOUND_LANE_LATEST_RECEIVED_NONCE_METHOD.into(),
				Bytes(self.lane_id.encode()),
				Some(id.1),
			)
			.await?;
		let latest_received_nonce: MessageNonce =
			Decode::decode(&mut &encoded_response.0[..]).map_err(SubstrateError::ResponseParseFailed)?;
		Ok((id, latest_received_nonce))
	}

	async fn generated_message_details(
		&self,
		id: SourceHeaderIdOf<P>,
		nonces: RangeInclusive<MessageNonce>,
	) -> Result<MessageDetailsMap<P::SourceChainBalance>, SubstrateError> {
		let encoded_response = self
			.client
			.state_call(
				P::OUTBOUND_LANE_MESSAGE_DETAILS_METHOD.into(),
				Bytes((self.lane_id, nonces.start(), nonces.end()).encode()),
				Some(id.1),
			)
			.await?;

		make_message_details_map::<C>(
			Decode::decode(&mut &encoded_response.0[..]).map_err(SubstrateError::ResponseParseFailed)?,
			nonces,
		)
	}

	async fn prove_messages(
		&self,
		id: SourceHeaderIdOf<P>,
		nonces: RangeInclusive<MessageNonce>,
		proof_parameters: MessageProofParameters,
	) -> Result<(SourceHeaderIdOf<P>, RangeInclusive<MessageNonce>, P::MessagesProof), SubstrateError> {
		let mut storage_keys = Vec::with_capacity(nonces.end().saturating_sub(*nonces.start()) as usize + 1);
		let mut message_nonce = *nonces.start();
		while message_nonce <= *nonces.end() {
			let message_key = pallet_bridge_messages::storage_keys::message_key::<R, I>(&self.lane_id, message_nonce);
			storage_keys.push(message_key);
			message_nonce += 1;
		}
		if proof_parameters.outbound_state_proof_required {
			storage_keys.push(pallet_bridge_messages::storage_keys::outbound_lane_data_key::<I>(
				&self.lane_id,
			));
		}

		let proof = self
			.client
			.prove_storage(storage_keys, id.1)
			.await?
			.iter_nodes()
			.collect();
		let proof = FromBridgedChainMessagesProof {
			bridged_header_hash: id.1,
			storage_proof: proof,
			lane: self.lane_id,
			nonces_start: *nonces.start(),
			nonces_end: *nonces.end(),
		};
		Ok((id, nonces, (proof_parameters.dispatch_weight, proof)))
	}

	async fn submit_messages_receiving_proof(
		&self,
		generated_at_block: TargetHeaderIdOf<P>,
		proof: P::MessagesReceivingProof,
	) -> Result<(), SubstrateError> {
		self.client
			.submit_signed_extrinsic(self.lane.source_transactions_author(), move |transaction_nonce| {
				self.lane
					.make_messages_receiving_proof_transaction(transaction_nonce, generated_at_block, proof)
			})
			.await?;
		Ok(())
	}

	async fn require_target_header_on_source(&self, id: TargetHeaderIdOf<P>) {
		if let Some(ref target_to_source_headers_relay) = self.target_to_source_headers_relay {
			target_to_source_headers_relay.require_finalized_header(id).await;
		}
	}

	async fn estimate_confirmation_transaction(&self) -> P::SourceChainBalance {
		num_traits::Zero::zero() // TODO: https://github.com/paritytech/parity-bridges-common/issues/997
	}
}

pub async fn read_client_state<SelfChain, BridgedHeaderHash, BridgedHeaderNumber>(
	self_client: &Client<SelfChain>,
	best_finalized_header_id_method_name: &str,
) -> Result<ClientState<HeaderIdOf<SelfChain>, HeaderId<BridgedHeaderHash, BridgedHeaderNumber>>, SubstrateError>
where
	SelfChain: Chain,
	SelfChain::Header: DeserializeOwned,
	SelfChain::Index: DeserializeOwned,
	BridgedHeaderHash: Decode,
	BridgedHeaderNumber: Decode,
{
	// let's read our state first: we need best finalized header hash on **this** chain
	let self_best_finalized_header_hash = self_client.best_finalized_header_hash().await?;
	let self_best_finalized_header = self_client.header_by_hash(self_best_finalized_header_hash).await?;
	let self_best_finalized_id = HeaderId(*self_best_finalized_header.number(), self_best_finalized_header_hash);

	// now let's read our best header on **this** chain
	let self_best_header = self_client.best_header().await?;
	let self_best_hash = self_best_header.hash();
	let self_best_id = HeaderId(*self_best_header.number(), self_best_hash);

	// now let's read id of best finalized peer header at our best finalized block
	let encoded_best_finalized_peer_on_self = self_client
		.state_call(
			best_finalized_header_id_method_name.into(),
			Bytes(Vec::new()),
			Some(self_best_hash),
		)
		.await?;
	let decoded_best_finalized_peer_on_self: (BridgedHeaderNumber, BridgedHeaderHash) =
		Decode::decode(&mut &encoded_best_finalized_peer_on_self.0[..]).map_err(SubstrateError::ResponseParseFailed)?;
	let peer_on_self_best_finalized_id = HeaderId(
		decoded_best_finalized_peer_on_self.0,
		decoded_best_finalized_peer_on_self.1,
	);

	Ok(ClientState {
		best_self: self_best_id,
		best_finalized_self: self_best_finalized_id,
		best_finalized_peer_at_best_self: peer_on_self_best_finalized_id,
	})
}

fn make_message_details_map<C: Chain>(
	weights: Vec<bp_messages::MessageDetails<C::Balance>>,
	nonces: RangeInclusive<MessageNonce>,
) -> Result<MessageDetailsMap<C::Balance>, SubstrateError> {
	let make_missing_nonce_error = |expected_nonce| {
		Err(SubstrateError::Custom(format!(
			"Missing nonce {} in messages_dispatch_weight call result. Expected all nonces from {:?}",
			expected_nonce, nonces,
		)))
	};

	let mut weights_map = MessageDetailsMap::new();

	// this is actually prevented by external logic
	if nonces.is_empty() {
		return Ok(weights_map);
	}

	// check if last nonce is missing - loop below is not checking this
	let last_nonce_is_missing = weights
		.last()
		.map(|details| details.nonce != *nonces.end())
		.unwrap_or(true);
	if last_nonce_is_missing {
		return make_missing_nonce_error(*nonces.end());
	}

	let mut expected_nonce = *nonces.start();
	let mut is_at_head = true;

	for details in weights {
		match (details.nonce == expected_nonce, is_at_head) {
			(true, _) => (),
			(false, true) => {
				// this may happen if some messages were already pruned from the source node
				//
				// this is not critical error and will be auto-resolved by messages lane (and target node)
				log::info!(
					target: "bridge",
					"Some messages are missing from the {} node: {:?}. Target node may be out of sync?",
					C::NAME,
					expected_nonce..details.nonce,
				);
			}
			(false, false) => {
				// some nonces are missing from the middle/tail of the range
				//
				// this is critical error, because we can't miss any nonces
				return make_missing_nonce_error(expected_nonce);
			}
		}

		weights_map.insert(
<<<<<<< HEAD
			nonce,
			MessageDetails {
				dispatch_weight: weight,
				size: size as _,
				// TODO: https://github.com/paritytech/parity-bridges-common/issues/997
				reward: num_traits::Zero::zero(),
=======
			details.nonce,
			MessageWeights {
				weight: details.dispatch_weight,
				size: details.size as _,
>>>>>>> 9bc29a75
			},
		);
		expected_nonce = details.nonce + 1;
		is_at_head = false;
	}

	Ok(weights_map)
}

#[cfg(test)]
mod tests {
	use super::*;

	fn message_details_from_rpc(
		nonces: RangeInclusive<MessageNonce>,
	) -> Vec<bp_messages::MessageDetails<bp_rialto::Balance>> {
		nonces
			.into_iter()
			.map(|nonce| bp_messages::MessageDetails {
				nonce,
				dispatch_weight: 0,
				size: 0,
				delivery_and_dispatch_fee: 0,
			})
			.collect()
	}

	#[test]
	fn make_message_details_map_succeeds_if_no_messages_are_missing() {
		assert_eq!(
			make_message_details_map::<relay_rialto_client::Rialto>(message_details_from_rpc(1..=3), 1..=3,).unwrap(),
			vec![
				(
					1,
					MessageDetails {
						dispatch_weight: 0,
						size: 0,
						reward: 0
					}
				),
				(
					2,
					MessageDetails {
						dispatch_weight: 0,
						size: 0,
						reward: 0
					}
				),
				(
					3,
					MessageDetails {
						dispatch_weight: 0,
						size: 0,
						reward: 0
					}
				),
			]
			.into_iter()
			.collect(),
		);
	}

	#[test]
	fn make_message_details_map_succeeds_if_head_messages_are_missing() {
		assert_eq!(
			make_message_details_map::<relay_rialto_client::Rialto>(message_details_from_rpc(2..=3), 1..=3,).unwrap(),
			vec![
				(
					2,
					MessageDetails {
						dispatch_weight: 0,
						size: 0,
						reward: 0
					}
				),
				(
					3,
					MessageDetails {
						dispatch_weight: 0,
						size: 0,
						reward: 0
					}
				),
			]
			.into_iter()
			.collect(),
		);
	}

	#[test]
	fn make_message_details_map_fails_if_mid_messages_are_missing() {
		let mut message_details_from_rpc = message_details_from_rpc(1..=3);
		message_details_from_rpc.remove(1);
		assert!(matches!(
			make_message_details_map::<relay_rialto_client::Rialto>(message_details_from_rpc, 1..=3,),
			Err(SubstrateError::Custom(_))
		));
	}

	#[test]
	fn make_message_details_map_fails_if_tail_messages_are_missing() {
		assert!(matches!(
			make_message_details_map::<relay_rialto_client::Rialto>(message_details_from_rpc(1..=2), 1..=3,),
			Err(SubstrateError::Custom(_))
		));
	}

	#[test]
	fn make_message_details_map_fails_if_all_messages_are_missing() {
		assert!(matches!(
			make_message_details_map::<relay_rialto_client::Rialto>(vec![], 1..=3),
			Err(SubstrateError::Custom(_))
		));
	}
}<|MERGE_RESOLUTION|>--- conflicted
+++ resolved
@@ -345,19 +345,12 @@
 		}
 
 		weights_map.insert(
-<<<<<<< HEAD
-			nonce,
+			details.nonce,
 			MessageDetails {
-				dispatch_weight: weight,
-				size: size as _,
+				dispatch_weight: details.dispatch_weight,
+				size: details.size as _,
 				// TODO: https://github.com/paritytech/parity-bridges-common/issues/997
 				reward: num_traits::Zero::zero(),
-=======
-			details.nonce,
-			MessageWeights {
-				weight: details.dispatch_weight,
-				size: details.size as _,
->>>>>>> 9bc29a75
 			},
 		);
 		expected_nonce = details.nonce + 1;
