--- conflicted
+++ resolved
@@ -23,17 +23,11 @@
 use crate::on_demand_headers::OnDemandHeadersRelay;
 
 use async_trait::async_trait;
-<<<<<<< HEAD
 use bp_messages::{LaneId, MessageNonce, UnrewardedRelayersState};
-use bp_runtime::ChainId;
+use bp_runtime::{messages::DispatchFeePayment, ChainId};
 use bridge_runtime_common::messages::{
 	source::FromBridgedChainMessagesDeliveryProof, target::FromBridgedChainMessagesProof,
 };
-=======
-use bp_messages::{LaneId, MessageNonce};
-use bp_runtime::{messages::DispatchFeePayment, ChainId};
-use bridge_runtime_common::messages::target::FromBridgedChainMessagesProof;
->>>>>>> 93404b18
 use codec::{Decode, Encode};
 use frame_support::{traits::Instance, weights::Weight};
 use messages_relay::{
@@ -42,11 +36,7 @@
 		ClientState, MessageDetails, MessageDetailsMap, MessageProofParameters, SourceClient, SourceClientState,
 	},
 };
-<<<<<<< HEAD
 use num_traits::{Bounded, Zero};
-use pallet_bridge_messages::Config as MessagesConfig;
-=======
->>>>>>> 93404b18
 use relay_substrate_client::{Chain, Client, Error as SubstrateError, HashOf, HeaderIdOf};
 use relay_utils::{relay_loop::Client as RelayClient, BlockNumberBase, HeaderId};
 use sp_core::Bytes;
@@ -59,29 +49,16 @@
 pub type SubstrateMessagesProof<C> = (Weight, FromBridgedChainMessagesProof<HashOf<C>>);
 
 /// Substrate client as Substrate messages source.
-<<<<<<< HEAD
-pub struct SubstrateMessagesSource<SC: Chain, TC: Chain, P: SubstrateMessageLane, R, I> {
+pub struct SubstrateMessagesSource<SC: Chain, TC: Chain, P: SubstrateMessageLane, I> {
 	client: Client<SC>,
 	lane: P,
 	lane_id: LaneId,
 	instance: ChainId,
 	target_to_source_headers_relay: Option<OnDemandHeadersRelay<TC>>,
-	_phantom: PhantomData<(R, I)>,
-}
-
-impl<SC: Chain, TC: Chain, P: SubstrateMessageLane, R, I> SubstrateMessagesSource<SC, TC, P, R, I> {
-=======
-pub struct SubstrateMessagesSource<C: Chain, P: SubstrateMessageLane, I> {
-	client: Client<C>,
-	lane: P,
-	lane_id: LaneId,
-	instance: ChainId,
-	target_to_source_headers_relay: Option<OnDemandHeadersRelay<P::TargetChain>>,
 	_phantom: PhantomData<I>,
 }
 
-impl<C: Chain, P: SubstrateMessageLane, I> SubstrateMessagesSource<C, P, I> {
->>>>>>> 93404b18
+impl<SC: Chain, TC: Chain, P: SubstrateMessageLane, I> SubstrateMessagesSource<SC, TC, P, I> {
 	/// Create new Substrate headers source.
 	pub fn new(
 		client: Client<SC>,
@@ -101,11 +78,7 @@
 	}
 }
 
-<<<<<<< HEAD
-impl<SC: Chain, TC: Chain, P: SubstrateMessageLane, R, I> Clone for SubstrateMessagesSource<SC, TC, P, R, I> {
-=======
-impl<C: Chain, P: SubstrateMessageLane, I> Clone for SubstrateMessagesSource<C, P, I> {
->>>>>>> 93404b18
+impl<SC: Chain, TC: Chain, P: SubstrateMessageLane, I> Clone for SubstrateMessagesSource<SC, TC, P, I> {
 	fn clone(&self) -> Self {
 		Self {
 			client: self.client.clone(),
@@ -119,11 +92,7 @@
 }
 
 #[async_trait]
-<<<<<<< HEAD
-impl<SC, TC, P, R, I> RelayClient for SubstrateMessagesSource<SC, TC, P, R, I>
-=======
-impl<C, P, I> RelayClient for SubstrateMessagesSource<C, P, I>
->>>>>>> 93404b18
+impl<SC, TC, P, I> RelayClient for SubstrateMessagesSource<SC, TC, P, I>
 where
 	SC: Chain,
 	TC: Chain,
@@ -138,11 +107,7 @@
 }
 
 #[async_trait]
-<<<<<<< HEAD
-impl<SC, TC, P, R, I> SourceClient<P> for SubstrateMessagesSource<SC, TC, P, R, I>
-=======
-impl<C, P, I> SourceClient<P> for SubstrateMessagesSource<C, P, I>
->>>>>>> 93404b18
+impl<SC, TC, P, I> SourceClient<P> for SubstrateMessagesSource<SC, TC, P, I>
 where
 	SC: Chain<Hash = P::SourceHeaderHash, BlockNumber = P::SourceHeaderNumber, Balance = P::SourceChainBalance>,
 	SC::Hash: Copy,
@@ -418,13 +383,8 @@
 			MessageDetails {
 				dispatch_weight: details.dispatch_weight,
 				size: details.size as _,
-<<<<<<< HEAD
 				reward: details.delivery_and_dispatch_fee,
-=======
-				// TODO: https://github.com/paritytech/parity-bridges-common/issues/997
-				reward: num_traits::Zero::zero(),
 				dispatch_fee_payment: DispatchFeePayment::AtSourceChain,
->>>>>>> 93404b18
 			},
 		);
 		expected_nonce = details.nonce + 1;
@@ -436,13 +396,10 @@
 
 #[cfg(test)]
 mod tests {
-<<<<<<< HEAD
+	use super::*;
 	use bp_runtime::messages::DispatchFeePayment;
 	use relay_millau_client::Millau;
 	use relay_rialto_client::Rialto;
-=======
->>>>>>> 93404b18
-	use super::*;
 
 	fn message_details_from_rpc(
 		nonces: RangeInclusive<MessageNonce>,
