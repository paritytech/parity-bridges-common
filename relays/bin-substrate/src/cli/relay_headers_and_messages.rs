--- conflicted
+++ resolved
@@ -489,42 +489,35 @@
 			}
 
 			// start on-demand header relays
-<<<<<<< HEAD
+			let left_to_right_transaction_params =
+				substrate_relay_helper::finality_pipeline::TransactionParams {
+					transactions_mortality: right_transactions_mortality,
+					transactions_signer: right_sign.clone(),
+				};
+			let right_to_left_transaction_params =
+				substrate_relay_helper::finality_pipeline::TransactionParams {
+					transactions_mortality: left_transactions_mortality,
+					transactions_signer: left_sign.clone(),
+				};
+			LeftToRightFinality::start_relay_guards(
+				&right_client,
+				&left_to_right_transaction_params,
+			);
+			RightToLeftFinality::start_relay_guards(
+				&left_client,
+				&right_to_left_transaction_params,
+			);
 			let left_to_right_on_demand_headers = OnDemandHeadersRelay::new::<LeftToRightFinality>(
 				left_client.clone(),
 				right_client.clone(),
-				substrate_relay_helper::finality_pipeline::TransactionParams {
-					transactions_mortality: right_transactions_mortality,
-					transactions_signer: right_sign.clone(),
-				},
-=======
-			let left_to_right_finality =
-				LeftToRightFinality::new(right_client.clone(), right_sign.clone());
-			let right_to_left_finality =
-				RightToLeftFinality::new(left_client.clone(), left_sign.clone());
-			left_to_right_finality.start_relay_guards();
-			right_to_left_finality.start_relay_guards();
-			let left_to_right_on_demand_headers = OnDemandHeadersRelay::new(
-				left_client.clone(),
-				right_client.clone(),
-				right_transactions_mortality,
-				left_to_right_finality,
->>>>>>> 7bf76f14
+				left_to_right_transaction_params,
 				MAX_MISSING_LEFT_HEADERS_AT_RIGHT,
 				params.shared.only_mandatory_headers,
 			);
 			let right_to_left_on_demand_headers = OnDemandHeadersRelay::new::<RightToLeftFinality>(
 				right_client.clone(),
 				left_client.clone(),
-<<<<<<< HEAD
-				substrate_relay_helper::finality_pipeline::TransactionParams {
-					transactions_mortality: left_transactions_mortality,
-					transactions_signer: left_sign.clone(),
-				},
-=======
-				left_transactions_mortality,
-				right_to_left_finality,
->>>>>>> 7bf76f14
+				right_to_left_transaction_params,
 				MAX_MISSING_RIGHT_HEADERS_AT_LEFT,
 				params.shared.only_mandatory_headers,
 			);
