// Copyright 2019-2021 Parity Technologies (UK) Ltd.
// This file is part of Parity Bridges Common.

// Parity Bridges Common is free software: you can redistribute it and/or modify
// it under the terms of the GNU General Public License as published by
// the Free Software Foundation, either version 3 of the License, or
// (at your option) any later version.

// Parity Bridges Common is distributed in the hope that it will be useful,
// but WITHOUT ANY WARRANTY; without even the implied warranty of
// MERCHANTABILITY or FITNESS FOR A PARTICULAR PURPOSE.  See the
// GNU General Public License for more details.

// You should have received a copy of the GNU General Public License
// along with Parity Bridges Common.  If not, see <http://www.gnu.org/licenses/>.

//! Complex headers+messages relays support.
//!
//! To add new complex relay between `ChainA` and `ChainB`, you must:
//!
//! 1) ensure that there's a `declare_chain_options!(...)` for both chains;
//! 2) add `declare_bridge_options!(...)` for the bridge;
//! 3) add bridge support to the `select_bridge! { ... }` macro.

use futures::{FutureExt, TryFutureExt};
<<<<<<< HEAD
use relay_substrate_client::{Chain, Client, TransactionSignScheme};
use relay_utils::metrics::MetricsParams;
use structopt::StructOpt;
use strum::VariantNames;

/// Maximal allowed conversion rate error ratio (|real - stored| / stored) that we allow.
///
/// If it is zero, then transaction will be submitted every time we see difference between
/// stored and real conversion rates. If it is large enough (e.g. > than 10%, which is 0.1),
/// then rational relayers may stop relaying messages because they were submitted using
/// lesser conversion rate.
const CONVERSION_RATE_ALLOWED_DIFFERENCE_RATIO: f64 = 0.05;
=======
use structopt::StructOpt;
use strum::VariantNames;

use relay_utils::metrics::MetricsParams;
use substrate_relay_helper::messages_lane::{MessagesRelayParams, SubstrateMessageLane};
use substrate_relay_helper::on_demand_headers::OnDemandHeadersRelay;

use crate::cli::{relay_messages::RelayerMode, CliChain, HexLaneId, PrometheusParams};
use crate::declare_chain_options;
>>>>>>> 0791e911

/// Start headers+messages relayer process.
#[derive(StructOpt)]
pub enum RelayHeadersAndMessages {
	MillauRialto(MillauRialtoHeadersAndMessages),
	RococoWococo(RococoWococoHeadersAndMessages),
}

/// Parameters that have the same names across all bridges.
#[derive(StructOpt)]
pub struct HeadersAndMessagesSharedParams {
	/// Hex-encoded lane identifiers that should be served by the complex relay.
	#[structopt(long, default_value = "00000000")]
	lane: Vec<HexLaneId>,
	#[structopt(long, possible_values = RelayerMode::VARIANTS, case_insensitive = true, default_value = "rational")]
	relayer_mode: RelayerMode,
	#[structopt(flatten)]
	prometheus_params: PrometheusParams,
}

// The reason behind this macro is that 'normal' relays are using source and target chains terminology,
// which is unusable for both-way relays (if you're relaying headers from Rialto to Millau and from
// Millau to Rialto, then which chain is source?).
macro_rules! declare_bridge_options {
	($chain1:ident, $chain2:ident) => {
		paste::item! {
			#[doc = $chain1 " and " $chain2 " headers+messages relay params."]
			#[derive(StructOpt)]
			pub struct [<$chain1 $chain2 HeadersAndMessages>] {
				#[structopt(flatten)]
				shared: HeadersAndMessagesSharedParams,
				#[structopt(flatten)]
				left: [<$chain1 ConnectionParams>],
				#[structopt(flatten)]
				left_sign: [<$chain1 SigningParams>],
				#[structopt(flatten)]
				left_messages_pallet_owner: [<$chain1 MessagesPalletOwnerSigningParams>],
				#[structopt(flatten)]
				right: [<$chain2 ConnectionParams>],
				#[structopt(flatten)]
				right_sign: [<$chain2 SigningParams>],
				#[structopt(flatten)]
				right_messages_pallet_owner: [<$chain2 MessagesPalletOwnerSigningParams>],
			}

			#[allow(unreachable_patterns)]
			impl From<RelayHeadersAndMessages> for [<$chain1 $chain2 HeadersAndMessages>] {
				fn from(relay_params: RelayHeadersAndMessages) -> [<$chain1 $chain2 HeadersAndMessages>] {
					match relay_params {
						RelayHeadersAndMessages::[<$chain1 $chain2>](params) => params,
						_ => unreachable!(),
					}
				}
			}
		}
	};
}

macro_rules! select_bridge {
	($bridge: expr, $generic: tt) => {
		match $bridge {
			RelayHeadersAndMessages::MillauRialto(_) => {
				type Params = MillauRialtoHeadersAndMessages;

				type Left = relay_millau_client::Millau;
				type Right = relay_rialto_client::Rialto;

				type LeftToRightFinality = crate::chains::millau_headers_to_rialto::MillauFinalityToRialto;
				type RightToLeftFinality = crate::chains::rialto_headers_to_millau::RialtoFinalityToMillau;

				type LeftToRightMessages = crate::chains::millau_messages_to_rialto::MillauMessagesToRialto;
				type RightToLeftMessages = crate::chains::rialto_messages_to_millau::RialtoMessagesToMillau;

				const MAX_MISSING_LEFT_HEADERS_AT_RIGHT: bp_millau::BlockNumber = bp_millau::SESSION_LENGTH;
				const MAX_MISSING_RIGHT_HEADERS_AT_LEFT: bp_rialto::BlockNumber = bp_rialto::SESSION_LENGTH;

				use crate::chains::millau_messages_to_rialto::{
					add_standalone_metrics as add_left_to_right_standalone_metrics, run as left_to_right_messages,
					update_rialto_to_millau_conversion_rate as update_right_to_left_conversion_rate,
				};
				use crate::chains::rialto_messages_to_millau::{
					add_standalone_metrics as add_right_to_left_standalone_metrics, run as right_to_left_messages,
					update_millau_to_rialto_conversion_rate as update_left_to_right_conversion_rate,
				};

				$generic
			}
			RelayHeadersAndMessages::RococoWococo(_) => {
				type Params = RococoWococoHeadersAndMessages;

				type Left = relay_rococo_client::Rococo;
				type Right = relay_wococo_client::Wococo;

				type LeftToRightFinality = crate::chains::rococo_headers_to_wococo::RococoFinalityToWococo;
				type RightToLeftFinality = crate::chains::wococo_headers_to_rococo::WococoFinalityToRococo;

				type LeftToRightMessages = crate::chains::rococo_messages_to_wococo::RococoMessagesToWococo;
				type RightToLeftMessages = crate::chains::wococo_messages_to_rococo::WococoMessagesToRococo;

				const MAX_MISSING_LEFT_HEADERS_AT_RIGHT: bp_rococo::BlockNumber = bp_rococo::SESSION_LENGTH;
				const MAX_MISSING_RIGHT_HEADERS_AT_LEFT: bp_wococo::BlockNumber = bp_wococo::SESSION_LENGTH;

				use crate::chains::rococo_messages_to_wococo::{
					add_standalone_metrics as add_left_to_right_standalone_metrics, run as left_to_right_messages,
				};
				use crate::chains::wococo_messages_to_rococo::{
					add_standalone_metrics as add_right_to_left_standalone_metrics, run as right_to_left_messages,
				};

				async fn update_right_to_left_conversion_rate(
					_client: Client<Left>,
					_signer: <Left as TransactionSignScheme>::AccountKeyPair,
					_updated_rate: f64,
				) -> anyhow::Result<()> {
					Err(anyhow::format_err!("Conversion rate is not supported by this bridge"))
				}

				async fn update_left_to_right_conversion_rate(
					_client: Client<Right>,
					_signer: <Right as TransactionSignScheme>::AccountKeyPair,
					_updated_rate: f64,
				) -> anyhow::Result<()> {
					Err(anyhow::format_err!("Conversion rate is not supported by this bridge"))
				}

				$generic
			}
		}
	};
}

// All supported chains.
declare_chain_options!(Millau, millau);
declare_chain_options!(Rialto, rialto);
declare_chain_options!(Rococo, rococo);
declare_chain_options!(Wococo, wococo);
// All supported bridges.
declare_bridge_options!(Millau, Rialto);
declare_bridge_options!(Rococo, Wococo);

impl RelayHeadersAndMessages {
	/// Run the command.
	pub async fn run(self) -> anyhow::Result<()> {
		select_bridge!(self, {
			let params: Params = self.into();

			let left_client = params.left.to_client::<Left>().await?;
			let left_sign = params.left_sign.to_keypair::<Left>()?;
			let left_messages_pallet_owner = params.left_messages_pallet_owner.to_keypair::<Left>()?;
			let right_client = params.right.to_client::<Right>().await?;
			let right_sign = params.right_sign.to_keypair::<Right>()?;
			let right_messages_pallet_owner = params.right_messages_pallet_owner.to_keypair::<Right>()?;

			let lanes = params.shared.lane;
			let relayer_mode = params.shared.relayer_mode.into();

			const METRIC_IS_SOME_PROOF: &str = "it is `None` when metric has been already registered; \
				this is the command entrypoint, so nothing has been registered yet; \
				qed";

			let metrics_params: MetricsParams = params.shared.prometheus_params.into();
			let metrics_params = relay_utils::relay_metrics(None, metrics_params).into_params();
			let (metrics_params, left_to_right_metrics) =
				add_left_to_right_standalone_metrics(None, metrics_params, left_client.clone())?;
			let (metrics_params, right_to_left_metrics) =
				add_right_to_left_standalone_metrics(None, metrics_params, right_client.clone())?;
			if let Some(left_messages_pallet_owner) = left_messages_pallet_owner {
				let left_client = left_client.clone();
				crate::conversion_rate_update::run_conversion_rate_update_loop(
					left_to_right_metrics
						.target_to_source_conversion_rate
						.expect(METRIC_IS_SOME_PROOF),
					left_to_right_metrics
						.target_to_base_conversion_rate
						.clone()
						.expect(METRIC_IS_SOME_PROOF),
					left_to_right_metrics
						.source_to_base_conversion_rate
						.clone()
						.expect(METRIC_IS_SOME_PROOF),
					CONVERSION_RATE_ALLOWED_DIFFERENCE_RATIO,
					move |new_rate| {
						log::info!(
							target: "bridge",
							"Going to update {} -> {} (on {}) conversion rate to {}.",
							Right::NAME,
							Left::NAME,
							Left::NAME,
							new_rate,
						);
						update_right_to_left_conversion_rate(
							left_client.clone(),
							left_messages_pallet_owner.clone(),
							new_rate,
						)
					},
				);
			}
			if let Some(right_messages_pallet_owner) = right_messages_pallet_owner {
				let right_client = right_client.clone();
				crate::conversion_rate_update::run_conversion_rate_update_loop(
					right_to_left_metrics
						.target_to_source_conversion_rate
						.expect(METRIC_IS_SOME_PROOF),
					left_to_right_metrics
						.source_to_base_conversion_rate
						.expect(METRIC_IS_SOME_PROOF),
					left_to_right_metrics
						.target_to_base_conversion_rate
						.expect(METRIC_IS_SOME_PROOF),
					CONVERSION_RATE_ALLOWED_DIFFERENCE_RATIO,
					move |new_rate| {
						log::info!(
							target: "bridge",
							"Going to update {} -> {} (on {}) conversion rate to {}.",
							Left::NAME,
							Right::NAME,
							Right::NAME,
							new_rate,
						);
						update_left_to_right_conversion_rate(
							right_client.clone(),
							right_messages_pallet_owner.clone(),
							new_rate,
						)
					},
				);
			}

			let left_to_right_on_demand_headers = OnDemandHeadersRelay::new(
				left_client.clone(),
				right_client.clone(),
				LeftToRightFinality::new(right_client.clone(), right_sign.clone()),
				MAX_MISSING_LEFT_HEADERS_AT_RIGHT,
			);
			let right_to_left_on_demand_headers = OnDemandHeadersRelay::new(
				right_client.clone(),
				left_client.clone(),
				RightToLeftFinality::new(left_client.clone(), left_sign.clone()),
				MAX_MISSING_RIGHT_HEADERS_AT_LEFT,
			);

			// Need 2x capacity since we consider both directions for each lane
			let mut message_relays = Vec::with_capacity(lanes.len() * 2);
			for lane in lanes {
				let lane = lane.into();
				let left_to_right_messages = left_to_right_messages(MessagesRelayParams {
					source_client: left_client.clone(),
					source_sign: left_sign.clone(),
					target_client: right_client.clone(),
					target_sign: right_sign.clone(),
					source_to_target_headers_relay: Some(left_to_right_on_demand_headers.clone()),
					target_to_source_headers_relay: Some(right_to_left_on_demand_headers.clone()),
					lane_id: lane,
					relayer_mode,
					metrics_params: metrics_params.clone().disable().metrics_prefix(
						messages_relay::message_lane_loop::metrics_prefix::<
							<LeftToRightMessages as SubstrateMessageLane>::MessageLane,
						>(&lane),
					),
				})
				.map_err(|e| anyhow::format_err!("{}", e))
				.boxed();
				let right_to_left_messages = right_to_left_messages(MessagesRelayParams {
					source_client: right_client.clone(),
					source_sign: right_sign.clone(),
					target_client: left_client.clone(),
					target_sign: left_sign.clone(),
					source_to_target_headers_relay: Some(right_to_left_on_demand_headers.clone()),
					target_to_source_headers_relay: Some(left_to_right_on_demand_headers.clone()),
					lane_id: lane,
					relayer_mode,
					metrics_params: metrics_params.clone().disable().metrics_prefix(
						messages_relay::message_lane_loop::metrics_prefix::<
							<RightToLeftMessages as SubstrateMessageLane>::MessageLane,
						>(&lane),
					),
				})
				.map_err(|e| anyhow::format_err!("{}", e))
				.boxed();

				message_relays.push(left_to_right_messages);
				message_relays.push(right_to_left_messages);
			}

			relay_utils::relay_metrics(None, metrics_params)
				.expose()
				.await
				.map_err(|e| anyhow::format_err!("{}", e))?;

			futures::future::select_all(message_relays).await.0
		})
	}
}<|MERGE_RESOLUTION|>--- conflicted
+++ resolved
@@ -23,11 +23,16 @@
 //! 3) add bridge support to the `select_bridge! { ... }` macro.
 
 use futures::{FutureExt, TryFutureExt};
-<<<<<<< HEAD
+use structopt::StructOpt;
+use strum::VariantNames;
+
 use relay_substrate_client::{Chain, Client, TransactionSignScheme};
 use relay_utils::metrics::MetricsParams;
-use structopt::StructOpt;
-use strum::VariantNames;
+use substrate_relay_helper::messages_lane::{MessagesRelayParams, SubstrateMessageLane};
+use substrate_relay_helper::on_demand_headers::OnDemandHeadersRelay;
+
+use crate::cli::{relay_messages::RelayerMode, CliChain, HexLaneId, PrometheusParams};
+use crate::declare_chain_options;
 
 /// Maximal allowed conversion rate error ratio (|real - stored| / stored) that we allow.
 ///
@@ -36,17 +41,6 @@
 /// then rational relayers may stop relaying messages because they were submitted using
 /// lesser conversion rate.
 const CONVERSION_RATE_ALLOWED_DIFFERENCE_RATIO: f64 = 0.05;
-=======
-use structopt::StructOpt;
-use strum::VariantNames;
-
-use relay_utils::metrics::MetricsParams;
-use substrate_relay_helper::messages_lane::{MessagesRelayParams, SubstrateMessageLane};
-use substrate_relay_helper::on_demand_headers::OnDemandHeadersRelay;
-
-use crate::cli::{relay_messages::RelayerMode, CliChain, HexLaneId, PrometheusParams};
-use crate::declare_chain_options;
->>>>>>> 0791e911
 
 /// Start headers+messages relayer process.
 #[derive(StructOpt)]
@@ -215,7 +209,7 @@
 				add_right_to_left_standalone_metrics(None, metrics_params, right_client.clone())?;
 			if let Some(left_messages_pallet_owner) = left_messages_pallet_owner {
 				let left_client = left_client.clone();
-				crate::conversion_rate_update::run_conversion_rate_update_loop(
+				substrate_relay_helper::conversion_rate_update::run_conversion_rate_update_loop(
 					left_to_right_metrics
 						.target_to_source_conversion_rate
 						.expect(METRIC_IS_SOME_PROOF),
@@ -247,7 +241,7 @@
 			}
 			if let Some(right_messages_pallet_owner) = right_messages_pallet_owner {
 				let right_client = right_client.clone();
-				crate::conversion_rate_update::run_conversion_rate_update_loop(
+				substrate_relay_helper::conversion_rate_update::run_conversion_rate_update_loop(
 					right_to_left_metrics
 						.target_to_source_conversion_rate
 						.expect(METRIC_IS_SOME_PROOF),
