// Copyright 2019-2021 Parity Technologies (UK) Ltd.
// This file is part of Parity Bridges Common.

// Parity Bridges Common is free software: you can redistribute it and/or modify
// it under the terms of the GNU General Public License as published by
// the Free Software Foundation, either version 3 of the License, or
// (at your option) any later version.

// Parity Bridges Common is distributed in the hope that it will be useful,
// but WITHOUT ANY WARRANTY; without even the implied warranty of
// MERCHANTABILITY or FITNESS FOR A PARTICULAR PURPOSE.  See the
// GNU General Public License for more details.

// You should have received a copy of the GNU General Public License
// along with Parity Bridges Common.  If not, see <http://www.gnu.org/licenses/>.

//! Complex headers+messages relays support.
//!
//! To add new complex relay between `ChainA` and `ChainB`, you must:
//!
//! 1) ensure that there's a `declare_chain_options!(...)` for both chains;
//! 2) add `declare_bridge_options!(...)` for the bridge;
//! 3) add bridge support to the `select_bridge! { ... }` macro.

use futures::{FutureExt, TryFutureExt};
use structopt::StructOpt;
use strum::VariantNames;

use codec::Encode;
use messages_relay::relay_strategy::MixStrategy;
use relay_substrate_client::{
	AccountIdOf, CallOf, Chain, ChainRuntimeVersion, Client, SignParam, TransactionSignScheme,
	UnsignedTransaction,
};
use relay_utils::metrics::MetricsParams;
use sp_core::{Bytes, Pair};
use substrate_relay_helper::{
<<<<<<< HEAD
	messages_lane::MessagesRelayParams, on_demand_headers::OnDemandHeadersRelay,
=======
	finality_pipeline::SubstrateFinalitySyncPipeline, messages_lane::MessagesRelayParams,
	on_demand_headers::OnDemandHeadersRelay, TransactionParams,
>>>>>>> 9f4b34ac
};

use crate::{
	cli::{relay_messages::RelayerMode, CliChain, HexLaneId, PrometheusParams, RuntimeVersionType},
	declare_chain_options,
};

/// Maximal allowed conversion rate error ratio (abs(real - stored) / stored) that we allow.
///
/// If it is zero, then transaction will be submitted every time we see difference between
/// stored and real conversion rates. If it is large enough (e.g. > than 10 percents, which is 0.1),
/// then rational relayers may stop relaying messages because they were submitted using
/// lesser conversion rate.
const CONVERSION_RATE_ALLOWED_DIFFERENCE_RATIO: f64 = 0.05;

/// Start headers+messages relayer process.
#[derive(StructOpt)]
pub enum RelayHeadersAndMessages {
	MillauRialto(MillauRialtoHeadersAndMessages),
	RococoWococo(RococoWococoHeadersAndMessages),
	KusamaPolkadot(KusamaPolkadotHeadersAndMessages),
}

/// Parameters that have the same names across all bridges.
#[derive(StructOpt)]
pub struct HeadersAndMessagesSharedParams {
	/// Hex-encoded lane identifiers that should be served by the complex relay.
	#[structopt(long, default_value = "00000000")]
	lane: Vec<HexLaneId>,
	#[structopt(long, possible_values = RelayerMode::VARIANTS, case_insensitive = true, default_value = "rational")]
	relayer_mode: RelayerMode,
	/// Create relayers fund accounts on both chains, if it does not exists yet.
	#[structopt(long)]
	create_relayers_fund_accounts: bool,
	/// If passed, only mandatory headers (headers that are changing the GRANDPA authorities set)
	/// are relayed.
	#[structopt(long)]
	only_mandatory_headers: bool,
	#[structopt(flatten)]
	prometheus_params: PrometheusParams,
}

// The reason behind this macro is that 'normal' relays are using source and target chains
// terminology, which is unusable for both-way relays (if you're relaying headers from Rialto to
// Millau and from Millau to Rialto, then which chain is source?).
macro_rules! declare_bridge_options {
	($chain1:ident, $chain2:ident) => {
		paste::item! {
			#[doc = $chain1 " and " $chain2 " headers+messages relay params."]
			#[derive(StructOpt)]
			pub struct [<$chain1 $chain2 HeadersAndMessages>] {
				#[structopt(flatten)]
				shared: HeadersAndMessagesSharedParams,
				#[structopt(flatten)]
				left: [<$chain1 ConnectionParams>],
				#[structopt(flatten)]
				left_sign: [<$chain1 SigningParams>],
				#[structopt(flatten)]
				left_messages_pallet_owner: [<$chain1 MessagesPalletOwnerSigningParams>],
				#[structopt(flatten)]
				right: [<$chain2 ConnectionParams>],
				#[structopt(flatten)]
				right_sign: [<$chain2 SigningParams>],
				#[structopt(flatten)]
				right_messages_pallet_owner: [<$chain2 MessagesPalletOwnerSigningParams>],
			}

			impl From<RelayHeadersAndMessages> for [<$chain1 $chain2 HeadersAndMessages>] {
				fn from(relay_params: RelayHeadersAndMessages) -> [<$chain1 $chain2 HeadersAndMessages>] {
					match relay_params {
						RelayHeadersAndMessages::[<$chain1 $chain2>](params) => params,
						_ => unreachable!(),
					}
				}
			}
		}
	};
}

macro_rules! select_bridge {
	($bridge: expr, $generic: tt) => {
		match $bridge {
			RelayHeadersAndMessages::MillauRialto(_) => {
				type Params = MillauRialtoHeadersAndMessages;

				type Left = relay_millau_client::Millau;
				type Right = relay_rialto_client::Rialto;

				type LeftToRightFinality =
					crate::chains::millau_headers_to_rialto::MillauFinalityToRialto;
				type RightToLeftFinality =
					crate::chains::rialto_headers_to_millau::RialtoFinalityToMillau;

				type LeftAccountIdConverter = bp_millau::AccountIdConverter;
				type RightAccountIdConverter = bp_rialto::AccountIdConverter;

				const MAX_MISSING_LEFT_HEADERS_AT_RIGHT: bp_millau::BlockNumber =
					bp_millau::SESSION_LENGTH;
				const MAX_MISSING_RIGHT_HEADERS_AT_LEFT: bp_rialto::BlockNumber =
					bp_rialto::SESSION_LENGTH;
				const LEFT_RUNTIME_VERSION: Option<sp_version::RuntimeVersion> =
					Some(millau_runtime::VERSION);
				const RIGHT_RUNTIME_VERSION: Option<sp_version::RuntimeVersion> =
					Some(rialto_runtime::VERSION);

				use crate::chains::{
					millau_messages_to_rialto::{
<<<<<<< HEAD
						standalone_metrics as left_to_right_standalone_metrics,
						run as left_to_right_messages,
=======
>>>>>>> 9f4b34ac
						update_rialto_to_millau_conversion_rate as update_right_to_left_conversion_rate,
						MillauMessagesToRialto as LeftToRightMessageLane,
					},
					rialto_messages_to_millau::{
<<<<<<< HEAD
						run as right_to_left_messages,
=======
>>>>>>> 9f4b34ac
						update_millau_to_rialto_conversion_rate as update_left_to_right_conversion_rate,
						RialtoMessagesToMillau as RightToLeftMessageLane,
					},
				};

				async fn left_create_account(
					_left_client: Client<Left>,
					_left_sign: <Left as TransactionSignScheme>::AccountKeyPair,
					_account_id: AccountIdOf<Left>,
				) -> anyhow::Result<()> {
					Err(anyhow::format_err!("Account creation is not supported by this bridge"))
				}

				async fn right_create_account(
					_right_client: Client<Right>,
					_right_sign: <Right as TransactionSignScheme>::AccountKeyPair,
					_account_id: AccountIdOf<Right>,
				) -> anyhow::Result<()> {
					Err(anyhow::format_err!("Account creation is not supported by this bridge"))
				}

				$generic
			},
			RelayHeadersAndMessages::RococoWococo(_) => {
				type Params = RococoWococoHeadersAndMessages;

				type Left = relay_rococo_client::Rococo;
				type Right = relay_wococo_client::Wococo;

				type LeftToRightFinality =
					crate::chains::rococo_headers_to_wococo::RococoFinalityToWococo;
				type RightToLeftFinality =
					crate::chains::wococo_headers_to_rococo::WococoFinalityToRococo;

				type LeftAccountIdConverter = bp_rococo::AccountIdConverter;
				type RightAccountIdConverter = bp_wococo::AccountIdConverter;

				const MAX_MISSING_LEFT_HEADERS_AT_RIGHT: bp_rococo::BlockNumber =
					bp_rococo::SESSION_LENGTH;
				const MAX_MISSING_RIGHT_HEADERS_AT_LEFT: bp_wococo::BlockNumber =
					bp_wococo::SESSION_LENGTH;

				const LEFT_RUNTIME_VERSION: Option<sp_version::RuntimeVersion> =
					Some(bp_rococo::VERSION);
				const RIGHT_RUNTIME_VERSION: Option<sp_version::RuntimeVersion> =
					Some(bp_wococo::VERSION);

				use crate::chains::{
<<<<<<< HEAD
					rococo_messages_to_wococo::{
						standalone_metrics as left_to_right_standalone_metrics,
						run as left_to_right_messages,
					},
					wococo_messages_to_rococo::{
						run as right_to_left_messages,
					},
=======
					rococo_messages_to_wococo::RococoMessagesToWococo as LeftToRightMessageLane,
					wococo_messages_to_rococo::WococoMessagesToRococo as RightToLeftMessageLane,
>>>>>>> 9f4b34ac
				};

				async fn update_right_to_left_conversion_rate(
					_client: Client<Left>,
					_signer: <Left as TransactionSignScheme>::AccountKeyPair,
					_updated_rate: f64,
				) -> anyhow::Result<()> {
					Err(anyhow::format_err!("Conversion rate is not supported by this bridge"))
				}

				async fn update_left_to_right_conversion_rate(
					_client: Client<Right>,
					_signer: <Right as TransactionSignScheme>::AccountKeyPair,
					_updated_rate: f64,
				) -> anyhow::Result<()> {
					Err(anyhow::format_err!("Conversion rate is not supported by this bridge"))
				}

				async fn left_create_account(
					left_client: Client<Left>,
					left_sign: <Left as TransactionSignScheme>::AccountKeyPair,
					account_id: AccountIdOf<Left>,
				) -> anyhow::Result<()> {
					submit_signed_extrinsic(
						left_client,
						left_sign,
						relay_rococo_client::runtime::Call::Balances(
							relay_rococo_client::runtime::BalancesCall::transfer(
								bp_rococo::AccountAddress::Id(account_id),
								bp_rococo::EXISTENTIAL_DEPOSIT.into(),
							),
						),
					)
					.await
				}

				async fn right_create_account(
					right_client: Client<Right>,
					right_sign: <Right as TransactionSignScheme>::AccountKeyPair,
					account_id: AccountIdOf<Right>,
				) -> anyhow::Result<()> {
					submit_signed_extrinsic(
						right_client,
						right_sign,
						relay_wococo_client::runtime::Call::Balances(
							relay_wococo_client::runtime::BalancesCall::transfer(
								bp_wococo::AccountAddress::Id(account_id),
								bp_wococo::EXISTENTIAL_DEPOSIT.into(),
							),
						),
					)
					.await
				}

				$generic
			},
			RelayHeadersAndMessages::KusamaPolkadot(_) => {
				type Params = KusamaPolkadotHeadersAndMessages;

				type Left = relay_kusama_client::Kusama;
				type Right = relay_polkadot_client::Polkadot;

				type LeftToRightFinality =
					crate::chains::kusama_headers_to_polkadot::KusamaFinalityToPolkadot;
				type RightToLeftFinality =
					crate::chains::polkadot_headers_to_kusama::PolkadotFinalityToKusama;

				type LeftAccountIdConverter = bp_kusama::AccountIdConverter;
				type RightAccountIdConverter = bp_polkadot::AccountIdConverter;

				const MAX_MISSING_LEFT_HEADERS_AT_RIGHT: bp_kusama::BlockNumber =
					bp_kusama::SESSION_LENGTH;
				const MAX_MISSING_RIGHT_HEADERS_AT_LEFT: bp_polkadot::BlockNumber =
					bp_polkadot::SESSION_LENGTH;

				const LEFT_RUNTIME_VERSION: Option<sp_version::RuntimeVersion> =
					Some(bp_kusama::VERSION);
				const RIGHT_RUNTIME_VERSION: Option<sp_version::RuntimeVersion> =
					Some(bp_polkadot::VERSION);

				use crate::chains::{
					kusama_messages_to_polkadot::{
<<<<<<< HEAD
						standalone_metrics as left_to_right_standalone_metrics,
						run as left_to_right_messages,
=======
>>>>>>> 9f4b34ac
						update_polkadot_to_kusama_conversion_rate as update_right_to_left_conversion_rate,
						KusamaMessagesToPolkadot as LeftToRightMessageLane,
					},
					polkadot_messages_to_kusama::{
<<<<<<< HEAD
						run as right_to_left_messages,
=======
>>>>>>> 9f4b34ac
						update_kusama_to_polkadot_conversion_rate as update_left_to_right_conversion_rate,
						PolkadotMessagesToKusama as RightToLeftMessageLane,
					},
				};

				async fn left_create_account(
					left_client: Client<Left>,
					left_sign: <Left as TransactionSignScheme>::AccountKeyPair,
					account_id: AccountIdOf<Left>,
				) -> anyhow::Result<()> {
					submit_signed_extrinsic(
						left_client,
						left_sign,
						relay_kusama_client::runtime::Call::Balances(
							relay_kusama_client::runtime::BalancesCall::transfer(
								bp_kusama::AccountAddress::Id(account_id),
								bp_kusama::EXISTENTIAL_DEPOSIT.into(),
							),
						),
					)
					.await
				}

				async fn right_create_account(
					right_client: Client<Right>,
					right_sign: <Right as TransactionSignScheme>::AccountKeyPair,
					account_id: AccountIdOf<Right>,
				) -> anyhow::Result<()> {
					submit_signed_extrinsic(
						right_client,
						right_sign,
						relay_polkadot_client::runtime::Call::Balances(
							relay_polkadot_client::runtime::BalancesCall::transfer(
								bp_polkadot::AccountAddress::Id(account_id),
								bp_polkadot::EXISTENTIAL_DEPOSIT.into(),
							),
						),
					)
					.await
				}

				$generic
			},
		}
	};
}

// All supported chains.
declare_chain_options!(Millau, millau);
declare_chain_options!(Rialto, rialto);
declare_chain_options!(Rococo, rococo);
declare_chain_options!(Wococo, wococo);
declare_chain_options!(Kusama, kusama);
declare_chain_options!(Polkadot, polkadot);
// All supported bridges.
declare_bridge_options!(Millau, Rialto);
declare_bridge_options!(Rococo, Wococo);
declare_bridge_options!(Kusama, Polkadot);

impl RelayHeadersAndMessages {
	/// Run the command.
	pub async fn run(self) -> anyhow::Result<()> {
		select_bridge!(self, {
			let params: Params = self.into();

			let left_client = params.left.to_client::<Left>(LEFT_RUNTIME_VERSION).await?;
			let left_transactions_mortality = params.left_sign.transactions_mortality()?;
			let left_sign = params.left_sign.to_keypair::<Left>()?;
			let left_messages_pallet_owner =
				params.left_messages_pallet_owner.to_keypair::<Left>()?;
			let right_client = params.right.to_client::<Right>(RIGHT_RUNTIME_VERSION).await?;
			let right_transactions_mortality = params.right_sign.transactions_mortality()?;
			let right_sign = params.right_sign.to_keypair::<Right>()?;
			let right_messages_pallet_owner =
				params.right_messages_pallet_owner.to_keypair::<Right>()?;

			let lanes = params.shared.lane;
			let relayer_mode = params.shared.relayer_mode.into();
			let relay_strategy = MixStrategy::new(relayer_mode);

			// create metrics registry and register standalone metrics
			let metrics_params: MetricsParams = params.shared.prometheus_params.into();
			let metrics_params = relay_utils::relay_metrics(metrics_params).into_params();
			let left_to_right_metrics =
<<<<<<< HEAD
				left_to_right_standalone_metrics(left_client.clone(), right_client.clone())?;
=======
				substrate_relay_helper::messages_metrics::standalone_metrics::<
					LeftToRightMessageLane,
				>(left_client.clone(), right_client.clone())?;
>>>>>>> 9f4b34ac
			let right_to_left_metrics = left_to_right_metrics.clone().reverse();

			// start conversion rate update loops for left/right chains
			if let Some(left_messages_pallet_owner) = left_messages_pallet_owner {
				let left_client = left_client.clone();
				let format_err = || {
					anyhow::format_err!(
						"Cannon run conversion rate updater: {} -> {}",
						Right::NAME,
						Left::NAME
					)
				};
				substrate_relay_helper::conversion_rate_update::run_conversion_rate_update_loop(
					left_to_right_metrics
						.target_to_source_conversion_rate
						.as_ref()
						.ok_or_else(format_err)?
						.shared_value_ref(),
					left_to_right_metrics
						.target_to_base_conversion_rate
						.as_ref()
						.ok_or_else(format_err)?
						.shared_value_ref(),
					left_to_right_metrics
						.source_to_base_conversion_rate
						.as_ref()
						.ok_or_else(format_err)?
						.shared_value_ref(),
					CONVERSION_RATE_ALLOWED_DIFFERENCE_RATIO,
					move |new_rate| {
						log::info!(
							target: "bridge",
							"Going to update {} -> {} (on {}) conversion rate to {}.",
							Right::NAME,
							Left::NAME,
							Left::NAME,
							new_rate,
						);
						update_right_to_left_conversion_rate(
							left_client.clone(),
							left_messages_pallet_owner.clone(),
							new_rate,
						)
					},
				);
			}
			if let Some(right_messages_pallet_owner) = right_messages_pallet_owner {
				let right_client = right_client.clone();
				let format_err = || {
					anyhow::format_err!(
						"Cannon run conversion rate updater: {} -> {}",
						Left::NAME,
						Right::NAME
					)
				};
				substrate_relay_helper::conversion_rate_update::run_conversion_rate_update_loop(
					right_to_left_metrics
						.target_to_source_conversion_rate
						.as_ref()
						.ok_or_else(format_err)?
						.shared_value_ref(),
					left_to_right_metrics
						.source_to_base_conversion_rate
						.as_ref()
						.ok_or_else(format_err)?
						.shared_value_ref(),
					left_to_right_metrics
						.target_to_base_conversion_rate
						.as_ref()
						.ok_or_else(format_err)?
						.shared_value_ref(),
					CONVERSION_RATE_ALLOWED_DIFFERENCE_RATIO,
					move |new_rate| {
						log::info!(
							target: "bridge",
							"Going to update {} -> {} (on {}) conversion rate to {}.",
							Left::NAME,
							Right::NAME,
							Right::NAME,
							new_rate,
						);
						update_left_to_right_conversion_rate(
							right_client.clone(),
							right_messages_pallet_owner.clone(),
							new_rate,
						)
					},
				);
			}

			// optionally, create relayers fund account
			if params.shared.create_relayers_fund_accounts {
				let relayer_fund_acount_id = pallet_bridge_messages::relayer_fund_account_id::<
					AccountIdOf<Left>,
					LeftAccountIdConverter,
				>();
				let relayers_fund_account_balance =
					left_client.free_native_balance(relayer_fund_acount_id.clone()).await;
				if let Err(relay_substrate_client::Error::AccountDoesNotExist) =
					relayers_fund_account_balance
				{
					log::info!(target: "bridge", "Going to create relayers fund account at {}.", Left::NAME);
					left_create_account(
						left_client.clone(),
						left_sign.clone(),
						relayer_fund_acount_id,
					)
					.await?;
				}

				let relayer_fund_acount_id = pallet_bridge_messages::relayer_fund_account_id::<
					AccountIdOf<Right>,
					RightAccountIdConverter,
				>();
				let relayers_fund_account_balance =
					right_client.free_native_balance(relayer_fund_acount_id.clone()).await;
				if let Err(relay_substrate_client::Error::AccountDoesNotExist) =
					relayers_fund_account_balance
				{
					log::info!(target: "bridge", "Going to create relayers fund account at {}.", Right::NAME);
					right_create_account(
						right_client.clone(),
						right_sign.clone(),
						relayer_fund_acount_id,
					)
					.await?;
				}
			}

			// start on-demand header relays
<<<<<<< HEAD
			let left_to_right_on_demand_headers = OnDemandHeadersRelay::new(
=======
			let left_to_right_transaction_params = TransactionParams {
				mortality: right_transactions_mortality,
				signer: right_sign.clone(),
			};
			let right_to_left_transaction_params = TransactionParams {
				mortality: left_transactions_mortality,
				signer: left_sign.clone(),
			};
			LeftToRightFinality::start_relay_guards(
				&right_client,
				&left_to_right_transaction_params,
			);
			RightToLeftFinality::start_relay_guards(
				&left_client,
				&right_to_left_transaction_params,
			);
			let left_to_right_on_demand_headers = OnDemandHeadersRelay::new::<LeftToRightFinality>(
>>>>>>> 9f4b34ac
				left_client.clone(),
				right_client.clone(),
				left_to_right_transaction_params,
				MAX_MISSING_LEFT_HEADERS_AT_RIGHT,
				params.shared.only_mandatory_headers,
			);
			let right_to_left_on_demand_headers = OnDemandHeadersRelay::new::<RightToLeftFinality>(
				right_client.clone(),
				left_client.clone(),
				right_to_left_transaction_params,
				MAX_MISSING_RIGHT_HEADERS_AT_LEFT,
				params.shared.only_mandatory_headers,
			);

			// Need 2x capacity since we consider both directions for each lane
			let mut message_relays = Vec::with_capacity(lanes.len() * 2);
			for lane in lanes {
				let lane = lane.into();
				let left_to_right_messages = substrate_relay_helper::messages_lane::run::<
					LeftToRightMessageLane,
				>(MessagesRelayParams {
					source_client: left_client.clone(),
					source_transaction_params: TransactionParams {
						signer: left_sign.clone(),
						mortality: left_transactions_mortality,
					},
					target_client: right_client.clone(),
					target_transaction_params: TransactionParams {
						signer: right_sign.clone(),
						mortality: right_transactions_mortality,
					},
					source_to_target_headers_relay: Some(left_to_right_on_demand_headers.clone()),
					target_to_source_headers_relay: Some(right_to_left_on_demand_headers.clone()),
					lane_id: lane,
					metrics_params: metrics_params.clone().disable(),
					standalone_metrics: Some(left_to_right_metrics.clone()),
					relay_strategy: relay_strategy.clone(),
				})
				.map_err(|e| anyhow::format_err!("{}", e))
				.boxed();
				let right_to_left_messages = substrate_relay_helper::messages_lane::run::<
					RightToLeftMessageLane,
				>(MessagesRelayParams {
					source_client: right_client.clone(),
					source_transaction_params: TransactionParams {
						signer: right_sign.clone(),
						mortality: right_transactions_mortality,
					},
					target_client: left_client.clone(),
					target_transaction_params: TransactionParams {
						signer: left_sign.clone(),
						mortality: left_transactions_mortality,
					},
					source_to_target_headers_relay: Some(right_to_left_on_demand_headers.clone()),
					target_to_source_headers_relay: Some(left_to_right_on_demand_headers.clone()),
					lane_id: lane,
					metrics_params: metrics_params.clone().disable(),
					standalone_metrics: Some(right_to_left_metrics.clone()),
					relay_strategy: relay_strategy.clone(),
				})
				.map_err(|e| anyhow::format_err!("{}", e))
				.boxed();

				message_relays.push(left_to_right_messages);
				message_relays.push(right_to_left_messages);
			}

			relay_utils::relay_metrics(metrics_params)
				.expose()
				.await
				.map_err(|e| anyhow::format_err!("{}", e))?;

			futures::future::select_all(message_relays).await.0
		})
	}
}

/// Sign and submit transaction with given call to the chain.
async fn submit_signed_extrinsic<C: Chain + TransactionSignScheme<Chain = C>>(
	client: Client<C>,
	sign: C::AccountKeyPair,
	call: CallOf<C>,
) -> anyhow::Result<()>
where
	AccountIdOf<C>: From<<<C as TransactionSignScheme>::AccountKeyPair as Pair>::Public>,
	CallOf<C>: Send,
{
	let genesis_hash = *client.genesis_hash();
	let (spec_version, transaction_version) = client.simple_runtime_version().await?;
	client
		.submit_signed_extrinsic(sign.public().into(), move |_, transaction_nonce| {
			Bytes(
				C::sign_transaction(SignParam {
					spec_version,
					transaction_version,
					genesis_hash,
					signer: sign,
					era: relay_substrate_client::TransactionEra::immortal(),
					unsigned: UnsignedTransaction::new(call, transaction_nonce),
				})
				.encode(),
			)
		})
		.await
		.map(drop)
		.map_err(|e| anyhow::format_err!("{}", e))
}<|MERGE_RESOLUTION|>--- conflicted
+++ resolved
@@ -35,12 +35,8 @@
 use relay_utils::metrics::MetricsParams;
 use sp_core::{Bytes, Pair};
 use substrate_relay_helper::{
-<<<<<<< HEAD
-	messages_lane::MessagesRelayParams, on_demand_headers::OnDemandHeadersRelay,
-=======
 	finality_pipeline::SubstrateFinalitySyncPipeline, messages_lane::MessagesRelayParams,
 	on_demand_headers::OnDemandHeadersRelay, TransactionParams,
->>>>>>> 9f4b34ac
 };
 
 use crate::{
@@ -148,19 +144,10 @@
 
 				use crate::chains::{
 					millau_messages_to_rialto::{
-<<<<<<< HEAD
-						standalone_metrics as left_to_right_standalone_metrics,
-						run as left_to_right_messages,
-=======
->>>>>>> 9f4b34ac
 						update_rialto_to_millau_conversion_rate as update_right_to_left_conversion_rate,
 						MillauMessagesToRialto as LeftToRightMessageLane,
 					},
 					rialto_messages_to_millau::{
-<<<<<<< HEAD
-						run as right_to_left_messages,
-=======
->>>>>>> 9f4b34ac
 						update_millau_to_rialto_conversion_rate as update_left_to_right_conversion_rate,
 						RialtoMessagesToMillau as RightToLeftMessageLane,
 					},
@@ -209,18 +196,8 @@
 					Some(bp_wococo::VERSION);
 
 				use crate::chains::{
-<<<<<<< HEAD
-					rococo_messages_to_wococo::{
-						standalone_metrics as left_to_right_standalone_metrics,
-						run as left_to_right_messages,
-					},
-					wococo_messages_to_rococo::{
-						run as right_to_left_messages,
-					},
-=======
 					rococo_messages_to_wococo::RococoMessagesToWococo as LeftToRightMessageLane,
 					wococo_messages_to_rococo::WococoMessagesToRococo as RightToLeftMessageLane,
->>>>>>> 9f4b34ac
 				};
 
 				async fn update_right_to_left_conversion_rate(
@@ -303,19 +280,10 @@
 
 				use crate::chains::{
 					kusama_messages_to_polkadot::{
-<<<<<<< HEAD
-						standalone_metrics as left_to_right_standalone_metrics,
-						run as left_to_right_messages,
-=======
->>>>>>> 9f4b34ac
 						update_polkadot_to_kusama_conversion_rate as update_right_to_left_conversion_rate,
 						KusamaMessagesToPolkadot as LeftToRightMessageLane,
 					},
 					polkadot_messages_to_kusama::{
-<<<<<<< HEAD
-						run as right_to_left_messages,
-=======
->>>>>>> 9f4b34ac
 						update_kusama_to_polkadot_conversion_rate as update_left_to_right_conversion_rate,
 						PolkadotMessagesToKusama as RightToLeftMessageLane,
 					},
@@ -400,13 +368,9 @@
 			let metrics_params: MetricsParams = params.shared.prometheus_params.into();
 			let metrics_params = relay_utils::relay_metrics(metrics_params).into_params();
 			let left_to_right_metrics =
-<<<<<<< HEAD
-				left_to_right_standalone_metrics(left_client.clone(), right_client.clone())?;
-=======
 				substrate_relay_helper::messages_metrics::standalone_metrics::<
 					LeftToRightMessageLane,
 				>(left_client.clone(), right_client.clone())?;
->>>>>>> 9f4b34ac
 			let right_to_left_metrics = left_to_right_metrics.clone().reverse();
 
 			// start conversion rate update loops for left/right chains
@@ -537,9 +501,6 @@
 			}
 
 			// start on-demand header relays
-<<<<<<< HEAD
-			let left_to_right_on_demand_headers = OnDemandHeadersRelay::new(
-=======
 			let left_to_right_transaction_params = TransactionParams {
 				mortality: right_transactions_mortality,
 				signer: right_sign.clone(),
@@ -557,7 +518,6 @@
 				&right_to_left_transaction_params,
 			);
 			let left_to_right_on_demand_headers = OnDemandHeadersRelay::new::<LeftToRightFinality>(
->>>>>>> 9f4b34ac
 				left_client.clone(),
 				right_client.clone(),
 				left_to_right_transaction_params,
