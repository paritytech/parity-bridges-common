// Copyright 2019-2022 Parity Technologies (UK) Ltd.
// This file is part of Parity Bridges Common.

// Parity Bridges Common is free software: you can redistribute it and/or modify
// it under the terms of the GNU General Public License as published by
// the Free Software Foundation, either version 3 of the License, or
// (at your option) any later version.

// Parity Bridges Common is distributed in the hope that it will be useful,
// but WITHOUT ANY WARRANTY; without even the implied warranty of
// MERCHANTABILITY or FITNESS FOR A PARTICULAR PURPOSE.  See the
// GNU General Public License for more details.

// You should have received a copy of the GNU General Public License
// along with Parity Bridges Common.  If not, see <http://www.gnu.org/licenses/>.

//! Complex 2-ways headers+messages relays support.
//!
//! To add new complex relay between `ChainA` and `ChainB`, you must:
//!
//! 1) ensure that there's a `declare_chain_cli_schema!(...)` for both chains.
//! 2) add `declare_chain_to_chain_bridge_schema!(...)` or
//!    `declare_chain_to_parachain_bridge_schema` for the bridge.
//! 3) declare a new struct for the added bridge and implement the `Full2WayBridge` trait for it.

#[macro_use]
mod parachain_to_parachain;
#[macro_use]
mod relay_to_relay;
#[macro_use]
mod relay_to_parachain;

use async_trait::async_trait;
use std::{marker::PhantomData, sync::Arc};
use structopt::StructOpt;

use futures::{FutureExt, TryFutureExt};
use relay_to_parachain::*;
use relay_to_relay::*;

use crate::{
	chains::{
		millau_headers_to_rialto::MillauToRialtoCliBridge,
		millau_headers_to_rialto_parachain::MillauToRialtoParachainCliBridge,
		rialto_headers_to_millau::RialtoToMillauCliBridge,
		rialto_parachains_to_millau::RialtoParachainToMillauCliBridge,
		rococo_parachains_to_bridge_hub_wococo::BridgeHubRococoToBridgeHubWococoCliBridge,
		wococo_parachains_to_bridge_hub_rococo::BridgeHubWococoToBridgeHubRococoCliBridge,
	},
	cli::{
		bridge::{
			CliBridgeBase, MessagesCliBridge, ParachainToRelayHeadersCliBridge,
			RelayToRelayHeadersCliBridge,
		},
		chain_schema::*,
		relay_headers_and_messages::parachain_to_parachain::ParachainToParachainBridge,
		CliChain, HexLaneId, PrometheusParams,
	},
	declare_chain_cli_schema,
};
use bp_messages::LaneId;
use bp_runtime::BalanceOf;
use relay_substrate_client::{
	AccountIdOf, AccountKeyPairOf, Chain, ChainWithBalances, ChainWithMessages,
	ChainWithTransactions, Client, Parachain,
};
use relay_utils::metrics::MetricsParams;
use sp_core::Pair;
use substrate_relay_helper::{
	messages_lane::MessagesRelayParams, on_demand::OnDemandRelay, TaggedAccount, TransactionParams,
};

/// Parameters that have the same names across all bridges.
#[derive(Debug, PartialEq, StructOpt)]
pub struct HeadersAndMessagesSharedParams {
	/// Hex-encoded lane identifiers that should be served by the complex relay.
	#[structopt(long, default_value = "00000000")]
	pub lane: Vec<HexLaneId>,
	/// If passed, only mandatory headers (headers that are changing the GRANDPA authorities set)
	/// are relayed.
	#[structopt(long)]
	pub only_mandatory_headers: bool,
	#[structopt(flatten)]
	pub prometheus_params: PrometheusParams,
}

/// Bridge parameters, shared by all bridge types.
pub struct Full2WayBridgeCommonParams<
	Left: ChainWithTransactions + CliChain,
	Right: ChainWithTransactions + CliChain,
> {
	/// Shared parameters.
	pub shared: HeadersAndMessagesSharedParams,
	/// Parameters of the left chain.
	pub left: BridgeEndCommonParams<Left>,
	/// Parameters of the right chain.
	pub right: BridgeEndCommonParams<Right>,

	/// Common metric parameters.
	pub metrics_params: MetricsParams,
}

impl<Left: ChainWithTransactions + CliChain, Right: ChainWithTransactions + CliChain>
	Full2WayBridgeCommonParams<Left, Right>
{
	/// Creates new bridge parameters from its components.
	pub fn new<L2R: MessagesCliBridge<Source = Left, Target = Right>>(
		shared: HeadersAndMessagesSharedParams,
		left: BridgeEndCommonParams<Left>,
		right: BridgeEndCommonParams<Right>,
	) -> anyhow::Result<Self> {
		// Create metrics registry.
		let metrics_params = shared.prometheus_params.clone().into();
		let metrics_params = relay_utils::relay_metrics(metrics_params).into_params();

		Ok(Self { shared, left, right, metrics_params })
	}
}

/// Parameters that are associated with one side of the bridge.
pub struct BridgeEndCommonParams<Chain: ChainWithTransactions + CliChain> {
	/// Chain client.
	pub client: Client<Chain>,
	/// Transactions signer.
	pub sign: AccountKeyPairOf<Chain>,
	/// Transactions mortality.
	pub transactions_mortality: Option<u32>,
	/// Accounts, which balances are exposed as metrics by the relay process.
	pub accounts: Vec<TaggedAccount<AccountIdOf<Chain>>>,
}

/// All data of the bidirectional complex relay.
struct FullBridge<
	'a,
	Source: ChainWithTransactions + CliChain,
	Target: ChainWithTransactions + CliChain,
	Bridge: MessagesCliBridge<Source = Source, Target = Target>,
> {
	source: &'a mut BridgeEndCommonParams<Source>,
	target: &'a mut BridgeEndCommonParams<Target>,
	metrics_params: &'a MetricsParams,
	_phantom_data: PhantomData<Bridge>,
}

impl<
		'a,
		Source: ChainWithTransactions + CliChain,
		Target: ChainWithTransactions + CliChain,
		Bridge: MessagesCliBridge<Source = Source, Target = Target>,
	> FullBridge<'a, Source, Target, Bridge>
where
	AccountIdOf<Source>: From<<AccountKeyPairOf<Source> as Pair>::Public>,
	AccountIdOf<Target>: From<<AccountKeyPairOf<Target> as Pair>::Public>,
	BalanceOf<Source>: TryFrom<BalanceOf<Target>> + Into<u128>,
{
	/// Construct complex relay given it components.
	fn new(
		source: &'a mut BridgeEndCommonParams<Source>,
		target: &'a mut BridgeEndCommonParams<Target>,
		metrics_params: &'a MetricsParams,
	) -> Self {
		Self { source, target, metrics_params, _phantom_data: Default::default() }
	}

	/// Returns message relay parameters.
	fn messages_relay_params(
		&self,
		source_to_target_headers_relay: Arc<dyn OnDemandRelay<Source, Target>>,
		target_to_source_headers_relay: Arc<dyn OnDemandRelay<Target, Source>>,
		lane_id: LaneId,
	) -> MessagesRelayParams<Bridge::MessagesLane> {
		MessagesRelayParams {
			source_client: self.source.client.clone(),
			source_transaction_params: TransactionParams {
				signer: self.source.sign.clone(),
				mortality: self.source.transactions_mortality,
			},
			target_client: self.target.client.clone(),
			target_transaction_params: TransactionParams {
				signer: self.target.sign.clone(),
				mortality: self.target.transactions_mortality,
			},
			source_to_target_headers_relay: Some(source_to_target_headers_relay),
			target_to_source_headers_relay: Some(target_to_source_headers_relay),
			lane_id,
			metrics_params: self.metrics_params.clone().disable(),
		}
	}
}

// All supported chains.
declare_chain_cli_schema!(Millau, millau);
declare_chain_cli_schema!(Rialto, rialto);
declare_chain_cli_schema!(RialtoParachain, rialto_parachain);
declare_chain_cli_schema!(Rococo, rococo);
declare_chain_cli_schema!(BridgeHubRococo, bridge_hub_rococo);
declare_chain_cli_schema!(Wococo, wococo);
declare_chain_cli_schema!(BridgeHubWococo, bridge_hub_wococo);
// Means to override signers of different layer transactions.
declare_chain_cli_schema!(MillauHeadersToRialto, millau_headers_to_rialto);
declare_chain_cli_schema!(MillauHeadersToRialtoParachain, millau_headers_to_rialto_parachain);
declare_chain_cli_schema!(RialtoHeadersToMillau, rialto_headers_to_millau);
declare_chain_cli_schema!(RialtoParachainsToMillau, rialto_parachains_to_millau);
declare_chain_cli_schema!(RococoHeadersToBridgeHubWococo, rococo_headers_to_bridge_hub_wococo);
declare_chain_cli_schema!(
	RococoParachainsToBridgeHubWococo,
	rococo_parachains_to_bridge_hub_wococo
);
declare_chain_cli_schema!(WococoHeadersToBridgeHubRococo, wococo_headers_to_bridge_hub_rococo);
declare_chain_cli_schema!(
	WococoParachainsToBridgeHubRococo,
	wococo_parachains_to_bridge_hub_rococo
);
// All supported bridges.
declare_relay_to_relay_bridge_schema!(Millau, Rialto);
declare_relay_to_parachain_bridge_schema!(Millau, RialtoParachain, Rialto);
declare_parachain_to_parachain_bridge_schema!(BridgeHubRococo, Rococo, BridgeHubWococo, Wococo);

/// Base portion of the bidirectional complex relay.
///
/// This main purpose of extracting this trait is that in different relays the implementation
/// of `start_on_demand_headers_relayers` method will be different. But the number of
/// implementations is limited to relay <> relay, parachain <> relay and parachain <> parachain.
/// This trait allows us to reuse these implementations in different bridges.
#[async_trait]
trait Full2WayBridgeBase: Sized + Send + Sync {
	/// The CLI params for the bridge.
	type Params;
	/// The left relay chain.
	type Left: ChainWithTransactions + CliChain;
	/// The right destination chain (it can be a relay or a parachain).
	type Right: ChainWithTransactions + CliChain;

	/// Reference to common relay parameters.
	fn common(&self) -> &Full2WayBridgeCommonParams<Self::Left, Self::Right>;

	/// Mutable reference to common relay parameters.
	fn mut_common(&mut self) -> &mut Full2WayBridgeCommonParams<Self::Left, Self::Right>;

	/// Start on-demand headers relays.
	async fn start_on_demand_headers_relayers(
		&mut self,
	) -> anyhow::Result<(
		Arc<dyn OnDemandRelay<Self::Left, Self::Right>>,
		Arc<dyn OnDemandRelay<Self::Right, Self::Left>>,
	)>;
}

/// Bidirectional complex relay.
#[async_trait]
trait Full2WayBridge: Sized + Sync
where
	AccountIdOf<Self::Left>: From<<AccountKeyPairOf<Self::Left> as Pair>::Public>,
	AccountIdOf<Self::Right>: From<<AccountKeyPairOf<Self::Right> as Pair>::Public>,
	BalanceOf<Self::Left>: TryFrom<BalanceOf<Self::Right>> + Into<u128>,
	BalanceOf<Self::Right>: TryFrom<BalanceOf<Self::Left>> + Into<u128>,
{
	/// Base portion of the bidirectional complex relay.
	type Base: Full2WayBridgeBase<Left = Self::Left, Right = Self::Right>;

	/// The left relay chain.
<<<<<<< HEAD
	type Left: ChainWithTransactions
		+ ChainWithBalances
		+ ChainWithMessages
		+ CliChain<KeyPair = AccountKeyPairOf<Self::Left>>;
	/// The right relay chain.
	type Right: ChainWithTransactions
		+ ChainWithBalances
		+ ChainWithMessages
		+ CliChain<KeyPair = AccountKeyPairOf<Self::Right>>;
=======
	type Left: ChainWithTransactions + ChainWithBalances + CliChain;
	/// The right relay chain.
	type Right: ChainWithTransactions + ChainWithBalances + CliChain;
>>>>>>> c7b6bae9

	/// Left to Right bridge.
	type L2R: MessagesCliBridge<Source = Self::Left, Target = Self::Right>;
	/// Right to Left bridge
	type R2L: MessagesCliBridge<Source = Self::Right, Target = Self::Left>;

	/// Construct new bridge.
	fn new(params: <Self::Base as Full2WayBridgeBase>::Params) -> anyhow::Result<Self>;

	/// Reference to the base relay portion.
	fn base(&self) -> &Self::Base;

	/// Mutable reference to the base relay portion.
	fn mut_base(&mut self) -> &mut Self::Base;

	/// Creates and returns Left to Right complex relay.
	fn left_to_right(&mut self) -> FullBridge<Self::Left, Self::Right, Self::L2R> {
		let common = self.mut_base().mut_common();
		FullBridge::<_, _, Self::L2R>::new(
			&mut common.left,
			&mut common.right,
			&common.metrics_params,
		)
	}

	/// Creates and returns Right to Left complex relay.
	fn right_to_left(&mut self) -> FullBridge<Self::Right, Self::Left, Self::R2L> {
		let common = self.mut_base().mut_common();
		FullBridge::<_, _, Self::R2L>::new(
			&mut common.right,
			&mut common.left,
			&common.metrics_params,
		)
	}

	/// Start complex relay.
	async fn run(&mut self) -> anyhow::Result<()> {
		// Register standalone metrics.
		{
			let common = self.mut_base().mut_common();
			common.left.accounts.push(TaggedAccount::Messages {
				id: common.left.sign.public().into(),
				bridged_chain: Self::Right::NAME.to_string(),
			});
			common.right.accounts.push(TaggedAccount::Messages {
				id: common.right.sign.public().into(),
				bridged_chain: Self::Left::NAME.to_string(),
			});
		}

		// start on-demand header relays
		let (left_to_right_on_demand_headers, right_to_left_on_demand_headers) =
			self.mut_base().start_on_demand_headers_relayers().await?;

		// add balance-related metrics
		let lanes = self
			.base()
			.common()
			.shared
			.lane
			.iter()
			.cloned()
			.map(Into::into)
			.collect::<Vec<_>>();
		{
			let common = self.mut_base().mut_common();
			substrate_relay_helper::messages_metrics::add_relay_balances_metrics::<_, Self::Right>(
				common.left.client.clone(),
				&mut common.metrics_params,
				&common.left.accounts,
				&lanes,
			)
			.await?;
			substrate_relay_helper::messages_metrics::add_relay_balances_metrics::<_, Self::Left>(
				common.right.client.clone(),
				&mut common.metrics_params,
				&common.right.accounts,
				&lanes,
			)
			.await?;
		}

		// Need 2x capacity since we consider both directions for each lane
		let mut message_relays = Vec::with_capacity(lanes.len() * 2);
		for lane in lanes {
			let lane = lane.into();

			let left_to_right_messages = substrate_relay_helper::messages_lane::run::<
				<Self::L2R as MessagesCliBridge>::MessagesLane,
			>(self.left_to_right().messages_relay_params(
				left_to_right_on_demand_headers.clone(),
				right_to_left_on_demand_headers.clone(),
				lane,
			))
			.map_err(|e| anyhow::format_err!("{}", e))
			.boxed();
			message_relays.push(left_to_right_messages);

			let right_to_left_messages = substrate_relay_helper::messages_lane::run::<
				<Self::R2L as MessagesCliBridge>::MessagesLane,
			>(self.right_to_left().messages_relay_params(
				right_to_left_on_demand_headers.clone(),
				left_to_right_on_demand_headers.clone(),
				lane,
			))
			.map_err(|e| anyhow::format_err!("{}", e))
			.boxed();
			message_relays.push(right_to_left_messages);
		}

		relay_utils::relay_metrics(self.base().common().metrics_params.clone())
			.expose()
			.await
			.map_err(|e| anyhow::format_err!("{}", e))?;

		futures::future::select_all(message_relays).await.0
	}
}

/// Millau <> Rialto complex relay.
pub struct MillauRialtoFull2WayBridge {
	base: <Self as Full2WayBridge>::Base,
}

#[async_trait]
impl Full2WayBridge for MillauRialtoFull2WayBridge {
	type Base = RelayToRelayBridge<Self::L2R, Self::R2L>;
	type Left = relay_millau_client::Millau;
	type Right = relay_rialto_client::Rialto;
	type L2R = MillauToRialtoCliBridge;
	type R2L = RialtoToMillauCliBridge;

	fn new(base: Self::Base) -> anyhow::Result<Self> {
		Ok(Self { base })
	}

	fn base(&self) -> &Self::Base {
		&self.base
	}

	fn mut_base(&mut self) -> &mut Self::Base {
		&mut self.base
	}
}

/// Millau <> RialtoParachain complex relay.
pub struct MillauRialtoParachainFull2WayBridge {
	base: <Self as Full2WayBridge>::Base,
}

#[async_trait]
impl Full2WayBridge for MillauRialtoParachainFull2WayBridge {
	type Base = RelayToParachainBridge<Self::L2R, Self::R2L>;
	type Left = relay_millau_client::Millau;
	type Right = relay_rialto_parachain_client::RialtoParachain;
	type L2R = MillauToRialtoParachainCliBridge;
	type R2L = RialtoParachainToMillauCliBridge;

	fn new(base: Self::Base) -> anyhow::Result<Self> {
		Ok(Self { base })
	}

	fn base(&self) -> &Self::Base {
		&self.base
	}

	fn mut_base(&mut self) -> &mut Self::Base {
		&mut self.base
	}
}

/// BridgeHubRococo <> BridgeHubWococo complex relay.
pub struct BridgeHubRococoBridgeHubWococoFull2WayBridge {
	base: <Self as Full2WayBridge>::Base,
}

#[async_trait]
impl Full2WayBridge for BridgeHubRococoBridgeHubWococoFull2WayBridge {
	type Base = ParachainToParachainBridge<Self::L2R, Self::R2L>;
	type Left = relay_bridge_hub_rococo_client::BridgeHubRococo;
	type Right = relay_bridge_hub_wococo_client::BridgeHubWococo;
	type L2R = BridgeHubRococoToBridgeHubWococoCliBridge;
	type R2L = BridgeHubWococoToBridgeHubRococoCliBridge;

	fn new(base: Self::Base) -> anyhow::Result<Self> {
		Ok(Self { base })
	}

	fn base(&self) -> &Self::Base {
		&self.base
	}

	fn mut_base(&mut self) -> &mut Self::Base {
		&mut self.base
	}
}

/// Complex headers+messages relay.
#[derive(Debug, PartialEq, StructOpt)]
pub enum RelayHeadersAndMessages {
	/// Millau <> Rialto relay.
	MillauRialto(MillauRialtoHeadersAndMessages),
	/// Millau <> RialtoParachain relay.
	MillauRialtoParachain(MillauRialtoParachainHeadersAndMessages),
	/// BridgeHubRococo <> BridgeHubWococo relay.
	BridgeHubRococoBridgeHubWococo(BridgeHubRococoBridgeHubWococoHeadersAndMessages),
}

impl RelayHeadersAndMessages {
	/// Run the command.
	pub async fn run(self) -> anyhow::Result<()> {
		match self {
			RelayHeadersAndMessages::MillauRialto(params) =>
				MillauRialtoFull2WayBridge::new(params.into_bridge().await?)?.run().await,
			RelayHeadersAndMessages::MillauRialtoParachain(params) =>
				MillauRialtoParachainFull2WayBridge::new(params.into_bridge().await?)?
					.run()
					.await,
			RelayHeadersAndMessages::BridgeHubRococoBridgeHubWococo(params) =>
				BridgeHubRococoBridgeHubWococoFull2WayBridge::new(params.into_bridge().await?)?
					.run()
					.await,
		}
	}
}

#[cfg(test)]
mod tests {
	use super::*;

	#[test]
	fn should_parse_relay_to_relay_options() {
		// when
		let res = RelayHeadersAndMessages::from_iter(vec![
			"relay-headers-and-messages",
			"millau-rialto",
			"--millau-host",
			"millau-node-alice",
			"--millau-port",
			"9944",
			"--millau-signer",
			"//Charlie",
			"--millau-transactions-mortality",
			"64",
			"--rialto-host",
			"rialto-node-alice",
			"--rialto-port",
			"9944",
			"--rialto-signer",
			"//Charlie",
			"--rialto-transactions-mortality",
			"64",
			"--lane",
			"00000000",
			"--lane",
			"73776170",
			"--prometheus-host",
			"0.0.0.0",
		]);

		// then
		assert_eq!(
			res,
			RelayHeadersAndMessages::MillauRialto(MillauRialtoHeadersAndMessages {
				shared: HeadersAndMessagesSharedParams {
					lane: vec![
						HexLaneId([0x00, 0x00, 0x00, 0x00]),
						HexLaneId([0x73, 0x77, 0x61, 0x70])
					],
					only_mandatory_headers: false,
					prometheus_params: PrometheusParams {
						no_prometheus: false,
						prometheus_host: "0.0.0.0".into(),
						prometheus_port: 9616,
					},
				},
				left: MillauConnectionParams {
					millau_host: "millau-node-alice".into(),
					millau_port: 9944,
					millau_secure: false,
					millau_runtime_version: MillauRuntimeVersionParams {
						millau_version_mode: RuntimeVersionType::Bundle,
						millau_spec_version: None,
						millau_transaction_version: None,
					},
				},
				left_sign: MillauSigningParams {
					millau_signer: Some("//Charlie".into()),
					millau_signer_password: None,
					millau_signer_file: None,
					millau_signer_password_file: None,
					millau_transactions_mortality: Some(64),
				},
				left_headers_to_right_sign_override: MillauHeadersToRialtoSigningParams {
					millau_headers_to_rialto_signer: None,
					millau_headers_to_rialto_signer_password: None,
					millau_headers_to_rialto_signer_file: None,
					millau_headers_to_rialto_signer_password_file: None,
					millau_headers_to_rialto_transactions_mortality: None,
				},
				right: RialtoConnectionParams {
					rialto_host: "rialto-node-alice".into(),
					rialto_port: 9944,
					rialto_secure: false,
					rialto_runtime_version: RialtoRuntimeVersionParams {
						rialto_version_mode: RuntimeVersionType::Bundle,
						rialto_spec_version: None,
						rialto_transaction_version: None,
					},
				},
				right_sign: RialtoSigningParams {
					rialto_signer: Some("//Charlie".into()),
					rialto_signer_password: None,
					rialto_signer_file: None,
					rialto_signer_password_file: None,
					rialto_transactions_mortality: Some(64),
				},
				right_headers_to_left_sign_override: RialtoHeadersToMillauSigningParams {
					rialto_headers_to_millau_signer: None,
					rialto_headers_to_millau_signer_password: None,
					rialto_headers_to_millau_signer_file: None,
					rialto_headers_to_millau_signer_password_file: None,
					rialto_headers_to_millau_transactions_mortality: None,
				},
			}),
		);
	}

	#[test]
	fn should_parse_relay_to_parachain_options() {
		// when
		let res = RelayHeadersAndMessages::from_iter(vec![
			"relay-headers-and-messages",
			"millau-rialto-parachain",
			"--millau-host",
			"millau-node-alice",
			"--millau-port",
			"9944",
			"--millau-signer",
			"//Iden",
			"--rialto-headers-to-millau-signer",
			"//Ken",
			"--millau-transactions-mortality",
			"64",
			"--rialto-parachain-host",
			"rialto-parachain-collator-charlie",
			"--rialto-parachain-port",
			"9944",
			"--rialto-parachain-signer",
			"//George",
			"--rialto-parachain-transactions-mortality",
			"64",
			"--rialto-host",
			"rialto-node-alice",
			"--rialto-port",
			"9944",
			"--lane",
			"00000000",
			"--prometheus-host",
			"0.0.0.0",
		]);

		// then
		assert_eq!(
			res,
			RelayHeadersAndMessages::MillauRialtoParachain(
				MillauRialtoParachainHeadersAndMessages {
					shared: HeadersAndMessagesSharedParams {
						lane: vec![HexLaneId([0x00, 0x00, 0x00, 0x00])],
						only_mandatory_headers: false,
						prometheus_params: PrometheusParams {
							no_prometheus: false,
							prometheus_host: "0.0.0.0".into(),
							prometheus_port: 9616,
						},
					},
					left: MillauConnectionParams {
						millau_host: "millau-node-alice".into(),
						millau_port: 9944,
						millau_secure: false,
						millau_runtime_version: MillauRuntimeVersionParams {
							millau_version_mode: RuntimeVersionType::Bundle,
							millau_spec_version: None,
							millau_transaction_version: None,
						},
					},
					left_sign: MillauSigningParams {
						millau_signer: Some("//Iden".into()),
						millau_signer_password: None,
						millau_signer_file: None,
						millau_signer_password_file: None,
						millau_transactions_mortality: Some(64),
					},
					left_headers_to_right_sign_override:
						MillauHeadersToRialtoParachainSigningParams {
							millau_headers_to_rialto_parachain_signer: None,
							millau_headers_to_rialto_parachain_signer_password: None,
							millau_headers_to_rialto_parachain_signer_file: None,
							millau_headers_to_rialto_parachain_signer_password_file: None,
							millau_headers_to_rialto_parachain_transactions_mortality: None,
						},
					right: RialtoParachainConnectionParams {
						rialto_parachain_host: "rialto-parachain-collator-charlie".into(),
						rialto_parachain_port: 9944,
						rialto_parachain_secure: false,
						rialto_parachain_runtime_version: RialtoParachainRuntimeVersionParams {
							rialto_parachain_version_mode: RuntimeVersionType::Bundle,
							rialto_parachain_spec_version: None,
							rialto_parachain_transaction_version: None,
						},
					},
					right_sign: RialtoParachainSigningParams {
						rialto_parachain_signer: Some("//George".into()),
						rialto_parachain_signer_password: None,
						rialto_parachain_signer_file: None,
						rialto_parachain_signer_password_file: None,
						rialto_parachain_transactions_mortality: Some(64),
					},
					right_relay_headers_to_left_sign_override: RialtoHeadersToMillauSigningParams {
						rialto_headers_to_millau_signer: Some("//Ken".into()),
						rialto_headers_to_millau_signer_password: None,
						rialto_headers_to_millau_signer_file: None,
						rialto_headers_to_millau_signer_password_file: None,
						rialto_headers_to_millau_transactions_mortality: None,
					},
					right_parachains_to_left_sign_override: RialtoParachainsToMillauSigningParams {
						rialto_parachains_to_millau_signer: None,
						rialto_parachains_to_millau_signer_password: None,
						rialto_parachains_to_millau_signer_file: None,
						rialto_parachains_to_millau_signer_password_file: None,
						rialto_parachains_to_millau_transactions_mortality: None,
					},
					right_relay: RialtoConnectionParams {
						rialto_host: "rialto-node-alice".into(),
						rialto_port: 9944,
						rialto_secure: false,
						rialto_runtime_version: RialtoRuntimeVersionParams {
							rialto_version_mode: RuntimeVersionType::Bundle,
							rialto_spec_version: None,
							rialto_transaction_version: None,
						},
					},
				}
			),
		);
	}
}<|MERGE_RESOLUTION|>--- conflicted
+++ resolved
@@ -259,21 +259,9 @@
 	type Base: Full2WayBridgeBase<Left = Self::Left, Right = Self::Right>;
 
 	/// The left relay chain.
-<<<<<<< HEAD
-	type Left: ChainWithTransactions
-		+ ChainWithBalances
-		+ ChainWithMessages
-		+ CliChain<KeyPair = AccountKeyPairOf<Self::Left>>;
+	type Left: ChainWithTransactions + ChainWithBalances + ChainWithMessages + CliChain;
 	/// The right relay chain.
-	type Right: ChainWithTransactions
-		+ ChainWithBalances
-		+ ChainWithMessages
-		+ CliChain<KeyPair = AccountKeyPairOf<Self::Right>>;
-=======
-	type Left: ChainWithTransactions + ChainWithBalances + CliChain;
-	/// The right relay chain.
-	type Right: ChainWithTransactions + ChainWithBalances + CliChain;
->>>>>>> c7b6bae9
+	type Right: ChainWithTransactions + ChainWithBalances + ChainWithMessages + CliChain;
 
 	/// Left to Right bridge.
 	type L2R: MessagesCliBridge<Source = Self::Left, Target = Self::Right>;
