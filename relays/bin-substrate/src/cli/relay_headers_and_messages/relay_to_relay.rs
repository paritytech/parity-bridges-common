--- conflicted
+++ resolved
@@ -134,19 +134,11 @@
 	)> {
 		<L2R as RelayToRelayHeadersCliBridge>::Finality::start_relay_guards(
 			&self.common.right.client,
-<<<<<<< HEAD
-			&self.common.right.tx_params,
-=======
->>>>>>> 6a63b5fa
 			self.common.right.client.can_start_version_guard(),
 		)
 		.await?;
 		<R2L as RelayToRelayHeadersCliBridge>::Finality::start_relay_guards(
 			&self.common.left.client,
-<<<<<<< HEAD
-			&self.common.left.tx_params,
-=======
->>>>>>> 6a63b5fa
 			self.common.left.client.can_start_version_guard(),
 		)
 		.await?;
