// Copyright 2019-2021 Parity Technologies (UK) Ltd.
// This file is part of Parity Bridges Common.

// Parity Bridges Common is free software: you can redistribute it and/or modify
// it under the terms of the GNU General Public License as published by
// the Free Software Foundation, either version 3 of the License, or
// (at your option) any later version.

// Parity Bridges Common is distributed in the hope that it will be useful,
// but WITHOUT ANY WARRANTY; without even the implied warranty of
// MERCHANTABILITY or FITNESS FOR A PARTICULAR PURPOSE.  See the
// GNU General Public License for more details.

// You should have received a copy of the GNU General Public License
// along with Parity Bridges Common.  If not, see <http://www.gnu.org/licenses/>.

use crate::cli::bridge::FullBridge;
use crate::cli::encode_call::{self, CliEncodeCall};
use crate::cli::estimate_fee::estimate_message_delivery_and_dispatch_fee;
use crate::cli::{
	Balance, CliChain, ExplicitOrMaximal, HexBytes, HexLaneId, Origins, SourceConnectionParams, SourceSigningParams,
	TargetSigningParams,
};
use bp_message_dispatch::{CallOrigin, MessagePayload};
use codec::Encode;
use frame_support::weights::Weight;
use relay_substrate_client::{Chain, TransactionSignScheme};
use sp_core::{Bytes, Pair};
use sp_runtime::{traits::IdentifyAccount, AccountId32, MultiSignature, MultiSigner};
use std::fmt::Debug;
use structopt::StructOpt;
use strum::{EnumString, EnumVariantNames, VariantNames};

/// Relayer operating mode.
#[derive(Debug, EnumString, EnumVariantNames, Clone, Copy, PartialEq, Eq)]
#[strum(serialize_all = "kebab_case")]
pub enum DispatchFeePayment {
	/// The dispacth fee is paid at the source chain.
	AtSourceChain,
	/// The dispatch fee is paid at the target chain.
	AtTargetChain,
}

impl From<DispatchFeePayment> for bp_runtime::messages::DispatchFeePayment {
	fn from(dispatch_fee_payment: DispatchFeePayment) -> Self {
		match dispatch_fee_payment {
			DispatchFeePayment::AtSourceChain => Self::AtSourceChain,
			DispatchFeePayment::AtTargetChain => Self::AtTargetChain,
		}
	}
}

/// Send bridge message.
#[derive(StructOpt)]
pub struct SendMessage {
	/// A bridge instance to encode call for.
	#[structopt(possible_values = FullBridge::VARIANTS, case_insensitive = true)]
	bridge: FullBridge,
	#[structopt(flatten)]
	source: SourceConnectionParams,
	#[structopt(flatten)]
	source_sign: SourceSigningParams,
	/// The SURI of secret key to use when transactions are submitted to the Target node.
	#[structopt(long, required_if("origin", "Target"))]
	target_signer: Option<String>,
	/// The password for the SURI of secret key to use when transactions are submitted to the Target node.
	#[structopt(long)]
	target_signer_password: Option<String>,
	/// Hex-encoded lane id. Defaults to `00000000`.
	#[structopt(long, default_value = "00000000")]
	lane: HexLaneId,
	/// Where dispatch fee is paid?
	#[structopt(
		long,
		possible_values = DispatchFeePayment::VARIANTS,
		case_insensitive = true,
		default_value = "at-source-chain",
	)]
	dispatch_fee_payment: DispatchFeePayment,
	/// Dispatch weight of the message. If not passed, determined automatically.
	#[structopt(long)]
	dispatch_weight: Option<ExplicitOrMaximal<Weight>>,
	/// Delivery and dispatch fee in source chain base currency units. If not passed, determined automatically.
	#[structopt(long)]
	fee: Option<Balance>,
	/// Message type.
	#[structopt(subcommand)]
	message: crate::cli::encode_call::Call,
	/// The origin to use when dispatching the message on the target chain. Defaults to
	/// `SourceAccount`.
	#[structopt(long, possible_values = &Origins::variants(), default_value = "Source")]
	origin: Origins,
}

impl SendMessage {
	pub fn encode_payload(
		&mut self,
	) -> anyhow::Result<MessagePayload<AccountId32, MultiSigner, MultiSignature, Vec<u8>>> {
		crate::select_full_bridge!(self.bridge, {
			let SendMessage {
				source_sign,
				target_signer,
				target_signer_password,
				ref mut message,
				dispatch_fee_payment,
				dispatch_weight,
				origin,
				bridge,
				..
			} = self;

			let source_sign = source_sign.to_keypair::<Source>()?;

			encode_call::preprocess_call::<Source, Target>(message, bridge.bridge_instance_index());
			let target_call = Target::encode_call(message)?;

			let payload = {
				let target_call_weight = prepare_call_dispatch_weight(
					dispatch_weight,
					ExplicitOrMaximal::Explicit(Target::get_dispatch_info(&target_call)?.weight),
					compute_maximal_message_dispatch_weight(Target::max_extrinsic_weight()),
				);
				let source_sender_public: MultiSigner = source_sign.public().into();
				let source_account_id = source_sender_public.into_account();

				message_payload(
					Target::RUNTIME_VERSION.spec_version,
					target_call_weight,
					match origin {
						Origins::Source => CallOrigin::SourceAccount(source_account_id),
						Origins::Target => {
							let target_sign = TargetSigningParams {
								target_signer: target_signer.clone().ok_or_else(|| {
									anyhow::format_err!("The argument target_signer is not available")
								})?,
								target_signer_password: target_signer_password.clone(),
							};
							let target_sign = target_sign.to_keypair::<Target>()?;
							let digest = account_ownership_digest(
								&target_call,
								source_account_id.clone(),
								Target::RUNTIME_VERSION.spec_version,
							);
							let target_origin_public = target_sign.public();
							let digest_signature = target_sign.sign(&digest);
							CallOrigin::TargetAccount(
								source_account_id,
								target_origin_public.into(),
								digest_signature.into(),
							)
						}
					},
					&target_call,
					*dispatch_fee_payment,
				)
			};
			Ok(payload)
		})
	}

	/// Run the command.
	pub async fn run(mut self) -> anyhow::Result<()> {
		crate::select_full_bridge!(self.bridge, {
			let payload = self.encode_payload()?;

			let source_client = self.source.to_client::<Source>().await?;
			let source_sign = self.source_sign.to_keypair::<Source>()?;

			let lane = self.lane.clone().into();
			let fee = match self.fee {
				Some(fee) => fee,
				None => Balance(
					estimate_message_delivery_and_dispatch_fee::<<Source as Chain>::Balance, _, _>(
						&source_client,
						ESTIMATE_MESSAGE_FEE_METHOD,
						lane,
						payload.clone(),
					)
					.await? as _,
				),
			};
			let dispatch_weight = payload.weight;
			let send_message_call = Source::encode_call(&encode_call::Call::BridgeSendMessage {
				bridge_instance_index: self.bridge.bridge_instance_index(),
				lane: self.lane,
				payload: HexBytes::encode(&payload),
				fee,
			})?;

			source_client
				.submit_signed_extrinsic(source_sign.public().into(), |transaction_nonce| {
					let signed_source_call = Source::sign_transaction(
						*source_client.genesis_hash(),
						&source_sign,
						transaction_nonce,
						send_message_call,
					)
					.encode();

					log::info!(
						target: "bridge",
						"Sending message to {}. Size: {}. Dispatch weight: {}. Fee: {}",
						Target::NAME,
						signed_source_call.len(),
						dispatch_weight,
						fee,
					);
					log::info!(
						target: "bridge",
						"Signed {} Call: {:?}",
						Source::NAME,
						HexBytes::encode(&signed_source_call)
					);

					Bytes(signed_source_call)
				})
				.await?;
		});

		Ok(())
	}
}

fn prepare_call_dispatch_weight(
	user_specified_dispatch_weight: &Option<ExplicitOrMaximal<Weight>>,
	weight_from_pre_dispatch_call: ExplicitOrMaximal<Weight>,
	maximal_allowed_weight: Weight,
) -> Weight {
	match user_specified_dispatch_weight
		.clone()
		.unwrap_or(weight_from_pre_dispatch_call)
	{
		ExplicitOrMaximal::Explicit(weight) => weight,
		ExplicitOrMaximal::Maximal => maximal_allowed_weight,
	}
}

pub(crate) fn message_payload<SAccountId, TPublic, TSignature>(
	spec_version: u32,
	weight: Weight,
	origin: CallOrigin<SAccountId, TPublic, TSignature>,
	call: &impl Encode,
	dispatch_fee_payment: DispatchFeePayment,
) -> MessagePayload<SAccountId, TPublic, TSignature, Vec<u8>>
where
	SAccountId: Encode + Debug,
	TPublic: Encode + Debug,
	TSignature: Encode + Debug,
{
	// Display nicely formatted call.
	let payload = MessagePayload {
		spec_version,
		weight,
		origin,
		dispatch_fee_payment: dispatch_fee_payment.into(),
		call: HexBytes::encode(call),
	};

	log::info!(target: "bridge", "Created Message Payload: {:#?}", payload);
	log::info!(target: "bridge", "Encoded Message Payload: {:?}", HexBytes::encode(&payload));

	// re-pack to return `Vec<u8>`
	let MessagePayload {
		spec_version,
		weight,
		origin,
		dispatch_fee_payment,
		call,
	} = payload;
	MessagePayload {
		spec_version,
		weight,
		origin,
		dispatch_fee_payment,
		call: call.0,
	}
}

pub(crate) fn compute_maximal_message_dispatch_weight(maximal_extrinsic_weight: Weight) -> Weight {
	bridge_runtime_common::messages::target::maximal_incoming_message_dispatch_weight(maximal_extrinsic_weight)
}

#[cfg(test)]
mod tests {
	use super::*;
	use hex_literal::hex;

	#[test]
	fn send_remark_rialto_to_millau() {
		// given
		let mut send_message = SendMessage::from_iter(vec![
			"send-message",
			"rialto-to-millau",
			"--source-port",
			"1234",
			"--source-signer",
			"//Alice",
			"remark",
			"--remark-payload",
			"1234",
		]);

		// when
		let payload = send_message.encode_payload().unwrap();

		// then
		assert_eq!(
			payload,
			MessagePayload {
				spec_version: relay_millau_client::Millau::RUNTIME_VERSION.spec_version,
				weight: 1038000,
				origin: CallOrigin::SourceAccount(sp_keyring::AccountKeyring::Alice.to_account_id()),
				dispatch_fee_payment: bp_runtime::messages::DispatchFeePayment::AtSourceChain,
				call: hex!("0401081234").to_vec(),
			}
		);
	}

	#[test]
	fn send_remark_millau_to_rialto() {
		// given
		let mut send_message = SendMessage::from_iter(vec![
			"send-message",
			"millau-to-rialto",
			"--source-port",
			"1234",
			"--source-signer",
			"//Alice",
			"--origin",
			"Target",
			"--target-signer",
			"//Bob",
			"remark",
			"--remark-payload",
			"1234",
		]);

		// when
		let payload = send_message.encode_payload().unwrap();

		// then
		// Since signatures are randomized we extract it from here and only check the rest.
		let signature = match payload.origin {
			CallOrigin::TargetAccount(_, _, ref sig) => sig.clone(),
			_ => panic!("Unexpected `CallOrigin`: {:?}", payload),
		};
		assert_eq!(
			payload,
			MessagePayload {
				spec_version: relay_millau_client::Millau::RUNTIME_VERSION.spec_version,
				weight: 1038000,
				origin: CallOrigin::TargetAccount(
					sp_keyring::AccountKeyring::Alice.to_account_id(),
					sp_keyring::AccountKeyring::Bob.into(),
					signature,
				),
<<<<<<< HEAD
				dispatch_fee_payment: DispatchFeePayment::AtSourceChain,
				call: hex!("0001081234").to_vec(),
=======
				dispatch_fee_payment: bp_runtime::messages::DispatchFeePayment::AtSourceChain,
				call: hex!("0701081234").to_vec(),
>>>>>>> 1734d005
			}
		);
	}

	#[test]
	fn target_signer_must_exist_if_origin_is_target() {
		// given
		let send_message = SendMessage::from_iter_safe(vec![
			"send-message",
			"rialto-to-millau",
			"--source-port",
			"1234",
			"--source-signer",
			"//Alice",
			"--origin",
			"Target",
			"remark",
			"--remark-payload",
			"1234",
		]);

		assert!(send_message.is_err());
	}

	#[test]
	fn accepts_non_default_dispatch_fee_payment() {
		// given
		let mut send_message = SendMessage::from_iter(vec![
			"send-message",
			"rialto-to-millau",
			"--source-port",
			"1234",
			"--source-signer",
			"//Alice",
			"--dispatch-fee-payment",
			"at-target-chain",
			"remark",
		]);

		// when
		let payload = send_message.encode_payload().unwrap();

		// then
		assert_eq!(
			payload.dispatch_fee_payment,
			bp_runtime::messages::DispatchFeePayment::AtTargetChain
		);
	}
}<|MERGE_RESOLUTION|>--- conflicted
+++ resolved
@@ -354,13 +354,8 @@
 					sp_keyring::AccountKeyring::Bob.into(),
 					signature,
 				),
-<<<<<<< HEAD
-				dispatch_fee_payment: DispatchFeePayment::AtSourceChain,
-				call: hex!("0001081234").to_vec(),
-=======
 				dispatch_fee_payment: bp_runtime::messages::DispatchFeePayment::AtSourceChain,
 				call: hex!("0701081234").to_vec(),
->>>>>>> 1734d005
 			}
 		);
 	}
