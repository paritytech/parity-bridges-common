// Copyright 2019-2021 Parity Technologies (UK) Ltd.
// This file is part of Parity Bridges Common.

// Parity Bridges Common is free software: you can redistribute it and/or modify
// it under the terms of the GNU General Public License as published by
// the Free Software Foundation, either version 3 of the License, or
// (at your option) any later version.

// Parity Bridges Common is distributed in the hope that it will be useful,
// but WITHOUT ANY WARRANTY; without even the implied warranty of
// MERCHANTABILITY or FITNESS FOR A PARTICULAR PURPOSE.  See the
// GNU General Public License for more details.

// You should have received a copy of the GNU General Public License
// along with Parity Bridges Common.  If not, see <http://www.gnu.org/licenses/>.

use crate::cli::{SourceConnectionParams, TargetConnectionParams, TargetSigningParams};
use bp_header_chain::InitializationData;
use bp_runtime::Chain as ChainBase;
use codec::Encode;
use relay_substrate_client::{Chain, TransactionSignScheme};
use sp_core::{Bytes, Pair};
use structopt::{clap::arg_enum, StructOpt};

/// Initialize bridge pallet.
#[derive(StructOpt)]
pub struct InitBridge {
	/// A bridge instance to initalize.
	#[structopt(possible_values = &InitBridgeName::variants(), case_insensitive = true)]
	bridge: InitBridgeName,
	#[structopt(flatten)]
	source: SourceConnectionParams,
	#[structopt(flatten)]
	target: TargetConnectionParams,
	#[structopt(flatten)]
	target_sign: TargetSigningParams,
}

// TODO [#851] Use kebab-case.
arg_enum! {
	#[derive(Debug)]
	/// Bridge to initialize.
	pub enum InitBridgeName {
		MillauToRialto,
		RialtoToMillau,
		WestendToMillau,
<<<<<<< HEAD
		WestendToRococo,
		RococoToWestend,
		RococoToWococo,
		WococoToRococo,
=======
>>>>>>> 21f49051
	}
}

macro_rules! select_bridge {
	($bridge: expr, $generic: tt) => {
		match $bridge {
			InitBridgeName::MillauToRialto => {
				type Source = relay_millau_client::Millau;
				type Target = relay_rialto_client::Rialto;

				fn encode_init_bridge(
					init_data: InitializationData<<Source as ChainBase>::Header>,
				) -> <Target as Chain>::Call {
					rialto_runtime::SudoCall::sudo(Box::new(
						rialto_runtime::BridgeGrandpaMillauCall::initialize(init_data).into(),
					))
					.into()
				}

				$generic
			}
			InitBridgeName::RialtoToMillau => {
				type Source = relay_rialto_client::Rialto;
				type Target = relay_millau_client::Millau;

				fn encode_init_bridge(
					init_data: InitializationData<<Source as ChainBase>::Header>,
				) -> <Target as Chain>::Call {
					let initialize_call = millau_runtime::BridgeGrandpaRialtoCall::<
						millau_runtime::Runtime,
						millau_runtime::RialtoGrandpaInstance,
					>::initialize(init_data);
					millau_runtime::SudoCall::sudo(Box::new(initialize_call.into())).into()
				}

				$generic
			}
			InitBridgeName::WestendToMillau => {
				type Source = relay_westend_client::Westend;
				type Target = relay_millau_client::Millau;

				fn encode_init_bridge(
					init_data: InitializationData<<Source as ChainBase>::Header>,
				) -> <Target as Chain>::Call {
					// at Westend -> Millau initialization we're not using sudo, because otherwise our deployments
					// may fail, because we need to initialize both Rialto -> Millau and Westend -> Millau bridge.
					// => since there's single possible sudo account, one of transaction may fail with duplicate nonce error
					millau_runtime::BridgeGrandpaWestendCall::<
						millau_runtime::Runtime,
						millau_runtime::WestendGrandpaInstance,
					>::initialize(init_data)
					.into()
				}

				$generic
			}
<<<<<<< HEAD
			InitBridgeName::WestendToRococo => {
				type Source = relay_westend_client::Westend;
				type Target = relay_rococo_client::Rococo;

				fn encode_init_bridge(
					init_data: InitializationData<<Source as ChainBase>::Header>,
				) -> <Target as Chain>::Call {
					bp_rococo::Call::BridgeGrandpaWestend(bp_rococo::BridgeGrandpaCall::initialize(init_data))
				}

				$generic
			}
			InitBridgeName::RococoToWestend => {
				type Source = relay_rococo_client::Rococo;
				type Target = relay_westend_client::Westend;

				fn encode_init_bridge(
					init_data: InitializationData<<Source as ChainBase>::Header>,
				) -> <Target as Chain>::Call {
					bp_westend::Call::BridgeGrandpaRococo(bp_westend::BridgeGrandpaRococoCall::initialize(init_data))
				}

				$generic
			}
			InitBridgeName::RococoToWococo => {
				type Source = relay_rococo_client::Rococo;
				type Target = relay_wococo_client::Wococo;

				fn encode_init_bridge(
					init_data: InitializationData<<Source as ChainBase>::Header>,
				) -> <Target as Chain>::Call {
					bp_wococo::Call::BridgeGrandpaRococo(bp_wococo::BridgeGrandpaRococoCall::initialize(init_data))
				}

				$generic
			}
			InitBridgeName::WococoToRococo => {
				type Source = relay_wococo_client::Wococo;
				type Target = relay_rococo_client::Rococo;

				fn encode_init_bridge(
					init_data: InitializationData<<Source as ChainBase>::Header>,
				) -> <Target as Chain>::Call {
					bp_rococo::Call::BridgeGrandpaWococo(bp_rococo::BridgeGrandpaCall::initialize(init_data))
				}

				$generic
			}
=======
>>>>>>> 21f49051
		}
	};
}

impl InitBridge {
	/// Run the command.
	pub async fn run(self) -> anyhow::Result<()> {
		select_bridge!(self.bridge, {
			let source_client = self.source.to_client::<Source>().await?;
			let target_client = self.target.to_client::<Target>().await?;
			let target_sign = self.target_sign.to_keypair::<Target>()?;

			crate::headers_initialize::initialize(
				source_client,
				target_client.clone(),
				target_sign.public().into(),
				move |transaction_nonce, initialization_data| {
					Bytes(
						Target::sign_transaction(
							*target_client.genesis_hash(),
							&target_sign,
							transaction_nonce,
							encode_init_bridge(initialization_data),
						)
						.encode(),
					)
				},
			)
			.await;

			Ok(())
		})
	}
}<|MERGE_RESOLUTION|>--- conflicted
+++ resolved
@@ -44,13 +44,8 @@
 		MillauToRialto,
 		RialtoToMillau,
 		WestendToMillau,
-<<<<<<< HEAD
-		WestendToRococo,
-		RococoToWestend,
 		RococoToWococo,
 		WococoToRococo,
-=======
->>>>>>> 21f49051
 	}
 }
 
@@ -107,31 +102,6 @@
 
 				$generic
 			}
-<<<<<<< HEAD
-			InitBridgeName::WestendToRococo => {
-				type Source = relay_westend_client::Westend;
-				type Target = relay_rococo_client::Rococo;
-
-				fn encode_init_bridge(
-					init_data: InitializationData<<Source as ChainBase>::Header>,
-				) -> <Target as Chain>::Call {
-					bp_rococo::Call::BridgeGrandpaWestend(bp_rococo::BridgeGrandpaCall::initialize(init_data))
-				}
-
-				$generic
-			}
-			InitBridgeName::RococoToWestend => {
-				type Source = relay_rococo_client::Rococo;
-				type Target = relay_westend_client::Westend;
-
-				fn encode_init_bridge(
-					init_data: InitializationData<<Source as ChainBase>::Header>,
-				) -> <Target as Chain>::Call {
-					bp_westend::Call::BridgeGrandpaRococo(bp_westend::BridgeGrandpaRococoCall::initialize(init_data))
-				}
-
-				$generic
-			}
 			InitBridgeName::RococoToWococo => {
 				type Source = relay_rococo_client::Rococo;
 				type Target = relay_wococo_client::Wococo;
@@ -156,8 +126,6 @@
 
 				$generic
 			}
-=======
->>>>>>> 21f49051
 		}
 	};
 }
