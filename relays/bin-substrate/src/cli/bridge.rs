// Copyright 2019-2021 Parity Technologies (UK) Ltd.
// This file is part of Parity Bridges Common.

// Parity Bridges Common is free software: you can redistribute it and/or modify
// it under the terms of the GNU General Public License as published by
// the Free Software Foundation, either version 3 of the License, or
// (at your option) any later version.

// Parity Bridges Common is distributed in the hope that it will be useful,
// but WITHOUT ANY WARRANTY; without even the implied warranty of
// MERCHANTABILITY or FITNESS FOR A PARTICULAR PURPOSE.  See the
// GNU General Public License for more details.

// You should have received a copy of the GNU General Public License
// along with Parity Bridges Common.  If not, see <http://www.gnu.org/licenses/>.

use crate::cli::CliChain;
use pallet_bridge_parachains::{RelayBlockHash, RelayBlockHasher, RelayBlockNumber};
use relay_substrate_client::{Chain, ChainWithTransactions, Parachain, RelayChain};
use strum::{EnumString, EnumVariantNames};
use substrate_relay_helper::{
	finality::SubstrateFinalitySyncPipeline, messages_lane::SubstrateMessageLane,
	parachains::SubstrateParachainsPipeline,
};

#[derive(Debug, PartialEq, Eq, EnumString, EnumVariantNames)]
#[strum(serialize_all = "kebab_case")]
/// Supported full bridges (headers + messages).
pub enum FullBridge {
	MillauToRialto,
	RialtoToMillau,
	MillauToRialtoParachain,
	RialtoParachainToMillau,
	BridgeHubRococoToBridgeHubWococo,
	BridgeHubWococoToBridgeHubRococo,
	BridgeHubKusamaToBridgeHubPolkadot,
	BridgeHubPolkadotToBridgeHubKusama,
}

<<<<<<< HEAD
=======
impl FullBridge {
	/// Return instance index of the bridge pallet in source runtime.
	pub fn bridge_instance_index(&self) -> u8 {
		match self {
			Self::MillauToRialto => MILLAU_TO_RIALTO_INDEX,
			Self::RialtoToMillau => RIALTO_TO_MILLAU_INDEX,
			Self::MillauToRialtoParachain => MILLAU_TO_RIALTO_PARACHAIN_INDEX,
			Self::RialtoParachainToMillau => RIALTO_PARACHAIN_TO_MILLAU_INDEX,
			Self::BridgeHubRococoToBridgeHubWococo |
			Self::BridgeHubWococoToBridgeHubRococo |
			Self::BridgeHubKusamaToBridgeHubPolkadot |
			Self::BridgeHubPolkadotToBridgeHubKusama =>
				unimplemented!("Relay doesn't support send-message subcommand on bridge hubs"),
		}
	}
}

pub const RIALTO_TO_MILLAU_INDEX: u8 = 0;
pub const MILLAU_TO_RIALTO_INDEX: u8 = 0;
pub const MILLAU_TO_RIALTO_PARACHAIN_INDEX: u8 = 1;
pub const RIALTO_PARACHAIN_TO_MILLAU_INDEX: u8 = 0;

>>>>>>> 28cf5c95
/// Minimal bridge representation that can be used from the CLI.
/// It connects a source chain to a target chain.
pub trait CliBridgeBase: Sized {
	/// The source chain.
	type Source: Chain + CliChain;
	/// The target chain.
	type Target: ChainWithTransactions + CliChain;
}

/// Bridge representation that can be used from the CLI for relaying headers
/// from a relay chain to a relay chain.
pub trait RelayToRelayHeadersCliBridge: CliBridgeBase {
	/// Finality proofs synchronization pipeline.
	type Finality: SubstrateFinalitySyncPipeline<
		SourceChain = Self::Source,
		TargetChain = Self::Target,
	>;
}

/// Bridge representation that can be used from the CLI for relaying headers
/// from a parachain to a relay chain.
pub trait ParachainToRelayHeadersCliBridge: CliBridgeBase
where
	Self::Source: Parachain,
{
	// The `CliBridgeBase` type represents the parachain in this situation.
	// We need to add an extra type for the relay chain.
	type SourceRelay: Chain<BlockNumber = RelayBlockNumber, Hash = RelayBlockHash, Hasher = RelayBlockHasher>
		+ CliChain
		+ RelayChain;
	/// Finality proofs synchronization pipeline (source parachain -> target).
	type ParachainFinality: SubstrateParachainsPipeline<
		SourceRelayChain = Self::SourceRelay,
		SourceParachain = Self::Source,
		TargetChain = Self::Target,
	>;
	/// Finality proofs synchronization pipeline (source relay chain -> target).
	type RelayFinality: SubstrateFinalitySyncPipeline<
		SourceChain = Self::SourceRelay,
		TargetChain = Self::Target,
	>;
}

/// Bridge representation that can be used from the CLI for relaying messages.
pub trait MessagesCliBridge: CliBridgeBase {
	/// The Source -> Destination messages synchronization pipeline.
	type MessagesLane: SubstrateMessageLane<SourceChain = Self::Source, TargetChain = Self::Target>;
}<|MERGE_RESOLUTION|>--- conflicted
+++ resolved
@@ -37,31 +37,6 @@
 	BridgeHubPolkadotToBridgeHubKusama,
 }
 
-<<<<<<< HEAD
-=======
-impl FullBridge {
-	/// Return instance index of the bridge pallet in source runtime.
-	pub fn bridge_instance_index(&self) -> u8 {
-		match self {
-			Self::MillauToRialto => MILLAU_TO_RIALTO_INDEX,
-			Self::RialtoToMillau => RIALTO_TO_MILLAU_INDEX,
-			Self::MillauToRialtoParachain => MILLAU_TO_RIALTO_PARACHAIN_INDEX,
-			Self::RialtoParachainToMillau => RIALTO_PARACHAIN_TO_MILLAU_INDEX,
-			Self::BridgeHubRococoToBridgeHubWococo |
-			Self::BridgeHubWococoToBridgeHubRococo |
-			Self::BridgeHubKusamaToBridgeHubPolkadot |
-			Self::BridgeHubPolkadotToBridgeHubKusama =>
-				unimplemented!("Relay doesn't support send-message subcommand on bridge hubs"),
-		}
-	}
-}
-
-pub const RIALTO_TO_MILLAU_INDEX: u8 = 0;
-pub const MILLAU_TO_RIALTO_INDEX: u8 = 0;
-pub const MILLAU_TO_RIALTO_PARACHAIN_INDEX: u8 = 1;
-pub const RIALTO_PARACHAIN_TO_MILLAU_INDEX: u8 = 0;
-
->>>>>>> 28cf5c95
 /// Minimal bridge representation that can be used from the CLI.
 /// It connects a source chain to a target chain.
 pub trait CliBridgeBase: Sized {
