--- conflicted
+++ resolved
@@ -46,16 +46,10 @@
 		MillauToRialto,
 		RialtoToMillau,
 		WestendToMillau,
-<<<<<<< HEAD
-		// WestendToCircuit,
-		WestendToRococo,
-		RococoToWestend,
+		RococoToWococo,
+		WococoToRococo,
 		CircuitToGateway,
 		GatewayToCircuit,
-=======
-		RococoToWococo,
-		WococoToRococo,
->>>>>>> deac90d4
 	}
 }
 
@@ -83,24 +77,10 @@
 
 				$generic
 			}
-<<<<<<< HEAD
-			// RelayHeadersBridge::WestendToCircuit => {
-			// 	type Source = relay_westend_client::Westend;
-			// 	type Target = relay_circuit_client::Circuit;
-			// 	type Finality = crate::chains::westend_headers_to_circuit::WestendFinalityToCircuit;
-			//
-			// 	$generic
-			// }
-			RelayHeadersBridge::WestendToRococo => {
-				type Source = relay_westend_client::Westend;
-				type Target = relay_rococo_client::Rococo;
-				type Finality = crate::chains::westend_headers_to_rococo::WestendFinalityToRococo;
-=======
 			RelayHeadersBridge::RococoToWococo => {
 				type Source = relay_rococo_client::Rococo;
 				type Target = relay_wococo_client::Wococo;
 				type Finality = crate::chains::rococo_headers_to_wococo::RococoFinalityToWococo;
->>>>>>> deac90d4
 
 				$generic
 			}
