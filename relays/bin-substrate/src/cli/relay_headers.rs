--- conflicted
+++ resolved
@@ -69,7 +69,6 @@
 				type Target = relay_millau_client::Millau;
 				type Finality = crate::rialto_millau::westend_headers_to_millau::WestendFinalityToMillau;
 
-<<<<<<< HEAD
 				$generic
 			}
 			RelayHeadersBridge::WestendToRococo => {
@@ -84,8 +83,6 @@
 				type Target = relay_westend_client::Westend;
 				type Finality = crate::rialto_millau::rococo_headers_to_westend::RococoFinalityToWestend;
 
-=======
->>>>>>> 7dace624
 				$generic
 			}
 		}
