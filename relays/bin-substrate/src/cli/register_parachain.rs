--- conflicted
+++ resolved
@@ -26,15 +26,8 @@
 	paras_registrar::Call as ParaRegistrarCall, slots::Call as ParaSlotsCall,
 };
 use polkadot_runtime_parachains::paras::ParaLifecycle;
-<<<<<<< HEAD
 use relay_substrate_client::{AccountIdOf, CallOf, Chain, Client, SignParam, UnsignedTransaction};
 use relay_utils::TransactionTracker;
-=======
-use relay_substrate_client::{
-	AccountIdOf, CallOf, Chain, Client, HashOf, SignParam, Subscription, TransactionStatusOf,
-	UnsignedTransaction,
-};
->>>>>>> 816f3a85
 use rialto_runtime::SudoCall;
 use sp_core::{
 	storage::{well_known_keys::CODE, StorageKey},
@@ -121,7 +114,6 @@
 				ParaRegistrarCall::reserve {}.into();
 			let reserve_parachain_signer = relay_sign.clone();
 			let (spec_version, transaction_version) = relay_client.simple_runtime_version().await?;
-<<<<<<< HEAD
 			relay_client
 				.submit_and_watch_signed_extrinsic(
 					relay_sudo_account.clone(),
@@ -144,28 +136,6 @@
 				.map_err(|_| {
 					anyhow::format_err!("Failed to finalize `reserve-parachain-id` transaction")
 				})?;
-=======
-			wait_until_transaction_is_finalized::<Relaychain>(
-				relay_client
-					.submit_and_watch_signed_extrinsic(
-						relay_sudo_account.clone(),
-						SignParam::<Relaychain> {
-							spec_version,
-							transaction_version,
-							genesis_hash: relay_genesis_hash,
-							signer: reserve_parachain_signer,
-						},
-						move |_, transaction_nonce| {
-							Ok(UnsignedTransaction::new(
-								reserve_parachain_id_call.into(),
-								transaction_nonce,
-							))
-						},
-					)
-					.await?,
-			)
-			.await?;
->>>>>>> 816f3a85
 			log::info!(target: "bridge", "Reserved parachain id: {:?}", para_id);
 
 			// step 2: register parathread
@@ -191,7 +161,6 @@
 			}
 			.into();
 			let register_parathread_signer = relay_sign.clone();
-<<<<<<< HEAD
 			relay_client
 				.submit_and_watch_signed_extrinsic(
 					relay_sudo_account.clone(),
@@ -214,28 +183,6 @@
 				.map_err(|_| {
 					anyhow::format_err!("Failed to finalize `register-parathread` transaction")
 				})?;
-=======
-			wait_until_transaction_is_finalized::<Relaychain>(
-				relay_client
-					.submit_and_watch_signed_extrinsic(
-						relay_sudo_account.clone(),
-						SignParam::<Relaychain> {
-							spec_version,
-							transaction_version,
-							genesis_hash: relay_genesis_hash,
-							signer: register_parathread_signer,
-						},
-						move |_, transaction_nonce| {
-							Ok(UnsignedTransaction::new(
-								register_parathread_call.into(),
-								transaction_nonce,
-							))
-						},
-					)
-					.await?,
-			)
-			.await?;
->>>>>>> 816f3a85
 			log::info!(target: "bridge", "Registered parachain: {:?}. Waiting for onboarding", para_id);
 
 			// wait until parathread is onboarded
@@ -279,11 +226,7 @@
 			let force_lease_signer = relay_sign.clone();
 			relay_client
 				.submit_signed_extrinsic(
-<<<<<<< HEAD
-					relay_sudo_account.clone(),
-=======
 					relay_sudo_account,
->>>>>>> 816f3a85
 					SignParam::<Relaychain> {
 						spec_version,
 						transaction_version,
