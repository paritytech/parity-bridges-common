// Copyright 2019-2020 Parity Technologies (UK) Ltd.
// This file is part of Parity Bridges Common.

// Parity Bridges Common is free software: you can redistribute it and/or modify
// it under the terms of the GNU General Public License as published by
// the Free Software Foundation, either version 3 of the License, or
// (at your option) any later version.

// Parity Bridges Common is distributed in the hope that it will be useful,
// but WITHOUT ANY WARRANTY; without even the implied warranty of
// MERCHANTABILITY or FITNESS FOR A PARTICULAR PURPOSE.  See the
// GNU General Public License for more details.

// You should have received a copy of the GNU General Public License
// along with Parity Bridges Common.  If not, see <http://www.gnu.org/licenses/>.

//! Rialto-to-Millau headers sync entrypoint.

use crate::{
	finality_pipeline::{SubstrateFinalitySyncPipeline, SubstrateFinalityToSubstrate},
	MillauClient, RialtoClient,
};

use async_trait::async_trait;
use relay_millau_client::{Millau, SigningParams as MillauSigningParams};
use relay_rialto_client::{Rialto, SyncHeader as RialtoSyncHeader};
use relay_substrate_client::{finality_source::Justification, Error as SubstrateError, TransactionSignScheme};
use sp_core::Pair;

/// Rialto-to-Millau finality sync pipeline.
pub(crate) type RialtoFinalityToMillau = SubstrateFinalityToSubstrate<Rialto, Millau, MillauSigningParams>;

#[async_trait]
impl SubstrateFinalitySyncPipeline for RialtoFinalityToMillau {
	const BEST_FINALIZED_SOURCE_HEADER_ID_AT_TARGET: &'static str = bp_rialto::BEST_FINALIZED_RIALTO_HEADER_METHOD;

	type SignedTransaction = <Millau as TransactionSignScheme>::SignedTransaction;

<<<<<<< HEAD
	async fn make_submit_header_transaction(
		&self,
		header: QueuedRialtoHeader,
	) -> Result<Self::SignedTransaction, SubstrateError> {
		let account_id = self.target_sign.signer.public().as_array_ref().clone().into();
		let nonce = self.target_client.next_account_index(account_id).await?;
		let call = BridgeRialtoCall::import_signed_header(header.header().clone().into_inner()).into();
		let genesis_hash = *self.target_client.genesis_hash();
		let transaction = Millau::sign_transaction(genesis_hash, &self.target_sign.signer, nonce, call);
		Ok(transaction)
	}

	async fn make_complete_header_transaction(
=======
	async fn make_submit_finality_proof_transaction(
>>>>>>> c1191fd4
		&self,
		header: RialtoSyncHeader,
		proof: Justification<bp_rialto::Header>,
	) -> Result<Self::SignedTransaction, SubstrateError> {
		let account_id = self.target_sign.signer.public().as_array_ref().clone().into();
		let nonce = self.target_client.next_account_index(account_id).await?;
<<<<<<< HEAD
		let call = BridgeRialtoCall::finalize_header(id.1, completion).into();
		let genesis_hash = *self.target_client.genesis_hash();
		let transaction = Millau::sign_transaction(genesis_hash, &self.target_sign.signer, nonce, call);
=======
		let call = millau_runtime::FinalityBridgeRialtoCall::submit_finality_proof(
			header.into_inner(),
			proof.into_inner(),
			(),
		)
		.into();
		let transaction = Millau::sign_transaction(&self.target_client, &self.target_sign.signer, nonce, call);
>>>>>>> c1191fd4
		Ok(transaction)
	}
}

/// Run Rialto-to-Millau finality sync.
pub async fn run(
	rialto_client: RialtoClient,
	millau_client: MillauClient,
	millau_sign: MillauSigningParams,
	metrics_params: Option<relay_utils::metrics::MetricsParams>,
) {
	crate::finality_pipeline::run(
		RialtoFinalityToMillau::new(millau_client.clone(), millau_sign),
		rialto_client,
		millau_client,
		metrics_params,
	)
	.await;
}<|MERGE_RESOLUTION|>--- conflicted
+++ resolved
@@ -36,42 +36,23 @@
 
 	type SignedTransaction = <Millau as TransactionSignScheme>::SignedTransaction;
 
-<<<<<<< HEAD
-	async fn make_submit_header_transaction(
-		&self,
-		header: QueuedRialtoHeader,
-	) -> Result<Self::SignedTransaction, SubstrateError> {
-		let account_id = self.target_sign.signer.public().as_array_ref().clone().into();
-		let nonce = self.target_client.next_account_index(account_id).await?;
-		let call = BridgeRialtoCall::import_signed_header(header.header().clone().into_inner()).into();
-		let genesis_hash = *self.target_client.genesis_hash();
-		let transaction = Millau::sign_transaction(genesis_hash, &self.target_sign.signer, nonce, call);
-		Ok(transaction)
-	}
-
-	async fn make_complete_header_transaction(
-=======
 	async fn make_submit_finality_proof_transaction(
->>>>>>> c1191fd4
 		&self,
 		header: RialtoSyncHeader,
 		proof: Justification<bp_rialto::Header>,
 	) -> Result<Self::SignedTransaction, SubstrateError> {
 		let account_id = self.target_sign.signer.public().as_array_ref().clone().into();
 		let nonce = self.target_client.next_account_index(account_id).await?;
-<<<<<<< HEAD
-		let call = BridgeRialtoCall::finalize_header(id.1, completion).into();
-		let genesis_hash = *self.target_client.genesis_hash();
-		let transaction = Millau::sign_transaction(genesis_hash, &self.target_sign.signer, nonce, call);
-=======
 		let call = millau_runtime::FinalityBridgeRialtoCall::submit_finality_proof(
 			header.into_inner(),
 			proof.into_inner(),
 			(),
 		)
 		.into();
-		let transaction = Millau::sign_transaction(&self.target_client, &self.target_sign.signer, nonce, call);
->>>>>>> c1191fd4
+
+		let genesis_hash = *self.target_client.genesis_hash();
+		let transaction = Millau::sign_transaction(genesis_hash, &self.target_sign.signer, nonce, call);
+
 		Ok(transaction)
 	}
 }
