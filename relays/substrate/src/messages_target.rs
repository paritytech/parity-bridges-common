// Copyright 2019-2020 Parity Technologies (UK) Ltd.
// This file is part of Parity Bridges Common.

// Parity Bridges Common is free software: you can redistribute it and/or modify
// it under the terms of the GNU General Public License as published by
// the Free Software Foundation, either version 3 of the License, or
// (at your option) any later version.

// Parity Bridges Common is distributed in the hope that it will be useful,
// but WITHOUT ANY WARRANTY; without even the implied warranty of
// MERCHANTABILITY or FITNESS FOR A PARTICULAR PURPOSE.  See the
// GNU General Public License for more details.

// You should have received a copy of the GNU General Public License
// along with Parity Bridges Common.  If not, see <http://www.gnu.org/licenses/>.

//! Substrate client as Substrate messages target. The chain we connect to should have
//! runtime that implements `<BridgedChainName>HeaderApi` to allow bridging with
//! <BridgedName> chain.

use crate::messages_lane::SubstrateMessageLane;
use crate::messages_source::read_client_state;

use async_trait::async_trait;
use bp_message_lane::{LaneId, MessageNonce, UnrewardedRelayersState};
use bp_runtime::InstanceId;
use codec::{Decode, Encode};
use messages_relay::{
	message_lane::{SourceHeaderIdOf, TargetHeaderIdOf},
	message_lane_loop::{TargetClient, TargetClientState},
};
use relay_substrate_client::{Chain, Client, Error as SubstrateError, HashOf};
use relay_utils::{relay_loop::Client as RelayClient, BlockNumberBase};
use sp_core::Bytes;
use sp_runtime::{traits::Header as HeaderT, DeserializeOwned};
use sp_trie::StorageProof;
use std::ops::RangeInclusive;

/// Message receiving proof returned by the target Substrate node.
pub type SubstrateMessagesReceivingProof<C> = (UnrewardedRelayersState, (HashOf<C>, StorageProof, LaneId));

/// Substrate client as Substrate messages target.
pub struct SubstrateMessagesTarget<C: Chain, P> {
	client: Client<C>,
	lane: P,
	lane_id: LaneId,
	instance: InstanceId,
}

impl<C: Chain, P> SubstrateMessagesTarget<C, P> {
	/// Create new Substrate headers target.
	pub fn new(client: Client<C>, lane: P, lane_id: LaneId, instance: InstanceId) -> Self {
		SubstrateMessagesTarget {
			client,
			lane,
			lane_id,
			instance,
		}
	}
}

impl<C: Chain, P: SubstrateMessageLane> Clone for SubstrateMessagesTarget<C, P> {
	fn clone(&self) -> Self {
		Self {
			client: self.client.clone(),
			lane: self.lane.clone(),
			lane_id: self.lane_id,
			instance: self.instance,
		}
	}
}

#[async_trait]
impl<C: Chain, P: SubstrateMessageLane> RelayClient for SubstrateMessagesTarget<C, P> {
	type Error = SubstrateError;

	async fn reconnect(&mut self) -> Result<(), SubstrateError> {
		self.client.reconnect().await
	}
}

#[async_trait]
impl<C, P> TargetClient<P> for SubstrateMessagesTarget<C, P>
where
	C: Chain,
	C::Header: DeserializeOwned,
	C::Index: DeserializeOwned,
	<C::Header as HeaderT>::Number: BlockNumberBase,
	P: SubstrateMessageLane<
		MessagesReceivingProof = SubstrateMessagesReceivingProof<C>,
		TargetHeaderNumber = <C::Header as HeaderT>::Number,
		TargetHeaderHash = <C::Header as HeaderT>::Hash,
	>,
	P::SourceHeaderNumber: Decode,
	P::SourceHeaderHash: Decode,
{
<<<<<<< HEAD
	type Error = SubstrateError;

	async fn reconnect(mut self) -> Result<Self, Self::Error> {
		let new_client = self.client.clone().reconnect().await?;
		self.client = new_client;
		Ok(self)
	}

	async fn state(&self) -> Result<TargetClientState<P>, Self::Error> {
		// we can't continue to deliver messages if target node is out of sync, because
		// it may have already received (some of) messages that we're going to deliver
		self.client.ensure_synced().await?;

=======
	async fn state(&self) -> Result<TargetClientState<P>, SubstrateError> {
>>>>>>> 0b1bb2aa
		read_client_state::<_, P::SourceHeaderHash, P::SourceHeaderNumber>(
			&self.client,
			P::BEST_FINALIZED_SOURCE_HEADER_ID_AT_TARGET,
		)
		.await
	}

	async fn latest_received_nonce(
		&self,
		id: TargetHeaderIdOf<P>,
	) -> Result<(TargetHeaderIdOf<P>, MessageNonce), SubstrateError> {
		let encoded_response = self
			.client
			.state_call(
				P::INBOUND_LANE_LATEST_RECEIVED_NONCE_METHOD.into(),
				Bytes(self.lane_id.encode()),
				Some(id.1),
			)
			.await?;
		let latest_received_nonce: MessageNonce =
			Decode::decode(&mut &encoded_response.0[..]).map_err(SubstrateError::ResponseParseFailed)?;
		Ok((id, latest_received_nonce))
	}

	async fn latest_confirmed_received_nonce(
		&self,
		id: TargetHeaderIdOf<P>,
	) -> Result<(TargetHeaderIdOf<P>, MessageNonce), SubstrateError> {
		let encoded_response = self
			.client
			.state_call(
				P::INBOUND_LANE_LATEST_CONFIRMED_NONCE_METHOD.into(),
				Bytes(self.lane_id.encode()),
				Some(id.1),
			)
			.await?;
		let latest_received_nonce: MessageNonce =
			Decode::decode(&mut &encoded_response.0[..]).map_err(SubstrateError::ResponseParseFailed)?;
		Ok((id, latest_received_nonce))
	}

	async fn unrewarded_relayers_state(
		&self,
		id: TargetHeaderIdOf<P>,
	) -> Result<(TargetHeaderIdOf<P>, UnrewardedRelayersState), SubstrateError> {
		let encoded_response = self
			.client
			.state_call(
				P::INBOUND_LANE_UNREWARDED_RELAYERS_STATE.into(),
				Bytes(self.lane_id.encode()),
				Some(id.1),
			)
			.await?;
		let unrewarded_relayers_state: UnrewardedRelayersState =
			Decode::decode(&mut &encoded_response.0[..]).map_err(SubstrateError::ResponseParseFailed)?;
		Ok((id, unrewarded_relayers_state))
	}

	async fn prove_messages_receiving(
		&self,
		id: TargetHeaderIdOf<P>,
	) -> Result<(TargetHeaderIdOf<P>, P::MessagesReceivingProof), SubstrateError> {
		let (id, relayers_state) = self.unrewarded_relayers_state(id).await?;
		let proof = self
			.client
			.prove_messages_delivery(self.instance, self.lane_id, id.1)
			.await?;
		let proof = (id.1, proof, self.lane_id);
		Ok((id, (relayers_state, proof)))
	}

	async fn submit_messages_proof(
		&self,
		generated_at_header: SourceHeaderIdOf<P>,
		nonces: RangeInclusive<MessageNonce>,
		proof: P::MessagesProof,
	) -> Result<RangeInclusive<MessageNonce>, SubstrateError> {
		let tx = self
			.lane
			.make_messages_delivery_transaction(generated_at_header, nonces.clone(), proof)
			.await?;
		self.client.submit_extrinsic(Bytes(tx.encode())).await?;
		Ok(nonces)
	}
}<|MERGE_RESOLUTION|>--- conflicted
+++ resolved
@@ -94,23 +94,11 @@
 	P::SourceHeaderNumber: Decode,
 	P::SourceHeaderHash: Decode,
 {
-<<<<<<< HEAD
-	type Error = SubstrateError;
-
-	async fn reconnect(mut self) -> Result<Self, Self::Error> {
-		let new_client = self.client.clone().reconnect().await?;
-		self.client = new_client;
-		Ok(self)
-	}
-
-	async fn state(&self) -> Result<TargetClientState<P>, Self::Error> {
+	async fn state(&self) -> Result<TargetClientState<P>, SubstrateError> {
 		// we can't continue to deliver messages if target node is out of sync, because
 		// it may have already received (some of) messages that we're going to deliver
 		self.client.ensure_synced().await?;
 
-=======
-	async fn state(&self) -> Result<TargetClientState<P>, SubstrateError> {
->>>>>>> 0b1bb2aa
 		read_client_state::<_, P::SourceHeaderHash, P::SourceHeaderNumber>(
 			&self.client,
 			P::BEST_FINALIZED_SOURCE_HEADER_ID_AT_TARGET,
