--- conflicted
+++ resolved
@@ -73,13 +73,8 @@
 	C: Chain,
 	C::Header: DeserializeOwned,
 	C::Index: DeserializeOwned,
-<<<<<<< HEAD
-	<C::Header as HeaderT>::Number: Into<u64>,
+	<C::Header as HeaderT>::Number: BlockNumberBase,
 	P: SubstrateMessageLane<
-=======
-	<C::Header as HeaderT>::Number: BlockNumberBase,
-	P: MessageLane<
->>>>>>> 82083130
 		MessagesReceivingProof = (HashOf<C>, StorageProof, LaneId),
 		TargetHeaderNumber = <C::Header as HeaderT>::Number,
 		TargetHeaderHash = <C::Header as HeaderT>::Hash,
