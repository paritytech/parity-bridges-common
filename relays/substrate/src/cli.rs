--- conflicted
+++ resolved
@@ -39,21 +39,24 @@
 		#[structopt(flatten)]
 		prometheus_params: PrometheusParams,
 	},
-<<<<<<< HEAD
-	/// Serve given lane of Millau -> Rialto messages.
-	MillauMessagesToRialto {
-=======
 	/// Relay Rialto headers to Millau.
 	RialtoHeadersToMillau {
 		#[structopt(flatten)]
 		rialto: RialtoConnectionParams,
->>>>>>> bebb6dc3
 		#[structopt(flatten)]
 		millau: MillauConnectionParams,
 		#[structopt(flatten)]
 		millau_sign: MillauSigningParams,
 		#[structopt(flatten)]
-<<<<<<< HEAD
+		prometheus_params: PrometheusParams,
+	},
+	/// Serve given lane of Millau -> Rialto messages.
+	MillauMessagesToRialto {
+		#[structopt(flatten)]
+		millau: MillauConnectionParams,
+		#[structopt(flatten)]
+		millau_sign: MillauSigningParams,
+		#[structopt(flatten)]
 		rialto: RialtoConnectionParams,
 		#[structopt(flatten)]
 		rialto_sign: RialtoSigningParams,
@@ -62,9 +65,6 @@
 		/// Hex-encoded id of lane that should be served by relay.
 		#[structopt(long)]
 		lane: HexLaneId,
-=======
-		prometheus_params: PrometheusParams,
->>>>>>> bebb6dc3
 	},
 	/// Submit message to given Rialto -> Millau lane.
 	SubmitMillauToRialtoMessage {
