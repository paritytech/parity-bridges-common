// Copyright 2019-2020 Parity Technologies (UK) Ltd.
// This file is part of Parity Bridges Common.

// Parity Bridges Common is free software: you can redistribute it and/or modify
// it under the terms of the GNU General Public License as published by
// the Free Software Foundation, either version 3 of the License, or
// (at your option) any later version.

// Parity Bridges Common is distributed in the hope that it will be useful,
// but WITHOUT ANY WARRANTY; without even the implied warranty of
// MERCHANTABILITY or FITNESS FOR A PARTICULAR PURPOSE.  See the
// GNU General Public License for more details.

// You should have received a copy of the GNU General Public License
// along with Parity Bridges Common.  If not, see <http://www.gnu.org/licenses/>.

//! Deal with CLI args of substrate-to-substrate relay.

use bp_message_lane::LaneId;
<<<<<<< HEAD
use structopt::StructOpt;
=======
use structopt::{clap::arg_enum, StructOpt};
>>>>>>> 509ef6dc

/// Parse relay CLI args.
pub fn parse_args() -> Command {
	Command::from_args()
}

/// Substrate-to-Substrate relay CLI args.
#[derive(StructOpt)]
#[structopt(about = "Substrate-to-Substrate relay")]
pub enum Command {
	/// Relay Millau headers to Rialto.
	MillauHeadersToRialto {
		#[structopt(flatten)]
		millau: MillauConnectionParams,
		#[structopt(flatten)]
		rialto: RialtoConnectionParams,
		#[structopt(flatten)]
		rialto_sign: RialtoSigningParams,
		#[structopt(flatten)]
		prometheus_params: PrometheusParams,
	},
<<<<<<< HEAD
	MillauMessagesToRialto {
=======
	/// Submit message to given Rialto -> Millau lane.
	SubmitMillauToRialtoMessage {
>>>>>>> 509ef6dc
		#[structopt(flatten)]
		millau: MillauConnectionParams,
		#[structopt(flatten)]
		millau_sign: MillauSigningParams,
		#[structopt(flatten)]
<<<<<<< HEAD
		rialto: RialtoConnectionParams,
		#[structopt(flatten)]
		rialto_sign: RialtoSigningParams,
		#[structopt(flatten)]
		prometheus_params: PrometheusParams,
		/// Hex-encoded id of lane that should be served by relay.
		#[structopt(long)]
		lane: HexLaneId,
	},
}

=======
		rialto_sign: RialtoSigningParams,
		/// Hex-encoded lane id.
		#[structopt(long)]
		lane: HexLaneId,
		/// Message type.
		#[structopt(long, possible_values = &ToRialtoMessage::variants())]
		message: ToRialtoMessage,
		/// Delivery and dispatch fee.
		#[structopt(long)]
		fee: bp_millau::Balance,
	},
}

arg_enum! {
	#[derive(Debug)]
	/// All possible messages that may be delivered to the Rialto chain.
	pub enum ToRialtoMessage {
		Remark,
	}
}

>>>>>>> 509ef6dc
/// Lane id.
#[derive(Debug)]
pub struct HexLaneId(LaneId);

impl From<HexLaneId> for LaneId {
	fn from(lane_id: HexLaneId) -> LaneId {
		lane_id.0
	}
}

impl std::str::FromStr for HexLaneId {
	type Err = hex::FromHexError;

	fn from_str(s: &str) -> Result<Self, Self::Err> {
		let mut lane_id = LaneId::default();
		hex::decode_to_slice(s, &mut lane_id)?;
		Ok(HexLaneId(lane_id))
	}
}

/// Prometheus metrics params.
#[derive(StructOpt)]
pub struct PrometheusParams {
	/// Do not expose a Prometheus metric endpoint.
	#[structopt(long)]
	pub no_prometheus: bool,
	/// Expose Prometheus endpoint at given interface.
	#[structopt(long, default_value = "127.0.0.1")]
	pub prometheus_host: String,
	/// Expose Prometheus endpoint at given port.
	#[structopt(long, default_value = "9616")]
	pub prometheus_port: u16,
}

impl From<PrometheusParams> for Option<relay_utils::metrics::MetricsParams> {
	fn from(cli_params: PrometheusParams) -> Option<relay_utils::metrics::MetricsParams> {
		if !cli_params.no_prometheus {
			Some(relay_utils::metrics::MetricsParams {
				host: cli_params.prometheus_host,
				port: cli_params.prometheus_port,
			})
		} else {
			None
		}
	}
}

macro_rules! declare_chain_options {
	($chain:ident, $chain_prefix:ident) => {
		paste::item! {
			#[doc = $chain " connection params."]
			#[derive(StructOpt)]
			pub struct [<$chain ConnectionParams>] {
				#[doc = "Connect to " $chain " node at given host."]
				#[structopt(long)]
				pub [<$chain_prefix _host>]: String,
				#[doc = "Connect to " $chain " node websocket server at given port."]
				#[structopt(long)]
				pub [<$chain_prefix _port>]: u16,
			}

			#[doc = $chain " signing params."]
			#[derive(StructOpt)]
			pub struct [<$chain SigningParams>] {
				#[doc = "The SURI of secret key to use when transactions are submitted to the " $chain " node."]
				#[structopt(long)]
				pub [<$chain_prefix _signer>]: String,
				#[doc = "The password for the SURI of secret key to use when transactions are submitted to the " $chain " node."]
				#[structopt(long)]
				pub [<$chain_prefix _signer_password>]: Option<String>,
			}
		}
	};
}

declare_chain_options!(Rialto, rialto);
declare_chain_options!(Millau, millau);<|MERGE_RESOLUTION|>--- conflicted
+++ resolved
@@ -17,11 +17,7 @@
 //! Deal with CLI args of substrate-to-substrate relay.
 
 use bp_message_lane::LaneId;
-<<<<<<< HEAD
-use structopt::StructOpt;
-=======
 use structopt::{clap::arg_enum, StructOpt};
->>>>>>> 509ef6dc
 
 /// Parse relay CLI args.
 pub fn parse_args() -> Command {
@@ -43,18 +39,13 @@
 		#[structopt(flatten)]
 		prometheus_params: PrometheusParams,
 	},
-<<<<<<< HEAD
+	/// Serve given lane of Millau -> Rialto messages.
 	MillauMessagesToRialto {
-=======
-	/// Submit message to given Rialto -> Millau lane.
-	SubmitMillauToRialtoMessage {
->>>>>>> 509ef6dc
 		#[structopt(flatten)]
 		millau: MillauConnectionParams,
 		#[structopt(flatten)]
 		millau_sign: MillauSigningParams,
 		#[structopt(flatten)]
-<<<<<<< HEAD
 		rialto: RialtoConnectionParams,
 		#[structopt(flatten)]
 		rialto_sign: RialtoSigningParams,
@@ -64,9 +55,13 @@
 		#[structopt(long)]
 		lane: HexLaneId,
 	},
-}
-
-=======
+	/// Submit message to given Rialto -> Millau lane.
+	SubmitMillauToRialtoMessage {
+		#[structopt(flatten)]
+		millau: MillauConnectionParams,
+		#[structopt(flatten)]
+		millau_sign: MillauSigningParams,
+		#[structopt(flatten)]
 		rialto_sign: RialtoSigningParams,
 		/// Hex-encoded lane id.
 		#[structopt(long)]
@@ -88,7 +83,6 @@
 	}
 }
 
->>>>>>> 509ef6dc
 /// Lane id.
 #[derive(Debug)]
 pub struct HexLaneId(LaneId);
