// Copyright 2019-2020 Parity Technologies (UK) Ltd.
// This file is part of Parity Bridges Common.

// Parity Bridges Common is free software: you can redistribute it and/or modify
// it under the terms of the GNU General Public License as published by
// the Free Software Foundation, either version 3 of the License, or
// (at your option) any later version.

// Parity Bridges Common is distributed in the hope that it will be useful,
// but WITHOUT ANY WARRANTY; without even the implied warranty of
// MERCHANTABILITY or FITNESS FOR A PARTICULAR PURPOSE.  See the
// GNU General Public License for more details.

// You should have received a copy of the GNU General Public License
// along with Parity Bridges Common.  If not, see <http://www.gnu.org/licenses/>.

//! Substrate client as Substrate messages source. The chain we connect to should have
//! runtime that implements `<BridgedChainName>HeaderApi` to allow bridging with
//! <BridgedName> chain.

use crate::messages_lane::SubstrateMessageLane;

use async_trait::async_trait;
use bp_message_lane::{LaneId, MessageNonce};
use bp_runtime::InstanceId;
use codec::{Decode, Encode};
use frame_support::weights::Weight;
use messages_relay::{
	message_lane::{SourceHeaderIdOf, TargetHeaderIdOf},
	message_lane_loop::{ClientState, MessageProofParameters, MessageWeightsMap, SourceClient, SourceClientState},
};
use relay_substrate_client::{Chain, Client, Error as SubstrateError, HashOf, HeaderIdOf};
use relay_utils::{BlockNumberBase, HeaderId};
use sp_core::Bytes;
use sp_runtime::{traits::Header as HeaderT, DeserializeOwned};
use sp_trie::StorageProof;
use std::ops::RangeInclusive;

/// Intermediate message proof returned by the source Substrate node. Includes everything
/// required to submit to the target node: cumulative dispatch weight of bundled messages and
/// the proof itself.
pub type SubstrateMessagesProof<C> = (Weight, (HashOf<C>, StorageProof, LaneId, MessageNonce, MessageNonce));

/// Substrate client as Substrate messages source.
pub struct SubstrateMessagesSource<C: Chain, P> {
	client: Client<C>,
	lane: P,
	lane_id: LaneId,
	instance: InstanceId,
}

impl<C: Chain, P> SubstrateMessagesSource<C, P> {
	/// Create new Substrate headers source.
	pub fn new(client: Client<C>, lane: P, lane_id: LaneId, instance: InstanceId) -> Self {
		SubstrateMessagesSource {
			client,
			lane,
			lane_id,
			instance,
		}
	}
}

impl<C: Chain, P: SubstrateMessageLane> Clone for SubstrateMessagesSource<C, P> {
	fn clone(&self) -> Self {
		Self {
			client: self.client.clone(),
			lane: self.lane.clone(),
			lane_id: self.lane_id,
			instance: self.instance,
		}
	}
}

#[async_trait]
impl<C, P> SourceClient<P> for SubstrateMessagesSource<C, P>
where
	C: Chain,
	C::Header: DeserializeOwned,
	C::Index: DeserializeOwned,
<<<<<<< HEAD
	<C::Header as HeaderT>::Number: Into<u64>,
	P: SubstrateMessageLane<
=======
	C::BlockNumber: BlockNumberBase,
	P: MessageLane<
>>>>>>> 82083130
		MessagesProof = SubstrateMessagesProof<C>,
		SourceHeaderNumber = <C::Header as HeaderT>::Number,
		SourceHeaderHash = <C::Header as HeaderT>::Hash,
	>,
	P::TargetHeaderNumber: Decode,
	P::TargetHeaderHash: Decode,
{
	type Error = SubstrateError;

	async fn reconnect(mut self) -> Result<Self, Self::Error> {
		let new_client = self.client.clone().reconnect().await?;
		self.client = new_client;
		Ok(self)
	}

	async fn state(&self) -> Result<SourceClientState<P>, Self::Error> {
		read_client_state::<_, P::TargetHeaderHash, P::TargetHeaderNumber>(
			&self.client,
			P::BEST_FINALIZED_TARGET_HEADER_ID_AT_SOURCE,
		)
		.await
	}

	async fn latest_generated_nonce(
		&self,
		id: SourceHeaderIdOf<P>,
	) -> Result<(SourceHeaderIdOf<P>, MessageNonce), Self::Error> {
		let encoded_response = self
			.client
			.state_call(
				P::OUTBOUND_LANE_LATEST_GENERATED_NONCE_METHOD.into(),
				Bytes(self.lane_id.encode()),
				Some(id.1),
			)
			.await?;
		let latest_generated_nonce: MessageNonce =
			Decode::decode(&mut &encoded_response.0[..]).map_err(SubstrateError::ResponseParseFailed)?;
		Ok((id, latest_generated_nonce))
	}

	async fn latest_confirmed_received_nonce(
		&self,
		id: SourceHeaderIdOf<P>,
	) -> Result<(SourceHeaderIdOf<P>, MessageNonce), Self::Error> {
		let encoded_response = self
			.client
			.state_call(
				P::OUTBOUND_LANE_LATEST_RECEIVED_NONCE_METHOD.into(),
				Bytes(self.lane_id.encode()),
				Some(id.1),
			)
			.await?;
		let latest_received_nonce: MessageNonce =
			Decode::decode(&mut &encoded_response.0[..]).map_err(SubstrateError::ResponseParseFailed)?;
		Ok((id, latest_received_nonce))
	}

	async fn generated_messages_weights(
		&self,
		id: SourceHeaderIdOf<P>,
		nonces: RangeInclusive<MessageNonce>,
	) -> Result<MessageWeightsMap, Self::Error> {
		let encoded_response = self
			.client
			.state_call(
				P::OUTBOUND_LANE_MESSAGES_DISPATCH_WEIGHT_METHOD.into(),
				Bytes((self.lane_id, nonces.start(), nonces.end()).encode()),
				Some(id.1),
			)
			.await?;
		let weights: Vec<(MessageNonce, Weight)> =
			Decode::decode(&mut &encoded_response.0[..]).map_err(SubstrateError::ResponseParseFailed)?;

		let mut expected_nonce = *nonces.start();
		let mut weights_map = MessageWeightsMap::new();
		for (nonce, weight) in weights {
			if nonce != expected_nonce {
				return Err(SubstrateError::Custom(format!(
					"Unexpected nonce in messages_dispatch_weight call result. Expected {}, got {}",
					expected_nonce, nonce
				)));
			}

			weights_map.insert(nonce, weight);
			expected_nonce += 1;
		}
		Ok(weights_map)
	}

	async fn prove_messages(
		&self,
		id: SourceHeaderIdOf<P>,
		nonces: RangeInclusive<MessageNonce>,
		proof_parameters: MessageProofParameters,
	) -> Result<(SourceHeaderIdOf<P>, RangeInclusive<MessageNonce>, P::MessagesProof), Self::Error> {
		let proof = self
			.client
			.prove_messages(
				self.instance,
				self.lane_id,
				nonces.clone(),
				proof_parameters.outbound_state_proof_required,
				id.1,
			)
			.await?;
		let proof = (id.1, proof, self.lane_id, *nonces.start(), *nonces.end());
		Ok((id, nonces, (proof_parameters.dispatch_weight, proof)))
	}

	async fn submit_messages_receiving_proof(
		&self,
		generated_at_block: TargetHeaderIdOf<P>,
		proof: P::MessagesReceivingProof,
	) -> Result<(), Self::Error> {
		let tx = self
			.lane
			.make_messages_receiving_proof_transaction(generated_at_block, proof)
			.await?;
		self.client.submit_extrinsic(Bytes(tx.encode())).await?;
		Ok(())
	}
}

pub async fn read_client_state<SelfChain, BridgedHeaderHash, BridgedHeaderNumber>(
	self_client: &Client<SelfChain>,
	best_finalized_header_id_method_name: &str,
) -> Result<ClientState<HeaderIdOf<SelfChain>, HeaderId<BridgedHeaderHash, BridgedHeaderNumber>>, SubstrateError>
where
	SelfChain: Chain,
	SelfChain::Header: DeserializeOwned,
	SelfChain::Index: DeserializeOwned,
	BridgedHeaderHash: Decode,
	BridgedHeaderNumber: Decode,
{
	// let's read our state first: we need best finalized header hash on **this** chain
	let self_best_finalized_header_hash = self_client.best_finalized_header_hash().await?;
	let self_best_finalized_header = self_client.header_by_hash(self_best_finalized_header_hash).await?;
	let self_best_finalized_id = HeaderId(*self_best_finalized_header.number(), self_best_finalized_header_hash);

	// now let's read id of best finalized peer header at our best finalized block
	let encoded_best_finalized_peer_on_self = self_client
		.state_call(
			best_finalized_header_id_method_name.into(),
			Bytes(Vec::new()),
			Some(self_best_finalized_header_hash),
		)
		.await?;
	let decoded_best_finalized_peer_on_self: (BridgedHeaderNumber, BridgedHeaderHash) =
		Decode::decode(&mut &encoded_best_finalized_peer_on_self.0[..]).map_err(SubstrateError::ResponseParseFailed)?;
	let peer_on_self_best_finalized_id = HeaderId(
		decoded_best_finalized_peer_on_self.0,
		decoded_best_finalized_peer_on_self.1,
	);

	Ok(ClientState {
		best_self: self_best_finalized_id,
		best_peer: peer_on_self_best_finalized_id,
	})
}<|MERGE_RESOLUTION|>--- conflicted
+++ resolved
@@ -78,13 +78,8 @@
 	C: Chain,
 	C::Header: DeserializeOwned,
 	C::Index: DeserializeOwned,
-<<<<<<< HEAD
-	<C::Header as HeaderT>::Number: Into<u64>,
+	C::BlockNumber: BlockNumberBase,
 	P: SubstrateMessageLane<
-=======
-	C::BlockNumber: BlockNumberBase,
-	P: MessageLane<
->>>>>>> 82083130
 		MessagesProof = SubstrateMessagesProof<C>,
 		SourceHeaderNumber = <C::Header as HeaderT>::Number,
 		SourceHeaderHash = <C::Header as HeaderT>::Hash,
