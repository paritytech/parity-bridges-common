// Copyright 2019-2020 Parity Technologies (UK) Ltd.
// This file is part of Parity Bridges Common.

// Parity Bridges Common is free software: you can redistribute it and/or modify
// it under the terms of the GNU General Public License as published by
// the Free Software Foundation, either version 3 of the License, or
// (at your option) any later version.

// Parity Bridges Common is distributed in the hope that it will be useful,
// but WITHOUT ANY WARRANTY; without even the implied warranty of
// MERCHANTABILITY or FITNESS FOR A PARTICULAR PURPOSE.  See the
// GNU General Public License for more details.

// You should have received a copy of the GNU General Public License
// along with Parity Bridges Common.  If not, see <http://www.gnu.org/licenses/>.

//! Substrate client as Substrate messages source. The chain we connect to should have
//! runtime that implements `<BridgedChainName>HeaderApi` to allow bridging with
//! <BridgedName> chain.

use crate::messages_lane::SubstrateMessageLane;

use async_trait::async_trait;
use bp_message_lane::{LaneId, MessageNonce};
use bp_runtime::InstanceId;
use codec::{Decode, Encode};
use frame_support::weights::Weight;
use messages_relay::{
	message_lane::{SourceHeaderIdOf, TargetHeaderIdOf},
	message_lane_loop::{
		ClientState, MessageProofParameters, MessageWeights, MessageWeightsMap, SourceClient, SourceClientState,
	},
};
use relay_substrate_client::{Chain, Client, Error as SubstrateError, HashOf, HeaderIdOf};
use relay_utils::{relay_loop::Client as RelayClient, BlockNumberBase, HeaderId};
use sp_core::Bytes;
use sp_runtime::{traits::Header as HeaderT, DeserializeOwned};
use sp_trie::StorageProof;
use std::ops::RangeInclusive;

/// Intermediate message proof returned by the source Substrate node. Includes everything
/// required to submit to the target node: cumulative dispatch weight of bundled messages and
/// the proof itself.
pub type SubstrateMessagesProof<C> = (Weight, (HashOf<C>, StorageProof, LaneId, MessageNonce, MessageNonce));

/// Substrate client as Substrate messages source.
pub struct SubstrateMessagesSource<C: Chain, P> {
	client: Client<C>,
	lane: P,
	lane_id: LaneId,
	instance: InstanceId,
}

impl<C: Chain, P> SubstrateMessagesSource<C, P> {
	/// Create new Substrate headers source.
	pub fn new(client: Client<C>, lane: P, lane_id: LaneId, instance: InstanceId) -> Self {
		SubstrateMessagesSource {
			client,
			lane,
			lane_id,
			instance,
		}
	}
}

impl<C: Chain, P: SubstrateMessageLane> Clone for SubstrateMessagesSource<C, P> {
	fn clone(&self) -> Self {
		Self {
			client: self.client.clone(),
			lane: self.lane.clone(),
			lane_id: self.lane_id,
			instance: self.instance,
		}
	}
}

#[async_trait]
impl<C: Chain, P: SubstrateMessageLane> RelayClient for SubstrateMessagesSource<C, P> {
	type Error = SubstrateError;

	async fn reconnect(&mut self) -> Result<(), SubstrateError> {
		self.client.reconnect().await
	}
}

#[async_trait]
impl<C, P> SourceClient<P> for SubstrateMessagesSource<C, P>
where
	C: Chain,
	C::Header: DeserializeOwned,
	C::Index: DeserializeOwned,
	C::BlockNumber: BlockNumberBase,
	P: SubstrateMessageLane<
		MessagesProof = SubstrateMessagesProof<C>,
		SourceHeaderNumber = <C::Header as HeaderT>::Number,
		SourceHeaderHash = <C::Header as HeaderT>::Hash,
	>,
	P::TargetHeaderNumber: Decode,
	P::TargetHeaderHash: Decode,
{
<<<<<<< HEAD
	type Error = SubstrateError;

	async fn reconnect(mut self) -> Result<Self, Self::Error> {
		let new_client = self.client.clone().reconnect().await?;
		self.client = new_client;
		Ok(self)
	}

	async fn state(&self) -> Result<SourceClientState<P>, Self::Error> {
		// we can't continue to deliver confirmations if source node is out of sync, because
		// it may have already received confirmations that we're going to deliver
		self.client.ensure_synced().await?;

=======
	async fn state(&self) -> Result<SourceClientState<P>, SubstrateError> {
>>>>>>> 0b1bb2aa
		read_client_state::<_, P::TargetHeaderHash, P::TargetHeaderNumber>(
			&self.client,
			P::BEST_FINALIZED_TARGET_HEADER_ID_AT_SOURCE,
		)
		.await
	}

	async fn latest_generated_nonce(
		&self,
		id: SourceHeaderIdOf<P>,
	) -> Result<(SourceHeaderIdOf<P>, MessageNonce), SubstrateError> {
		let encoded_response = self
			.client
			.state_call(
				P::OUTBOUND_LANE_LATEST_GENERATED_NONCE_METHOD.into(),
				Bytes(self.lane_id.encode()),
				Some(id.1),
			)
			.await?;
		let latest_generated_nonce: MessageNonce =
			Decode::decode(&mut &encoded_response.0[..]).map_err(SubstrateError::ResponseParseFailed)?;
		Ok((id, latest_generated_nonce))
	}

	async fn latest_confirmed_received_nonce(
		&self,
		id: SourceHeaderIdOf<P>,
	) -> Result<(SourceHeaderIdOf<P>, MessageNonce), SubstrateError> {
		let encoded_response = self
			.client
			.state_call(
				P::OUTBOUND_LANE_LATEST_RECEIVED_NONCE_METHOD.into(),
				Bytes(self.lane_id.encode()),
				Some(id.1),
			)
			.await?;
		let latest_received_nonce: MessageNonce =
			Decode::decode(&mut &encoded_response.0[..]).map_err(SubstrateError::ResponseParseFailed)?;
		Ok((id, latest_received_nonce))
	}

	async fn generated_messages_weights(
		&self,
		id: SourceHeaderIdOf<P>,
		nonces: RangeInclusive<MessageNonce>,
	) -> Result<MessageWeightsMap, SubstrateError> {
		let encoded_response = self
			.client
			.state_call(
				P::OUTBOUND_LANE_MESSAGES_DISPATCH_WEIGHT_METHOD.into(),
				Bytes((self.lane_id, nonces.start(), nonces.end()).encode()),
				Some(id.1),
			)
			.await?;

		make_message_weights_map::<C>(
			Decode::decode(&mut &encoded_response.0[..]).map_err(SubstrateError::ResponseParseFailed)?,
			nonces,
		)
	}

	async fn prove_messages(
		&self,
		id: SourceHeaderIdOf<P>,
		nonces: RangeInclusive<MessageNonce>,
		proof_parameters: MessageProofParameters,
	) -> Result<(SourceHeaderIdOf<P>, RangeInclusive<MessageNonce>, P::MessagesProof), SubstrateError> {
		let proof = self
			.client
			.prove_messages(
				self.instance,
				self.lane_id,
				nonces.clone(),
				proof_parameters.outbound_state_proof_required,
				id.1,
			)
			.await?;
		let proof = (id.1, proof, self.lane_id, *nonces.start(), *nonces.end());
		Ok((id, nonces, (proof_parameters.dispatch_weight, proof)))
	}

	async fn submit_messages_receiving_proof(
		&self,
		generated_at_block: TargetHeaderIdOf<P>,
		proof: P::MessagesReceivingProof,
	) -> Result<(), SubstrateError> {
		let tx = self
			.lane
			.make_messages_receiving_proof_transaction(generated_at_block, proof)
			.await?;
		self.client.submit_extrinsic(Bytes(tx.encode())).await?;
		Ok(())
	}
}

pub async fn read_client_state<SelfChain, BridgedHeaderHash, BridgedHeaderNumber>(
	self_client: &Client<SelfChain>,
	best_finalized_header_id_method_name: &str,
) -> Result<ClientState<HeaderIdOf<SelfChain>, HeaderId<BridgedHeaderHash, BridgedHeaderNumber>>, SubstrateError>
where
	SelfChain: Chain,
	SelfChain::Header: DeserializeOwned,
	SelfChain::Index: DeserializeOwned,
	BridgedHeaderHash: Decode,
	BridgedHeaderNumber: Decode,
{
	// let's read our state first: we need best finalized header hash on **this** chain
	let self_best_finalized_header_hash = self_client.best_finalized_header_hash().await?;
	let self_best_finalized_header = self_client.header_by_hash(self_best_finalized_header_hash).await?;
	let self_best_finalized_id = HeaderId(*self_best_finalized_header.number(), self_best_finalized_header_hash);

	// now let's read our best header on **this** chain
	let self_best_header = self_client.best_header().await?;
	let self_best_hash = self_best_header.hash();
	let self_best_id = HeaderId(*self_best_header.number(), self_best_hash);

	// now let's read id of best finalized peer header at our best finalized block
	let encoded_best_finalized_peer_on_self = self_client
		.state_call(
			best_finalized_header_id_method_name.into(),
			Bytes(Vec::new()),
			Some(self_best_hash),
		)
		.await?;
	let decoded_best_finalized_peer_on_self: (BridgedHeaderNumber, BridgedHeaderHash) =
		Decode::decode(&mut &encoded_best_finalized_peer_on_self.0[..]).map_err(SubstrateError::ResponseParseFailed)?;
	let peer_on_self_best_finalized_id = HeaderId(
		decoded_best_finalized_peer_on_self.0,
		decoded_best_finalized_peer_on_self.1,
	);

	Ok(ClientState {
		best_self: self_best_id,
		best_finalized_self: self_best_finalized_id,
		best_finalized_peer_at_best_self: peer_on_self_best_finalized_id,
	})
}

fn make_message_weights_map<C: Chain>(
	weights: Vec<(MessageNonce, Weight, u32)>,
	nonces: RangeInclusive<MessageNonce>,
) -> Result<MessageWeightsMap, SubstrateError> {
	let make_missing_nonce_error = |expected_nonce| {
		Err(SubstrateError::Custom(format!(
			"Missing nonce {} in messages_dispatch_weight call result. Expected all nonces from {:?}",
			expected_nonce, nonces,
		)))
	};

	let mut weights_map = MessageWeightsMap::new();

	// this is actually prevented by external logic
	if nonces.is_empty() {
		return Ok(weights_map);
	}

	// check if last nonce is missing - loop below is not checking this
	let last_nonce_is_missing = weights
		.last()
		.map(|(last_nonce, _, _)| last_nonce != nonces.end())
		.unwrap_or(true);
	if last_nonce_is_missing {
		return make_missing_nonce_error(*nonces.end());
	}

	let mut expected_nonce = *nonces.start();
	let mut is_at_head = true;

	for (nonce, weight, size) in weights {
		match (nonce == expected_nonce, is_at_head) {
			(true, _) => (),
			(false, true) => {
				// this may happen if some messages were already pruned from the source node
				//
				// this is not critical error and will be auto-resolved by messages lane (and target node)
				log::info!(
					target: "bridge",
					"Some messages are missing from the {} node: {:?}. Target node may be out of sync?",
					C::NAME,
					expected_nonce..nonce,
				);
			}
			(false, false) => {
				// some nonces are missing from the middle/tail of the range
				//
				// this is critical error, because we can't miss any nonces
				return make_missing_nonce_error(expected_nonce);
			}
		}

		weights_map.insert(
			nonce,
			MessageWeights {
				weight,
				size: size as _,
			},
		);
		expected_nonce = nonce + 1;
		is_at_head = false;
	}

	Ok(weights_map)
}

#[cfg(test)]
mod tests {
	use super::*;

	#[test]
	fn make_message_weights_map_succeeds_if_no_messages_are_missing() {
		assert_eq!(
			make_message_weights_map::<relay_rialto_client::Rialto>(vec![(1, 0, 0), (2, 0, 0), (3, 0, 0)], 1..=3,)
				.unwrap(),
			vec![
				(1, MessageWeights { weight: 0, size: 0 }),
				(2, MessageWeights { weight: 0, size: 0 }),
				(3, MessageWeights { weight: 0, size: 0 }),
			]
			.into_iter()
			.collect(),
		);
	}

	#[test]
	fn make_message_weights_map_succeeds_if_head_messages_are_missing() {
		assert_eq!(
			make_message_weights_map::<relay_rialto_client::Rialto>(vec![(2, 0, 0), (3, 0, 0)], 1..=3,).unwrap(),
			vec![
				(2, MessageWeights { weight: 0, size: 0 }),
				(3, MessageWeights { weight: 0, size: 0 }),
			]
			.into_iter()
			.collect(),
		);
	}

	#[test]
	fn make_message_weights_map_fails_if_mid_messages_are_missing() {
		assert!(matches!(
			make_message_weights_map::<relay_rialto_client::Rialto>(vec![(1, 0, 0), (3, 0, 0)], 1..=3,),
			Err(SubstrateError::Custom(_))
		));
	}

	#[test]
	fn make_message_weights_map_fails_if_tail_messages_are_missing() {
		assert!(matches!(
			make_message_weights_map::<relay_rialto_client::Rialto>(vec![(1, 0, 0), (2, 0, 0)], 1..=3,),
			Err(SubstrateError::Custom(_))
		));
	}

	#[test]
	fn make_message_weights_map_fails_if_all_messages_are_missing() {
		assert!(matches!(
			make_message_weights_map::<relay_rialto_client::Rialto>(vec![], 1..=3),
			Err(SubstrateError::Custom(_))
		));
	}
}<|MERGE_RESOLUTION|>--- conflicted
+++ resolved
@@ -98,23 +98,11 @@
 	P::TargetHeaderNumber: Decode,
 	P::TargetHeaderHash: Decode,
 {
-<<<<<<< HEAD
-	type Error = SubstrateError;
-
-	async fn reconnect(mut self) -> Result<Self, Self::Error> {
-		let new_client = self.client.clone().reconnect().await?;
-		self.client = new_client;
-		Ok(self)
-	}
-
-	async fn state(&self) -> Result<SourceClientState<P>, Self::Error> {
+	async fn state(&self) -> Result<SourceClientState<P>, SubstrateError> {
 		// we can't continue to deliver confirmations if source node is out of sync, because
 		// it may have already received confirmations that we're going to deliver
 		self.client.ensure_synced().await?;
 
-=======
-	async fn state(&self) -> Result<SourceClientState<P>, SubstrateError> {
->>>>>>> 0b1bb2aa
 		read_client_state::<_, P::TargetHeaderHash, P::TargetHeaderNumber>(
 			&self.client,
 			P::BEST_FINALIZED_TARGET_HEADER_ID_AT_SOURCE,
