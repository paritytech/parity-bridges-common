// Copyright 2019-2020 Parity Technologies (UK) Ltd.
// This file is part of Parity Bridges Common.

// Parity Bridges Common is free software: you can redistribute it and/or modify
// it under the terms of the GNU General Public License as published by
// the Free Software Foundation, either version 3 of the License, or
// (at your option) any later version.

// Parity Bridges Common is distributed in the hope that it will be useful,
// but WITHOUT ANY WARRANTY; without even the implied warranty of
// MERCHANTABILITY or FITNESS FOR A PARTICULAR PURPOSE.  See the
// GNU General Public License for more details.

// You should have received a copy of the GNU General Public License
// along with Parity Bridges Common.  If not, see <http://www.gnu.org/licenses/>.

//! Substrate-to-substrate relay entrypoint.

#![warn(missing_docs)]

use codec::{Decode, Encode};
use frame_support::weights::{GetDispatchInfo, Weight};
use pallet_bridge_call_dispatch::{CallOrigin, MessagePayload};
use relay_kusama_client::Kusama;
use relay_millau_client::{Millau, SigningParams as MillauSigningParams};
use relay_rialto_client::{Rialto, SigningParams as RialtoSigningParams};
use relay_substrate_client::{Chain, ConnectionParams, TransactionSignScheme};
use relay_utils::initialize::initialize_relay;
use sp_core::{Bytes, Pair};
use sp_runtime::traits::IdentifyAccount;

/// Kusama node client.
pub type KusamaClient = relay_substrate_client::Client<Kusama>;
/// Millau node client.
pub type MillauClient = relay_substrate_client::Client<Millau>;
/// Rialto node client.
pub type RialtoClient = relay_substrate_client::Client<Rialto>;

mod cli;
mod headers_initialize;
mod headers_maintain;
mod headers_pipeline;
mod headers_target;
mod messages_lane;
mod messages_source;
mod messages_target;
mod millau_headers_to_rialto;
mod millau_messages_to_rialto;
mod rialto_headers_to_millau;
mod rialto_messages_to_millau;

fn main() {
	initialize_relay();

	let result = async_std::task::block_on(run_command(cli::parse_args()));
	if let Err(error) = result {
		log::error!(target: "bridge", "Failed to start relay: {}", error);
	}
}

async fn run_command(command: cli::Command) -> Result<(), String> {
	match command {
		cli::Command::InitBridge(arg) => run_init_bridge(arg).await,
		cli::Command::RelayHeaders(arg) => run_relay_headers(arg).await,
		cli::Command::RelayMessages(arg) => run_relay_messages(arg).await,
		cli::Command::SendMessage(arg) => run_send_message(arg).await,
	}
}

async fn run_init_bridge(command: cli::InitBridge) -> Result<(), String> {
	match command {
		cli::InitBridge::MillauToRialto {
			millau,
			rialto,
			rialto_sign,
			millau_bridge_params,
		} => {
			let millau_client = millau.into_client().await?;
			let rialto_client = rialto.into_client().await?;
			let rialto_sign = rialto_sign.parse()?;

			let rialto_signer_next_index = rialto_client
				.next_account_index(rialto_sign.signer.public().into())
				.await?;

			headers_initialize::initialize(
				millau_client,
				rialto_client.clone(),
				millau_bridge_params.millau_initial_header,
				millau_bridge_params.millau_initial_authorities,
				millau_bridge_params.millau_initial_authorities_set_id,
				move |initialization_data| {
					Ok(Bytes(
						Rialto::sign_transaction(
							&rialto_client,
							&rialto_sign.signer,
							rialto_signer_next_index,
							rialto_runtime::SudoCall::sudo(Box::new(
								rialto_runtime::BridgeMillauCall::initialize(initialization_data).into(),
							))
							.into(),
						)
						.encode(),
					))
				},
			)
			.await;
		}
		cli::InitBridge::RialtoToMillau {
			rialto,
			millau,
			millau_sign,
			rialto_bridge_params,
		} => {
			let rialto_client = rialto.into_client().await?;
			let millau_client = millau.into_client().await?;
			let millau_sign = millau_sign.parse()?;
			let millau_signer_next_index = millau_client
				.next_account_index(millau_sign.signer.public().into())
				.await?;

			headers_initialize::initialize(
				rialto_client,
				millau_client.clone(),
				rialto_bridge_params.rialto_initial_header,
				rialto_bridge_params.rialto_initial_authorities,
				rialto_bridge_params.rialto_initial_authorities_set_id,
				move |initialization_data| {
					Ok(Bytes(
						Millau::sign_transaction(
							&millau_client,
							&millau_sign.signer,
							millau_signer_next_index,
							millau_runtime::SudoCall::sudo(Box::new(
								millau_runtime::BridgeRialtoCall::initialize(initialization_data).into(),
							))
							.into(),
						)
						.encode(),
					))
				},
			)
			.await;
		}
	}
	Ok(())
}

async fn run_relay_headers(command: cli::RelayHeaders) -> Result<(), String> {
	match command {
		cli::RelayHeaders::MillauToRialto {
			millau,
			rialto,
			rialto_sign,
			prometheus_params,
		} => {
			let millau_client = millau.into_client().await?;
			let rialto_client = rialto.into_client().await?;
			let rialto_sign = rialto_sign.parse()?;
			millau_headers_to_rialto::run(millau_client, rialto_client, rialto_sign, prometheus_params.into()).await;
		}
		cli::RelayHeaders::RialtoToMillau {
			rialto,
			millau,
			millau_sign,
			prometheus_params,
		} => {
			let rialto_client = rialto.into_client().await?;
			let millau_client = millau.into_client().await?;
			let millau_sign = millau_sign.parse()?;
			rialto_headers_to_millau::run(rialto_client, millau_client, millau_sign, prometheus_params.into()).await;
		}
	}
	Ok(())
}

async fn run_relay_messages(command: cli::RelayMessages) -> Result<(), String> {
	match command {
		cli::RelayMessages::MillauToRialto {
			millau,
			millau_sign,
			rialto,
			rialto_sign,
			prometheus_params,
			lane,
		} => {
			let millau_client = millau.into_client().await?;
			let millau_sign = millau_sign.parse()?;
			let rialto_client = rialto.into_client().await?;
			let rialto_sign = rialto_sign.parse()?;

			millau_messages_to_rialto::run(
				millau_client,
				millau_sign,
				rialto_client,
				rialto_sign,
				lane.into(),
				prometheus_params.into(),
			);
		}
		cli::RelayMessages::RialtoToMillau {
			rialto,
			rialto_sign,
			millau,
			millau_sign,
			prometheus_params,
			lane,
		} => {
			let rialto_client = rialto.into_client().await?;
			let rialto_sign = rialto_sign.parse()?;
			let millau_client = millau.into_client().await?;
			let millau_sign = millau_sign.parse()?;

			rialto_messages_to_millau::run(
				rialto_client,
				rialto_sign,
				millau_client,
				millau_sign,
				lane.into(),
				prometheus_params.into(),
			);
		}
	}
	Ok(())
}

async fn run_send_message(command: cli::SendMessage) -> Result<(), String> {
	match command {
		cli::SendMessage::MillauToRialto {
			millau,
			millau_sign,
			rialto_sign,
			lane,
			message,
			dispatch_weight,
			fee,
			origin,
			..
		} => {
			let millau_client = millau.into_client().await?;
			let millau_sign = millau_sign.parse()?;
			let rialto_sign = rialto_sign.parse()?;
			let rialto_call = message.into_call();

			let payload =
				millau_to_rialto_message_payload(&millau_sign, &rialto_sign, &rialto_call, origin, dispatch_weight);
			let dispatch_weight = payload.weight;

			let lane = lane.into();
			let fee = get_fee(fee, || {
				estimate_message_delivery_and_dispatch_fee(
					&millau_client,
					bp_rialto::TO_RIALTO_ESTIMATE_MESSAGE_FEE_METHOD,
					lane,
					payload.clone(),
				)
<<<<<<< HEAD
				.await
				{
					Ok(Some(fee)) => fee,
					Ok(None) => return Err("Failed to estimate message fee. Message is too heavy?".into()),
					Err(error) => return Err(format!("Failed to estimate message fee: {:?}", error)),
				},
			};

			log::info!(target: "bridge", "Sending message to Rialto. Weight: {}. Fee: {}", rialto_call_weight, fee);
=======
			})
			.await?;
>>>>>>> 3cc10855

			let millau_call = millau_runtime::Call::BridgeRialtoMessageLane(
				millau_runtime::MessageLaneCall::send_message(lane, payload, fee),
			);

			let signed_millau_call = Millau::sign_transaction(
				&millau_client,
				&millau_sign.signer,
				millau_client
					.next_account_index(millau_sign.signer.public().clone().into())
					.await?,
				millau_call,
			)
			.encode();

			log::info!(
				target: "bridge",
				"Sending message to Rialto. Size: {}. Dispatch weight: {}. Fee: {}",
				signed_millau_call.len(),
				dispatch_weight,
				fee,
			);

			millau_client.submit_extrinsic(Bytes(signed_millau_call)).await?;
		}
		cli::SendMessage::RialtoToMillau {
			rialto,
			rialto_sign,
			millau_sign,
			lane,
			message,
			dispatch_weight,
			fee,
			origin,
			..
		} => {
			let rialto_client = rialto.into_client().await?;
			let rialto_sign = rialto_sign.parse()?;
			let millau_sign = millau_sign.parse()?;
			let millau_call = message.into_call();

			let payload =
				rialto_to_millau_message_payload(&rialto_sign, &millau_sign, &millau_call, origin, dispatch_weight);
			let dispatch_weight = payload.weight;

			let lane = lane.into();
			let fee = get_fee(fee, || {
				estimate_message_delivery_and_dispatch_fee(
					&rialto_client,
					bp_millau::TO_MILLAU_ESTIMATE_MESSAGE_FEE_METHOD,
					lane,
					payload.clone(),
				)
<<<<<<< HEAD
				.await
				{
					Ok(Some(fee)) => fee,
					Ok(None) => return Err("Failed to estimate message fee. Message is too heavy?".into()),
					Err(error) => return Err(format!("Failed to estimate message fee: {:?}", error)),
				},
			};

			log::info!(target: "bridge", "Sending message to Millau. Weight: {}. Fee: {}", millau_call_weight, fee);
=======
			})
			.await?;
>>>>>>> 3cc10855

			let rialto_call = rialto_runtime::Call::BridgeMillauMessageLane(
				rialto_runtime::MessageLaneCall::send_message(lane, payload, fee),
			);

			let signed_rialto_call = Rialto::sign_transaction(
				&rialto_client,
				&rialto_sign.signer,
				rialto_client
					.next_account_index(rialto_sign.signer.public().clone().into())
					.await?,
				rialto_call,
			)
			.encode();

			log::info!(
				target: "bridge",
				"Sending message to Millau. Size: {}. Dispatch weight: {}. Fee: {}",
				signed_rialto_call.len(),
				dispatch_weight,
				fee,
			);

			rialto_client.submit_extrinsic(Bytes(signed_rialto_call)).await?;
		}
	}
	Ok(())
}

async fn estimate_message_delivery_and_dispatch_fee<Fee: Decode, C: Chain, P: Encode>(
	client: &relay_substrate_client::Client<C>,
	estimate_fee_method: &str,
	lane: bp_message_lane::LaneId,
	payload: P,
) -> Result<Option<Fee>, relay_substrate_client::Error> {
	let encoded_response = client
		.state_call(estimate_fee_method.into(), (lane, payload).encode().into(), None)
		.await?;
	let decoded_response: Option<Fee> =
		Decode::decode(&mut &encoded_response.0[..]).map_err(relay_substrate_client::Error::ResponseParseFailed)?;
	Ok(decoded_response)
}

fn remark_payload(remark_size: Option<cli::ExplicitOrMaximal<usize>>, maximal_allowed_size: u32) -> Vec<u8> {
	match remark_size {
		Some(cli::ExplicitOrMaximal::Explicit(remark_size)) => vec![0; remark_size],
		Some(cli::ExplicitOrMaximal::Maximal) => vec![0; maximal_allowed_size as _],
		None => format!(
			"Unix time: {}",
			std::time::SystemTime::now()
				.duration_since(std::time::SystemTime::UNIX_EPOCH)
				.unwrap_or_default()
				.as_secs(),
		)
		.as_bytes()
		.to_vec(),
	}
}

fn rialto_to_millau_message_payload(
	rialto_sign: &RialtoSigningParams,
	millau_sign: &MillauSigningParams,
	millau_call: &millau_runtime::Call,
	origin: cli::Origins,
	user_specified_dispatch_weight: Option<cli::ExplicitOrMaximal<Weight>>,
) -> rialto_runtime::millau_messages::ToMillauMessagePayload {
	let millau_call_weight = prepare_call_dispatch_weight(
		user_specified_dispatch_weight,
		cli::ExplicitOrMaximal::Explicit(millau_call.get_dispatch_info().weight),
		compute_maximal_message_dispatch_weight(bp_millau::max_extrinsic_weight()),
	);
	let rialto_sender_public: bp_rialto::AccountSigner = rialto_sign.signer.public().clone().into();
	let rialto_account_id: bp_rialto::AccountId = rialto_sender_public.into_account();
	let millau_origin_public = millau_sign.signer.public();

	MessagePayload {
		spec_version: millau_runtime::VERSION.spec_version,
		weight: millau_call_weight,
		origin: match origin {
			cli::Origins::Source => CallOrigin::SourceAccount(rialto_account_id),
			cli::Origins::Target => {
				let digest = rialto_runtime::millau_account_ownership_digest(
					&millau_call,
					rialto_account_id.clone(),
					millau_runtime::VERSION.spec_version,
				);

				let digest_signature = millau_sign.signer.sign(&digest);

				CallOrigin::TargetAccount(rialto_account_id, millau_origin_public.into(), digest_signature.into())
			}
		},
		call: millau_call.encode(),
	}
}

fn millau_to_rialto_message_payload(
	millau_sign: &MillauSigningParams,
	rialto_sign: &RialtoSigningParams,
	rialto_call: &rialto_runtime::Call,
	origin: cli::Origins,
	user_specified_dispatch_weight: Option<cli::ExplicitOrMaximal<Weight>>,
) -> millau_runtime::rialto_messages::ToRialtoMessagePayload {
	let rialto_call_weight = prepare_call_dispatch_weight(
		user_specified_dispatch_weight,
		cli::ExplicitOrMaximal::Explicit(rialto_call.get_dispatch_info().weight),
		compute_maximal_message_dispatch_weight(bp_rialto::max_extrinsic_weight()),
	);
	let millau_sender_public: bp_millau::AccountSigner = millau_sign.signer.public().clone().into();
	let millau_account_id: bp_millau::AccountId = millau_sender_public.into_account();
	let rialto_origin_public = rialto_sign.signer.public();

	MessagePayload {
		spec_version: rialto_runtime::VERSION.spec_version,
		weight: rialto_call_weight,
		origin: match origin {
			cli::Origins::Source => CallOrigin::SourceAccount(millau_account_id),
			cli::Origins::Target => {
				let digest = millau_runtime::rialto_account_ownership_digest(
					&rialto_call,
					millau_account_id.clone(),
					rialto_runtime::VERSION.spec_version,
				);

				let digest_signature = rialto_sign.signer.sign(&digest);

				CallOrigin::TargetAccount(millau_account_id, rialto_origin_public.into(), digest_signature.into())
			}
		},
		call: rialto_call.encode(),
	}
}

fn prepare_call_dispatch_weight(
	user_specified_dispatch_weight: Option<cli::ExplicitOrMaximal<Weight>>,
	weight_from_pre_dispatch_call: cli::ExplicitOrMaximal<Weight>,
	maximal_allowed_weight: Weight,
) -> Weight {
	match user_specified_dispatch_weight.unwrap_or(weight_from_pre_dispatch_call) {
		cli::ExplicitOrMaximal::Explicit(weight) => weight,
		cli::ExplicitOrMaximal::Maximal => maximal_allowed_weight,
	}
}

async fn get_fee<Fee, F, R, E>(fee: Option<Fee>, f: F) -> Result<Fee, String>
where
	Fee: Decode,
	F: FnOnce() -> R,
	R: std::future::Future<Output = Result<Option<Fee>, E>>,
	E: std::fmt::Debug,
{
	match fee {
		Some(fee) => Ok(fee),
		None => match f().await {
			Ok(Some(fee)) => Ok(fee),
			Ok(None) => Err("Failed to estimate message fee. Message is too heavy?".into()),
			Err(error) => Err(format!("Failed to estimate message fee: {:?}", error)),
		},
	}
}

fn compute_maximal_message_dispatch_weight(maximal_extrinsic_weight: Weight) -> Weight {
	bridge_runtime_common::messages::target::maximal_incoming_message_dispatch_weight(maximal_extrinsic_weight)
}

fn compute_maximal_message_arguments_size(
	maximal_source_extrinsic_size: u32,
	maximal_target_extrinsic_size: u32,
) -> u32 {
	// assume that both signed extensions and other arguments fit 1KB
	let service_tx_bytes_on_source_chain = 1024;
	let maximal_source_extrinsic_size = maximal_source_extrinsic_size - service_tx_bytes_on_source_chain;
	let maximal_call_size =
		bridge_runtime_common::messages::target::maximal_incoming_message_size(maximal_target_extrinsic_size);
	let maximal_call_size = if maximal_call_size > maximal_source_extrinsic_size {
		maximal_source_extrinsic_size
	} else {
		maximal_call_size
	};

	// bytes in Call encoding that are used to encode everything except arguments
	let service_bytes = 1 + 1 + 4;
	maximal_call_size - service_bytes
}

impl crate::cli::RialtoSigningParams {
	/// Parse CLI parameters into typed signing params.
	pub fn parse(self) -> Result<RialtoSigningParams, String> {
		RialtoSigningParams::from_suri(&self.rialto_signer, self.rialto_signer_password.as_deref())
			.map_err(|e| format!("Failed to parse rialto-signer: {:?}", e))
	}
}

impl crate::cli::MillauSigningParams {
	/// Parse CLI parameters into typed signing params.
	pub fn parse(self) -> Result<MillauSigningParams, String> {
		MillauSigningParams::from_suri(&self.millau_signer, self.millau_signer_password.as_deref())
			.map_err(|e| format!("Failed to parse millau-signer: {:?}", e))
	}
}

impl crate::cli::MillauConnectionParams {
	/// Convert CLI connection parameters into Millau RPC Client.
	pub async fn into_client(self) -> relay_substrate_client::Result<MillauClient> {
		MillauClient::new(ConnectionParams {
			host: self.millau_host,
			port: self.millau_port,
		})
		.await
	}
}
impl crate::cli::RialtoConnectionParams {
	/// Convert CLI connection parameters into Rialto RPC Client.
	pub async fn into_client(self) -> relay_substrate_client::Result<RialtoClient> {
		RialtoClient::new(ConnectionParams {
			host: self.rialto_host,
			port: self.rialto_port,
		})
		.await
	}
}

impl crate::cli::ToRialtoMessage {
	/// Convert CLI call request into runtime `Call` instance.
	pub fn into_call(self) -> rialto_runtime::Call {
		match self {
			cli::ToRialtoMessage::Remark { remark_size } => {
				rialto_runtime::Call::System(rialto_runtime::SystemCall::remark(remark_payload(
					remark_size,
					compute_maximal_message_arguments_size(
						bp_millau::max_extrinsic_size(),
						bp_rialto::max_extrinsic_size(),
					),
				)))
			}
			cli::ToRialtoMessage::Transfer { recipient, amount } => {
				rialto_runtime::Call::Balances(rialto_runtime::BalancesCall::transfer(recipient, amount))
			}
		}
	}
}

impl crate::cli::ToMillauMessage {
	/// Convert CLI call request into runtime `Call` instance.
	pub fn into_call(self) -> millau_runtime::Call {
		match self {
			cli::ToMillauMessage::Remark { remark_size } => {
				millau_runtime::Call::System(millau_runtime::SystemCall::remark(remark_payload(
					remark_size,
					compute_maximal_message_arguments_size(
						bp_rialto::max_extrinsic_size(),
						bp_millau::max_extrinsic_size(),
					),
				)))
			}
			cli::ToMillauMessage::Transfer { recipient, amount } => {
				millau_runtime::Call::Balances(millau_runtime::BalancesCall::transfer(recipient, amount))
			}
		}
	}
}

#[cfg(test)]
mod tests {
	use super::*;
	use bp_message_lane::source_chain::TargetHeaderChain;
	use sp_core::Pair;
	use sp_runtime::traits::{IdentifyAccount, Verify};

	#[test]
	fn millau_signature_is_valid_on_rialto() {
		let millau_sign = relay_millau_client::SigningParams::from_suri("//Dave", None).unwrap();

		let call = rialto_runtime::Call::System(rialto_runtime::SystemCall::remark(vec![]));

		let millau_public: bp_millau::AccountSigner = millau_sign.signer.public().clone().into();
		let millau_account_id: bp_millau::AccountId = millau_public.into_account();

		let digest = millau_runtime::rialto_account_ownership_digest(
			&call,
			millau_account_id,
			rialto_runtime::VERSION.spec_version,
		);

		let rialto_signer = relay_rialto_client::SigningParams::from_suri("//Dave", None).unwrap();
		let signature = rialto_signer.signer.sign(&digest);

		assert!(signature.verify(&digest[..], &rialto_signer.signer.public()));
	}

	#[test]
	fn rialto_signature_is_valid_on_millau() {
		let rialto_sign = relay_rialto_client::SigningParams::from_suri("//Dave", None).unwrap();

		let call = millau_runtime::Call::System(millau_runtime::SystemCall::remark(vec![]));

		let rialto_public: bp_rialto::AccountSigner = rialto_sign.signer.public().clone().into();
		let rialto_account_id: bp_rialto::AccountId = rialto_public.into_account();

		let digest = rialto_runtime::millau_account_ownership_digest(
			&call,
			rialto_account_id,
			millau_runtime::VERSION.spec_version,
		);

		let millau_signer = relay_millau_client::SigningParams::from_suri("//Dave", None).unwrap();
		let signature = millau_signer.signer.sign(&digest);

		assert!(signature.verify(&digest[..], &millau_signer.signer.public()));
	}

	#[test]
	fn maximal_rialto_to_millau_message_arguments_size_is_computed_correctly() {
		use rialto_runtime::millau_messages::Millau;

		let maximal_remark_size =
			compute_maximal_message_arguments_size(bp_rialto::max_extrinsic_size(), bp_millau::max_extrinsic_size());

		let call: millau_runtime::Call = millau_runtime::SystemCall::remark(vec![42; maximal_remark_size as _]).into();
		let payload = pallet_bridge_call_dispatch::MessagePayload {
			spec_version: Default::default(),
			weight: call.get_dispatch_info().weight,
			origin: pallet_bridge_call_dispatch::CallOrigin::SourceRoot,
			call: call.encode(),
		};
		assert_eq!(Millau::verify_message(&payload), Ok(()));

		let call: millau_runtime::Call =
			millau_runtime::SystemCall::remark(vec![42; (maximal_remark_size + 1) as _]).into();
		let payload = pallet_bridge_call_dispatch::MessagePayload {
			spec_version: Default::default(),
			weight: call.get_dispatch_info().weight,
			origin: pallet_bridge_call_dispatch::CallOrigin::SourceRoot,
			call: call.encode(),
		};
		assert!(Millau::verify_message(&payload).is_err());
	}

	#[test]
	fn maximal_size_remark_to_rialto_is_generated_correctly() {
		assert!(
			bridge_runtime_common::messages::target::maximal_incoming_message_size(
				bp_rialto::max_extrinsic_size()
			) > bp_millau::max_extrinsic_size(),
			"We can't actually send maximal messages to Rialto from Millau, because Millau extrinsics can't be that large",
		)
	}

	#[test]
	fn maximal_rialto_to_millau_message_dispatch_weight_is_computed_correctly() {
		use rialto_runtime::millau_messages::Millau;

		let maximal_dispatch_weight = compute_maximal_message_dispatch_weight(bp_millau::max_extrinsic_weight());
		let call: millau_runtime::Call = rialto_runtime::SystemCall::remark(vec![]).into();

		let payload = pallet_bridge_call_dispatch::MessagePayload {
			spec_version: Default::default(),
			weight: maximal_dispatch_weight,
			origin: pallet_bridge_call_dispatch::CallOrigin::SourceRoot,
			call: call.encode(),
		};
		assert_eq!(Millau::verify_message(&payload), Ok(()));

		let payload = pallet_bridge_call_dispatch::MessagePayload {
			spec_version: Default::default(),
			weight: maximal_dispatch_weight + 1,
			origin: pallet_bridge_call_dispatch::CallOrigin::SourceRoot,
			call: call.encode(),
		};
		assert!(Millau::verify_message(&payload).is_err());
	}

	#[test]
	fn maximal_weight_fill_block_to_rialto_is_generated_correctly() {
		use millau_runtime::rialto_messages::Rialto;

		let maximal_dispatch_weight = compute_maximal_message_dispatch_weight(bp_rialto::max_extrinsic_weight());
		let call: rialto_runtime::Call = millau_runtime::SystemCall::remark(vec![]).into();

		let payload = pallet_bridge_call_dispatch::MessagePayload {
			spec_version: Default::default(),
			weight: maximal_dispatch_weight,
			origin: pallet_bridge_call_dispatch::CallOrigin::SourceRoot,
			call: call.encode(),
		};
		assert_eq!(Rialto::verify_message(&payload), Ok(()));

		let payload = pallet_bridge_call_dispatch::MessagePayload {
			spec_version: Default::default(),
			weight: maximal_dispatch_weight + 1,
			origin: pallet_bridge_call_dispatch::CallOrigin::SourceRoot,
			call: call.encode(),
		};
		assert!(Rialto::verify_message(&payload).is_err());
	}
}<|MERGE_RESOLUTION|>--- conflicted
+++ resolved
@@ -254,20 +254,8 @@
 					lane,
 					payload.clone(),
 				)
-<<<<<<< HEAD
-				.await
-				{
-					Ok(Some(fee)) => fee,
-					Ok(None) => return Err("Failed to estimate message fee. Message is too heavy?".into()),
-					Err(error) => return Err(format!("Failed to estimate message fee: {:?}", error)),
-				},
-			};
-
-			log::info!(target: "bridge", "Sending message to Rialto. Weight: {}. Fee: {}", rialto_call_weight, fee);
-=======
 			})
 			.await?;
->>>>>>> 3cc10855
 
 			let millau_call = millau_runtime::Call::BridgeRialtoMessageLane(
 				millau_runtime::MessageLaneCall::send_message(lane, payload, fee),
@@ -321,20 +309,8 @@
 					lane,
 					payload.clone(),
 				)
-<<<<<<< HEAD
-				.await
-				{
-					Ok(Some(fee)) => fee,
-					Ok(None) => return Err("Failed to estimate message fee. Message is too heavy?".into()),
-					Err(error) => return Err(format!("Failed to estimate message fee: {:?}", error)),
-				},
-			};
-
-			log::info!(target: "bridge", "Sending message to Millau. Weight: {}. Fee: {}", millau_call_weight, fee);
-=======
 			})
 			.await?;
->>>>>>> 3cc10855
 
 			let rialto_call = rialto_runtime::Call::BridgeMillauMessageLane(
 				rialto_runtime::MessageLaneCall::send_message(lane, payload, fee),
