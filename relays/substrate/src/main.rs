// Copyright 2019-2020 Parity Technologies (UK) Ltd.
// This file is part of Parity Bridges Common.

// Parity Bridges Common is free software: you can redistribute it and/or modify
// it under the terms of the GNU General Public License as published by
// the Free Software Foundation, either version 3 of the License, or
// (at your option) any later version.

// Parity Bridges Common is distributed in the hope that it will be useful,
// but WITHOUT ANY WARRANTY; without even the implied warranty of
// MERCHANTABILITY or FITNESS FOR A PARTICULAR PURPOSE.  See the
// GNU General Public License for more details.

// You should have received a copy of the GNU General Public License
// along with Parity Bridges Common.  If not, see <http://www.gnu.org/licenses/>.

//! Substrate-to-substrate relay entrypoint.

#![warn(missing_docs)]

use codec::Encode;
use frame_support::weights::GetDispatchInfo;
use pallet_bridge_call_dispatch::{CallOrigin, MessagePayload};
use relay_millau_client::{Millau, SigningParams as MillauSigningParams};
use relay_rialto_client::{Rialto, SigningParams as RialtoSigningParams};
use relay_substrate_client::{ConnectionParams, TransactionSignScheme};
use relay_utils::initialize::initialize_relay;
use sp_core::{Bytes, Pair};

/// Millau node client.
pub type MillauClient = relay_substrate_client::Client<Millau>;
/// Rialto node client.
pub type RialtoClient = relay_substrate_client::Client<Rialto>;

mod cli;
mod headers_maintain;
mod headers_pipeline;
mod headers_target;
mod messages_source;
mod messages_target;
mod millau_headers_to_rialto;
<<<<<<< HEAD
mod millau_messages_to_rialto;
=======
mod rialto_headers_to_millau;
>>>>>>> bebb6dc3

fn main() {
	initialize_relay();

	let result = async_std::task::block_on(run_command(cli::parse_args()));
	if let Err(error) = result {
		log::error!(target: "bridge", "Failed to start relay: {}", error);
	}
}

async fn run_command(command: cli::Command) -> Result<(), String> {
	match command {
		cli::Command::MillauHeadersToRialto {
			millau,
			rialto,
			rialto_sign,
			prometheus_params,
		} => {
			let millau_client = MillauClient::new(ConnectionParams {
				host: millau.millau_host,
				port: millau.millau_port,
			})
			.await?;
			let rialto_client = RialtoClient::new(ConnectionParams {
				host: rialto.rialto_host,
				port: rialto.rialto_port,
			})
			.await?;
			let rialto_sign = RialtoSigningParams::from_suri(
				&rialto_sign.rialto_signer,
				rialto_sign.rialto_signer_password.as_deref(),
			)
			.map_err(|e| format!("Failed to parse rialto-signer: {:?}", e))?;
			millau_headers_to_rialto::run(millau_client, rialto_client, rialto_sign, prometheus_params.into()).await;
		}
<<<<<<< HEAD
		cli::Command::MillauMessagesToRialto {
			millau,
			millau_sign,
			rialto,
			rialto_sign,
			prometheus_params,
			lane,
		} => {
=======
		cli::Command::RialtoHeadersToMillau {
			rialto,
			millau,
			millau_sign,
			prometheus_params,
		} => {
			let rialto_client = RialtoClient::new(ConnectionParams {
				host: rialto.rialto_host,
				port: rialto.rialto_port,
			})
			.await?;
>>>>>>> bebb6dc3
			let millau_client = MillauClient::new(ConnectionParams {
				host: millau.millau_host,
				port: millau.millau_port,
			})
			.await?;
			let millau_sign = MillauSigningParams::from_suri(
				&millau_sign.millau_signer,
				millau_sign.millau_signer_password.as_deref(),
			)
			.map_err(|e| format!("Failed to parse millau-signer: {:?}", e))?;
<<<<<<< HEAD
			let rialto_client = RialtoClient::new(ConnectionParams {
				host: rialto.rialto_host,
				port: rialto.rialto_port,
			})
			.await?;
			let rialto_sign = RialtoSigningParams::from_suri(
				&rialto_sign.rialto_signer,
				rialto_sign.rialto_signer_password.as_deref(),
			)
			.map_err(|e| format!("Failed to parse rialto-signer: {:?}", e))?;

			millau_messages_to_rialto::run(
				millau_client,
				millau_sign,
				rialto_client,
				rialto_sign,
				lane.into(),
				prometheus_params.into(),
			);
=======
			rialto_headers_to_millau::run(rialto_client, millau_client, millau_sign, prometheus_params.into()).await;
>>>>>>> bebb6dc3
		}
		cli::Command::SubmitMillauToRialtoMessage {
			millau,
			millau_sign,
			rialto_sign,
			lane,
			message,
			fee,
		} => {
			let millau_client = MillauClient::new(ConnectionParams {
				host: millau.millau_host,
				port: millau.millau_port,
			})
			.await?;
			let millau_sign = MillauSigningParams::from_suri(
				&millau_sign.millau_signer,
				millau_sign.millau_signer_password.as_deref(),
			)
			.map_err(|e| format!("Failed to parse millau-signer: {:?}", e))?;
			let rialto_sign = RialtoSigningParams::from_suri(
				&rialto_sign.rialto_signer,
				rialto_sign.rialto_signer_password.as_deref(),
			)
			.map_err(|e| format!("Failed to parse rialto-signer: {:?}", e))?;

			let rialto_call = match message {
				cli::ToRialtoMessage::Remark => rialto_runtime::Call::System(rialto_runtime::SystemCall::remark(
					format!(
						"Unix time: {}",
						std::time::SystemTime::now()
							.duration_since(std::time::SystemTime::UNIX_EPOCH)
							.unwrap_or_default()
							.as_secs(),
					)
					.as_bytes()
					.to_vec(),
				)),
			};
			let rialto_call_weight = rialto_call.get_dispatch_info().weight;

			let millau_sender_public = millau_sign.signer.public();
			let rialto_origin_public = rialto_sign.signer.public();

			let mut rialto_origin_signature_message = Vec::new();
			rialto_call.encode_to(&mut rialto_origin_signature_message);
			millau_sender_public.encode_to(&mut rialto_origin_signature_message);
			let rialto_origin_signature = rialto_sign.signer.sign(&rialto_origin_signature_message);

			let millau_call =
				millau_runtime::Call::BridgeRialtoMessageLane(millau_runtime::MessageLaneCall::send_message(
					lane.into(),
					MessagePayload {
						spec_version: millau_runtime::VERSION.spec_version,
						weight: rialto_call_weight,
						origin: CallOrigin::RealAccount(
							millau_sender_public.into(),
							rialto_origin_public.into(),
							rialto_origin_signature.into(),
						),
						call: rialto_call.encode(),
					},
					fee,
				));

			let signed_millau_call = Millau::sign_transaction(
				&millau_client,
				&millau_sign.signer,
				millau_client.next_account_index(millau_sender_public.into()).await?,
				millau_call,
			);

			millau_client
				.submit_extrinsic(Bytes(signed_millau_call.encode()))
				.await?;
		}
	}

	Ok(())
}<|MERGE_RESOLUTION|>--- conflicted
+++ resolved
@@ -39,11 +39,8 @@
 mod messages_source;
 mod messages_target;
 mod millau_headers_to_rialto;
-<<<<<<< HEAD
 mod millau_messages_to_rialto;
-=======
 mod rialto_headers_to_millau;
->>>>>>> bebb6dc3
 
 fn main() {
 	initialize_relay();
@@ -79,7 +76,30 @@
 			.map_err(|e| format!("Failed to parse rialto-signer: {:?}", e))?;
 			millau_headers_to_rialto::run(millau_client, rialto_client, rialto_sign, prometheus_params.into()).await;
 		}
-<<<<<<< HEAD
+		cli::Command::RialtoHeadersToMillau {
+			rialto,
+			millau,
+			millau_sign,
+			prometheus_params,
+		} => {
+			let rialto_client = RialtoClient::new(ConnectionParams {
+				host: rialto.rialto_host,
+				port: rialto.rialto_port,
+			})
+			.await?;
+			let millau_client = MillauClient::new(ConnectionParams {
+				host: millau.millau_host,
+				port: millau.millau_port,
+			})
+			.await?;
+			let millau_sign = MillauSigningParams::from_suri(
+				&millau_sign.millau_signer,
+				millau_sign.millau_signer_password.as_deref(),
+			)
+			.map_err(|e| format!("Failed to parse millau-signer: {:?}", e))?;
+
+			rialto_headers_to_millau::run(rialto_client, millau_client, millau_sign, prometheus_params.into()).await;
+		}
 		cli::Command::MillauMessagesToRialto {
 			millau,
 			millau_sign,
@@ -88,19 +108,6 @@
 			prometheus_params,
 			lane,
 		} => {
-=======
-		cli::Command::RialtoHeadersToMillau {
-			rialto,
-			millau,
-			millau_sign,
-			prometheus_params,
-		} => {
-			let rialto_client = RialtoClient::new(ConnectionParams {
-				host: rialto.rialto_host,
-				port: rialto.rialto_port,
-			})
-			.await?;
->>>>>>> bebb6dc3
 			let millau_client = MillauClient::new(ConnectionParams {
 				host: millau.millau_host,
 				port: millau.millau_port,
@@ -111,7 +118,6 @@
 				millau_sign.millau_signer_password.as_deref(),
 			)
 			.map_err(|e| format!("Failed to parse millau-signer: {:?}", e))?;
-<<<<<<< HEAD
 			let rialto_client = RialtoClient::new(ConnectionParams {
 				host: rialto.rialto_host,
 				port: rialto.rialto_port,
@@ -131,9 +137,6 @@
 				lane.into(),
 				prometheus_params.into(),
 			);
-=======
-			rialto_headers_to_millau::run(rialto_client, millau_client, millau_sign, prometheus_params.into()).await;
->>>>>>> bebb6dc3
 		}
 		cli::Command::SubmitMillauToRialtoMessage {
 			millau,
