// Copyright 2019-2020 Parity Technologies (UK) Ltd.
// This file is part of Parity Bridges Common.

// Parity Bridges Common is free software: you can redistribute it and/or modify
// it under the terms of the GNU General Public License as published by
// the Free Software Foundation, either version 3 of the License, or
// (at your option) any later version.

// Parity Bridges Common is distributed in the hope that it will be useful,
// but WITHOUT ANY WARRANTY; without even the implied warranty of
// MERCHANTABILITY or FITNESS FOR A PARTICULAR PURPOSE.  See the
// GNU General Public License for more details.

// You should have received a copy of the GNU General Public License
// along with Parity Bridges Common.  If not, see <http://www.gnu.org/licenses/>.

//! Substrate-to-substrate relay entrypoint.

#![warn(missing_docs)]

<<<<<<< HEAD
use relay_millau_client::SigningParams as MillauSigningParams;
use relay_rialto_client::SigningParams as RialtoSigningParams;
use relay_substrate_client::ConnectionParams;
=======
use codec::Encode;
use frame_support::weights::GetDispatchInfo;
use pallet_bridge_call_dispatch::{CallOrigin, MessagePayload};
use relay_millau_client::{Millau, SigningParams as MillauSigningParams};
use relay_rialto_client::{Rialto, SigningParams as RialtoSigningParams};
use relay_substrate_client::{ConnectionParams, TransactionSignScheme};
>>>>>>> 509ef6dc
use relay_utils::initialize::initialize_relay;
use sp_core::{Bytes, Pair};

/// Millau node client.
pub type MillauClient = relay_substrate_client::Client<Millau>;
/// Rialto node client.
pub type RialtoClient = relay_substrate_client::Client<Rialto>;

mod cli;
mod headers_maintain;
mod headers_target;
mod messages_source;
mod messages_target;
mod millau_headers_to_rialto;
mod millau_messages_to_rialto;

fn main() {
	initialize_relay();

	let result = async_std::task::block_on(run_command(cli::parse_args()));
	if let Err(error) = result {
		log::error!(target: "bridge", "Failed to start relay: {}", error);
	}
}

async fn run_command(command: cli::Command) -> Result<(), String> {
	match command {
		cli::Command::MillauHeadersToRialto {
			millau,
			rialto,
			rialto_sign,
			prometheus_params,
		} => {
			let millau_client = MillauClient::new(ConnectionParams {
				host: millau.millau_host,
				port: millau.millau_port,
			})
			.await?;
			let rialto_client = RialtoClient::new(ConnectionParams {
				host: rialto.rialto_host,
				port: rialto.rialto_port,
			})
			.await?;
			let rialto_sign = RialtoSigningParams::from_suri(
				&rialto_sign.rialto_signer,
				rialto_sign.rialto_signer_password.as_deref(),
			)
			.map_err(|e| format!("Failed to parse rialto-signer: {:?}", e))?;
			millau_headers_to_rialto::run(millau_client, rialto_client, rialto_sign, prometheus_params.into()).await;
		}
<<<<<<< HEAD
		cli::Command::MillauMessagesToRialto {
			millau,
			millau_sign,
			rialto,
			rialto_sign,
			prometheus_params,
			lane,
=======
		cli::Command::SubmitMillauToRialtoMessage {
			millau,
			millau_sign,
			rialto_sign,
			lane,
			message,
			fee,
>>>>>>> 509ef6dc
		} => {
			let millau_client = MillauClient::new(ConnectionParams {
				host: millau.millau_host,
				port: millau.millau_port,
			})
			.await?;
			let millau_sign = MillauSigningParams::from_suri(
				&millau_sign.millau_signer,
				millau_sign.millau_signer_password.as_deref(),
			)
			.map_err(|e| format!("Failed to parse millau-signer: {:?}", e))?;
<<<<<<< HEAD
			let rialto_client = RialtoClient::new(ConnectionParams {
				host: rialto.rialto_host,
				port: rialto.rialto_port,
			})
			.await?;
=======
>>>>>>> 509ef6dc
			let rialto_sign = RialtoSigningParams::from_suri(
				&rialto_sign.rialto_signer,
				rialto_sign.rialto_signer_password.as_deref(),
			)
			.map_err(|e| format!("Failed to parse rialto-signer: {:?}", e))?;

<<<<<<< HEAD
			millau_messages_to_rialto::run(
				millau_client,
				millau_sign,
				rialto_client,
				rialto_sign,
				lane.into(),
				prometheus_params.into(),
			);
=======
			let rialto_call = match message {
				cli::ToRialtoMessage::Remark => rialto_runtime::Call::System(rialto_runtime::SystemCall::remark(
					format!(
						"Unix time: {}",
						std::time::SystemTime::now()
							.duration_since(std::time::SystemTime::UNIX_EPOCH)
							.unwrap_or_default()
							.as_secs(),
					)
					.as_bytes()
					.to_vec(),
				)),
			};
			let rialto_call_weight = rialto_call.get_dispatch_info().weight;

			let millau_sender_public = millau_sign.signer.public();
			let rialto_origin_public = rialto_sign.signer.public();

			let mut rialto_origin_signature_message = Vec::new();
			rialto_call.encode_to(&mut rialto_origin_signature_message);
			millau_sender_public.encode_to(&mut rialto_origin_signature_message);
			let rialto_origin_signature = rialto_sign.signer.sign(&rialto_origin_signature_message);

			let millau_call =
				millau_runtime::Call::BridgeRialtoMessageLane(millau_runtime::MessageLaneCall::send_message(
					lane.into(),
					MessagePayload {
						spec_version: millau_runtime::VERSION.spec_version,
						weight: rialto_call_weight,
						origin: CallOrigin::RealAccount(
							millau_sender_public.into(),
							rialto_origin_public.into(),
							rialto_origin_signature.into(),
						),
						call: rialto_call.encode(),
					},
					fee,
				));

			let signed_millau_call = Millau::sign_transaction(
				&millau_client,
				&millau_sign.signer,
				millau_client.next_account_index(millau_sender_public.into()).await?,
				millau_call,
			);

			millau_client
				.submit_extrinsic(Bytes(signed_millau_call.encode()))
				.await?;
>>>>>>> 509ef6dc
		}
	}

	Ok(())
}<|MERGE_RESOLUTION|>--- conflicted
+++ resolved
@@ -18,18 +18,12 @@
 
 #![warn(missing_docs)]
 
-<<<<<<< HEAD
-use relay_millau_client::SigningParams as MillauSigningParams;
-use relay_rialto_client::SigningParams as RialtoSigningParams;
-use relay_substrate_client::ConnectionParams;
-=======
 use codec::Encode;
 use frame_support::weights::GetDispatchInfo;
 use pallet_bridge_call_dispatch::{CallOrigin, MessagePayload};
 use relay_millau_client::{Millau, SigningParams as MillauSigningParams};
 use relay_rialto_client::{Rialto, SigningParams as RialtoSigningParams};
 use relay_substrate_client::{ConnectionParams, TransactionSignScheme};
->>>>>>> 509ef6dc
 use relay_utils::initialize::initialize_relay;
 use sp_core::{Bytes, Pair};
 
@@ -80,7 +74,6 @@
 			.map_err(|e| format!("Failed to parse rialto-signer: {:?}", e))?;
 			millau_headers_to_rialto::run(millau_client, rialto_client, rialto_sign, prometheus_params.into()).await;
 		}
-<<<<<<< HEAD
 		cli::Command::MillauMessagesToRialto {
 			millau,
 			millau_sign,
@@ -88,15 +81,6 @@
 			rialto_sign,
 			prometheus_params,
 			lane,
-=======
-		cli::Command::SubmitMillauToRialtoMessage {
-			millau,
-			millau_sign,
-			rialto_sign,
-			lane,
-			message,
-			fee,
->>>>>>> 509ef6dc
 		} => {
 			let millau_client = MillauClient::new(ConnectionParams {
 				host: millau.millau_host,
@@ -108,21 +92,17 @@
 				millau_sign.millau_signer_password.as_deref(),
 			)
 			.map_err(|e| format!("Failed to parse millau-signer: {:?}", e))?;
-<<<<<<< HEAD
 			let rialto_client = RialtoClient::new(ConnectionParams {
 				host: rialto.rialto_host,
 				port: rialto.rialto_port,
 			})
 			.await?;
-=======
->>>>>>> 509ef6dc
 			let rialto_sign = RialtoSigningParams::from_suri(
 				&rialto_sign.rialto_signer,
 				rialto_sign.rialto_signer_password.as_deref(),
 			)
 			.map_err(|e| format!("Failed to parse rialto-signer: {:?}", e))?;
 
-<<<<<<< HEAD
 			millau_messages_to_rialto::run(
 				millau_client,
 				millau_sign,
@@ -131,7 +111,31 @@
 				lane.into(),
 				prometheus_params.into(),
 			);
-=======
+		},
+		cli::Command::SubmitMillauToRialtoMessage {
+			millau,
+			millau_sign,
+			rialto_sign,
+			lane,
+			message,
+			fee,
+		} => {
+			let millau_client = MillauClient::new(ConnectionParams {
+				host: millau.millau_host,
+				port: millau.millau_port,
+			})
+			.await?;
+			let millau_sign = MillauSigningParams::from_suri(
+				&millau_sign.millau_signer,
+				millau_sign.millau_signer_password.as_deref(),
+			)
+			.map_err(|e| format!("Failed to parse millau-signer: {:?}", e))?;
+			let rialto_sign = RialtoSigningParams::from_suri(
+				&rialto_sign.rialto_signer,
+				rialto_sign.rialto_signer_password.as_deref(),
+			)
+			.map_err(|e| format!("Failed to parse rialto-signer: {:?}", e))?;
+
 			let rialto_call = match message {
 				cli::ToRialtoMessage::Remark => rialto_runtime::Call::System(rialto_runtime::SystemCall::remark(
 					format!(
@@ -181,7 +185,6 @@
 			millau_client
 				.submit_extrinsic(Bytes(signed_millau_call.encode()))
 				.await?;
->>>>>>> 509ef6dc
 		}
 	}
 
