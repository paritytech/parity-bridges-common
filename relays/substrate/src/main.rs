// Copyright 2019-2020 Parity Technologies (UK) Ltd.
// This file is part of Parity Bridges Common.

// Parity Bridges Common is free software: you can redistribute it and/or modify
// it under the terms of the GNU General Public License as published by
// the Free Software Foundation, either version 3 of the License, or
// (at your option) any later version.

// Parity Bridges Common is distributed in the hope that it will be useful,
// but WITHOUT ANY WARRANTY; without even the implied warranty of
// MERCHANTABILITY or FITNESS FOR A PARTICULAR PURPOSE.  See the
// GNU General Public License for more details.

// You should have received a copy of the GNU General Public License
// along with Parity Bridges Common.  If not, see <http://www.gnu.org/licenses/>.

//! Substrate-to-substrate relay entrypoint.

#![warn(missing_docs)]

use codec::{Decode, Encode};
use frame_support::weights::{GetDispatchInfo, Weight};
use pallet_bridge_call_dispatch::{CallOrigin, MessagePayload};
use relay_kusama_client::Kusama;
use relay_millau_client::{Millau, SigningParams as MillauSigningParams};
use relay_rialto_client::{Rialto, SigningParams as RialtoSigningParams};
use relay_substrate_client::{Chain, ConnectionParams, TransactionSignScheme};
use relay_utils::initialize::initialize_relay;
use sp_core::{Bytes, Pair};
use sp_runtime::traits::IdentifyAccount;

/// Kusama node client.
pub type KusamaClient = relay_substrate_client::Client<Kusama>;
/// Millau node client.
pub type MillauClient = relay_substrate_client::Client<Millau>;
/// Rialto node client.
pub type RialtoClient = relay_substrate_client::Client<Rialto>;

mod cli;
mod headers_initialize;
mod headers_maintain;
mod headers_pipeline;
mod headers_target;
mod messages_lane;
mod messages_source;
mod messages_target;
mod millau_headers_to_rialto;
mod millau_messages_to_rialto;
mod rialto_headers_to_millau;
mod rialto_messages_to_millau;

fn main() {
	initialize_relay();

	let result = async_std::task::block_on(run_command(cli::parse_args()));
	if let Err(error) = result {
		log::error!(target: "bridge", "Failed to start relay: {}", error);
	}
}

async fn run_command(command: cli::Command) -> Result<(), String> {
	match command {
		cli::Command::InitBridge(arg) => run_init_bridge(arg).await,
		cli::Command::RelayHeaders(arg) => run_relay_headers(arg).await,
		cli::Command::RelayMessages(arg) => run_relay_messages(arg).await,
		cli::Command::SendMessage(arg) => run_send_message(arg).await,
	}
}

async fn run_init_bridge(command: cli::InitBridge) -> Result<(), String> {
	match command {
		cli::InitBridge::MillauToRialto {
			millau,
			rialto,
			rialto_sign,
			millau_bridge_params,
		} => {
			let millau_client = millau.into_client().await?;
			let rialto_client = rialto.into_client().await?;
			let rialto_sign = rialto_sign.parse()?;

			let rialto_signer_next_index = rialto_client
				.next_account_index(rialto_sign.signer.public().into())
				.await?;

			headers_initialize::initialize(
				millau_client,
				rialto_client.clone(),
				millau_bridge_params.millau_initial_header,
				millau_bridge_params.millau_initial_authorities,
				millau_bridge_params.millau_initial_authorities_set_id,
				move |initialization_data| {
					Ok(Bytes(
						Rialto::sign_transaction(
							&rialto_client,
							&rialto_sign.signer,
							rialto_signer_next_index,
							rialto_runtime::SudoCall::sudo(Box::new(
								rialto_runtime::BridgeMillauCall::initialize(initialization_data).into(),
							))
							.into(),
						)
						.encode(),
					))
				},
			)
			.await;
		}
		cli::InitBridge::RialtoToMillau {
			rialto,
			millau,
			millau_sign,
			rialto_bridge_params,
		} => {
			let rialto_client = rialto.into_client().await?;
			let millau_client = millau.into_client().await?;
			let millau_sign = millau_sign.parse()?;
			let millau_signer_next_index = millau_client
				.next_account_index(millau_sign.signer.public().into())
				.await?;

			headers_initialize::initialize(
				rialto_client,
				millau_client.clone(),
				rialto_bridge_params.rialto_initial_header,
				rialto_bridge_params.rialto_initial_authorities,
				rialto_bridge_params.rialto_initial_authorities_set_id,
				move |initialization_data| {
					Ok(Bytes(
						Millau::sign_transaction(
							&millau_client,
							&millau_sign.signer,
							millau_signer_next_index,
							millau_runtime::SudoCall::sudo(Box::new(
								millau_runtime::BridgeRialtoCall::initialize(initialization_data).into(),
							))
							.into(),
						)
						.encode(),
					))
				},
			)
			.await;
		}
	}
	Ok(())
}

async fn run_relay_headers(command: cli::RelayHeaders) -> Result<(), String> {
	match command {
		cli::RelayHeaders::MillauToRialto {
			millau,
			rialto,
			rialto_sign,
			prometheus_params,
		} => {
			let millau_client = millau.into_client().await?;
			let rialto_client = rialto.into_client().await?;
			let rialto_sign = rialto_sign.parse()?;
			millau_headers_to_rialto::run(millau_client, rialto_client, rialto_sign, prometheus_params.into()).await;
		}
		cli::RelayHeaders::RialtoToMillau {
			rialto,
			millau,
			millau_sign,
			prometheus_params,
		} => {
			let rialto_client = rialto.into_client().await?;
			let millau_client = millau.into_client().await?;
			let millau_sign = millau_sign.parse()?;
			rialto_headers_to_millau::run(rialto_client, millau_client, millau_sign, prometheus_params.into()).await;
		}
	}
	Ok(())
}

async fn run_relay_messages(command: cli::RelayMessages) -> Result<(), String> {
	match command {
		cli::RelayMessages::MillauToRialto {
			millau,
			millau_sign,
			rialto,
			rialto_sign,
			prometheus_params,
			lane,
		} => {
			let millau_client = millau.into_client().await?;
			let millau_sign = millau_sign.parse()?;
			let rialto_client = rialto.into_client().await?;
			let rialto_sign = rialto_sign.parse()?;

			millau_messages_to_rialto::run(
				millau_client,
				millau_sign,
				rialto_client,
				rialto_sign,
				lane.into(),
				prometheus_params.into(),
			);
		}
		cli::RelayMessages::RialtoToMillau {
			rialto,
			rialto_sign,
			millau,
			millau_sign,
			prometheus_params,
			lane,
		} => {
			let rialto_client = rialto.into_client().await?;
			let rialto_sign = rialto_sign.parse()?;
			let millau_client = millau.into_client().await?;
			let millau_sign = millau_sign.parse()?;

			rialto_messages_to_millau::run(
				rialto_client,
				rialto_sign,
				millau_client,
				millau_sign,
				lane.into(),
				prometheus_params.into(),
			);
		}
	}
	Ok(())
}

async fn run_send_message(command: cli::SendMessage) -> Result<(), String> {
	match command {
		cli::SendMessage::MillauToRialto {
			millau,
			millau_sign,
			rialto_sign,
			lane,
			message,
			fee,
			origin,
			..
		} => {
<<<<<<< HEAD
			let millau_client = MillauClient::new(ConnectionParams {
				host: millau.millau_host,
				port: millau.millau_port,
			})
			.await?;
			let millau_sign = MillauSigningParams::from_suri(
				&millau_sign.millau_signer,
				millau_sign.millau_signer_password.as_deref(),
			)
			.map_err(|e| format!("Failed to parse millau-signer: {:?}", e))?;
			let rialto_sign = RialtoSigningParams::from_suri(
				&rialto_sign.rialto_signer,
				rialto_sign.rialto_signer_password.as_deref(),
			)
			.map_err(|e| format!("Failed to parse rialto-signer: {:?}", e))?;

			let rialto_call = match message {
				cli::ToRialtoMessage::Remark => rialto_runtime::SystemCall::remark(
					format!(
						"Unix time: {}",
						std::time::SystemTime::now()
							.duration_since(std::time::SystemTime::UNIX_EPOCH)
							.unwrap_or_default()
							.as_secs(),
					)
					.as_bytes()
					.to_vec(),
				)
				.into(),
				cli::ToRialtoMessage::Transfer {
					ref recipient,
					ref amount,
				} => rialto_runtime::Call::Balances(rialto_runtime::BalancesCall::transfer(recipient.clone(), *amount)),
				cli::ToRialtoMessage::MaximalSizeRemark => rialto_runtime::SystemCall::remark(vec![
					42u8;
					compute_maximal_size_of_remark(bp_millau::max_extrinsic_size(), bp_rialto::max_extrinsic_size(),)
						as _
				])
				.into(),
				cli::ToRialtoMessage::MaximalWeightRemark => {
					rialto_runtime::SystemCall::remark(b"MaximalWeightRemark".to_vec()).into()
				}
			};

			let rialto_call_weight = match message {
				cli::ToRialtoMessage::MaximalWeightRemark => {
					compute_maximal_dispatch_weight(bp_rialto::max_extrinsic_weight())
				}
				_ => rialto_call.get_dispatch_info().weight,
			};
			let millau_sender_public: bp_millau::AccountSigner = millau_sign.signer.public().clone().into();
			let millau_account_id: bp_millau::AccountId = millau_sender_public.into_account();
			let rialto_origin_public = rialto_sign.signer.public();

			let payload = match origin {
				cli::Origins::Source => MessagePayload {
					spec_version: rialto_runtime::VERSION.spec_version,
					weight: rialto_call_weight,
					origin: CallOrigin::SourceAccount(millau_account_id),
					call: rialto_call.encode(),
				},
				cli::Origins::Target => {
					let digest = millau_runtime::rialto_account_ownership_digest(
						&rialto_call,
						millau_account_id.clone(),
						rialto_runtime::VERSION.spec_version,
					);

					let digest_signature = rialto_sign.signer.sign(&digest);

					MessagePayload {
						spec_version: rialto_runtime::VERSION.spec_version,
						weight: rialto_call_weight,
						origin: CallOrigin::TargetAccount(
							millau_account_id,
							rialto_origin_public.into(),
							digest_signature.into(),
						),
						call: rialto_call.encode(),
					}
				}
			};
=======
			let millau_client = millau.into_client().await?;
			let millau_sign = millau_sign.parse()?;
			let rialto_sign = rialto_sign.parse()?;
			let rialto_call = message.into_call();

			let payload = millau_to_rialto_message_payload(&millau_sign, &rialto_sign, &rialto_call, origin);
>>>>>>> 174a2fd5

			let lane = lane.into();
			let fee = get_fee(fee, || {
				estimate_message_delivery_and_dispatch_fee(
					&millau_client,
					bp_rialto::TO_RIALTO_ESTIMATE_MESSAGE_FEE_METHOD,
					lane,
					payload.clone(),
				)
			})
			.await?;

			log::info!(target: "bridge", "Sending message to Rialto. Fee: {}", fee);

			let millau_call = millau_runtime::Call::BridgeRialtoMessageLane(
				millau_runtime::MessageLaneCall::send_message(lane, payload, fee),
			);

			let signed_millau_call = Millau::sign_transaction(
				&millau_client,
				&millau_sign.signer,
				millau_client
					.next_account_index(millau_sign.signer.public().clone().into())
					.await?,
				millau_call,
			);

			millau_client
				.submit_extrinsic(Bytes(signed_millau_call.encode()))
				.await?;
		}
		cli::SendMessage::RialtoToMillau {
			rialto,
			rialto_sign,
			millau_sign,
			lane,
			message,
			fee,
			origin,
			..
		} => {
<<<<<<< HEAD
			let rialto_client = RialtoClient::new(ConnectionParams {
				host: rialto.rialto_host,
				port: rialto.rialto_port,
			})
			.await?;
			let rialto_sign = RialtoSigningParams::from_suri(
				&rialto_sign.rialto_signer,
				rialto_sign.rialto_signer_password.as_deref(),
			)
			.map_err(|e| format!("Failed to parse rialto-signer: {:?}", e))?;
			let millau_sign = MillauSigningParams::from_suri(
				&millau_sign.millau_signer,
				millau_sign.millau_signer_password.as_deref(),
			)
			.map_err(|e| format!("Failed to parse millau-signer: {:?}", e))?;

			let millau_call = match message {
				cli::ToMillauMessage::Remark => millau_runtime::Call::System(millau_runtime::SystemCall::remark(
					format!(
						"Unix time: {}",
						std::time::SystemTime::now()
							.duration_since(std::time::SystemTime::UNIX_EPOCH)
							.unwrap_or_default()
							.as_secs(),
					)
					.as_bytes()
					.to_vec(),
				)),
				cli::ToMillauMessage::Transfer {
					ref recipient,
					ref amount,
				} => millau_runtime::Call::Balances(millau_runtime::BalancesCall::transfer(recipient.clone(), *amount)),
				cli::ToMillauMessage::MaximalSizeRemark => millau_runtime::SystemCall::remark(vec![
					42u8;
					compute_maximal_size_of_remark(bp_rialto::max_extrinsic_size(), bp_millau::max_extrinsic_size(),)
						as _
				])
				.into(),
				cli::ToMillauMessage::MaximalWeightRemark => {
					millau_runtime::SystemCall::remark(b"MaximalWeightRemark".to_vec()).into()
				}
			};

			let millau_call_weight = match message {
				cli::ToMillauMessage::MaximalWeightRemark => {
					compute_maximal_dispatch_weight(bp_millau::max_extrinsic_weight())
				}
				_ => millau_call.get_dispatch_info().weight,
			};
			let rialto_sender_public: bp_rialto::AccountSigner = rialto_sign.signer.public().clone().into();
			let rialto_account_id: bp_rialto::AccountId = rialto_sender_public.into_account();
			let millau_origin_public = millau_sign.signer.public();

			let payload = match origin {
				cli::Origins::Source => MessagePayload {
					spec_version: millau_runtime::VERSION.spec_version,
					weight: millau_call_weight,
					origin: CallOrigin::SourceAccount(rialto_account_id),
					call: millau_call.encode(),
				},
				cli::Origins::Target => {
					let digest = rialto_runtime::millau_account_ownership_digest(
						&millau_call,
						rialto_account_id.clone(),
						millau_runtime::VERSION.spec_version,
					);

					let digest_signature = millau_sign.signer.sign(&digest);

					MessagePayload {
						spec_version: millau_runtime::VERSION.spec_version,
						weight: millau_call_weight,
						origin: CallOrigin::TargetAccount(
							rialto_account_id,
							millau_origin_public.into(),
							digest_signature.into(),
						),
						call: millau_call.encode(),
					}
				}
			};
=======
			let rialto_client = rialto.into_client().await?;
			let rialto_sign = rialto_sign.parse()?;
			let millau_sign = millau_sign.parse()?;
			let millau_call = message.into_call();

			let payload = rialto_to_millau_message_payload(&rialto_sign, &millau_sign, &millau_call, origin);
>>>>>>> 174a2fd5

			let lane = lane.into();
			let fee = get_fee(fee, || {
				estimate_message_delivery_and_dispatch_fee(
					&rialto_client,
					bp_millau::TO_MILLAU_ESTIMATE_MESSAGE_FEE_METHOD,
					lane,
					payload.clone(),
				)
			})
			.await?;

			log::info!(target: "bridge", "Sending message to Millau. Fee: {}", fee);

			let rialto_call = rialto_runtime::Call::BridgeMillauMessageLane(
				rialto_runtime::MessageLaneCall::send_message(lane, payload, fee),
			);

			let signed_rialto_call = Rialto::sign_transaction(
				&rialto_client,
				&rialto_sign.signer,
				rialto_client
					.next_account_index(rialto_sign.signer.public().clone().into())
					.await?,
				rialto_call,
			);

			rialto_client
				.submit_extrinsic(Bytes(signed_rialto_call.encode()))
				.await?;
		}
	}
	Ok(())
}

async fn estimate_message_delivery_and_dispatch_fee<Fee: Decode, C: Chain, P: Encode>(
	client: &relay_substrate_client::Client<C>,
	estimate_fee_method: &str,
	lane: bp_message_lane::LaneId,
	payload: P,
) -> Result<Option<Fee>, relay_substrate_client::Error> {
	let encoded_response = client
		.state_call(estimate_fee_method.into(), (lane, payload).encode().into(), None)
		.await?;
	let decoded_response: Option<Fee> =
		Decode::decode(&mut &encoded_response.0[..]).map_err(relay_substrate_client::Error::ResponseParseFailed)?;
	Ok(decoded_response)
}

<<<<<<< HEAD
fn compute_maximal_size_of_remark(maximal_source_extrinsic_size: u32, maximal_target_extrinsic_size: u32) -> u32 {
	// assume that both signed extensions and other arguments fit 1KB
	let service_tx_bytes_on_source_chain = 1024;
	let maximal_source_extrinsic_size = maximal_source_extrinsic_size - service_tx_bytes_on_source_chain;
	let maximal_call_size =
		bridge_runtime_common::messages::target::maximal_incoming_message_size(maximal_target_extrinsic_size);
	let maximal_call_size = if maximal_call_size > maximal_source_extrinsic_size {
		maximal_source_extrinsic_size
	} else {
		maximal_call_size
	};

	// bytes in remark Call encoding that are used to encode everything except arguments
	let service_bytes = 1 + 1 + 4;
	maximal_call_size - service_bytes
}

fn compute_maximal_dispatch_weight(maximal_extrinsic_weight: Weight) -> Weight {
	bridge_runtime_common::messages::target::maximal_incoming_message_dispatch_weight(maximal_extrinsic_weight)
=======
fn remark_payload() -> Vec<u8> {
	format!(
		"Unix time: {}",
		std::time::SystemTime::now()
			.duration_since(std::time::SystemTime::UNIX_EPOCH)
			.unwrap_or_default()
			.as_secs(),
	)
	.as_bytes()
	.to_vec()
}

fn rialto_to_millau_message_payload(
	rialto_sign: &RialtoSigningParams,
	millau_sign: &MillauSigningParams,
	millau_call: &millau_runtime::Call,
	origin: cli::Origins,
) -> rialto_runtime::millau_messages::ToMillauMessagePayload {
	let millau_call_weight = millau_call.get_dispatch_info().weight;
	let rialto_sender_public: bp_rialto::AccountSigner = rialto_sign.signer.public().clone().into();
	let rialto_account_id: bp_rialto::AccountId = rialto_sender_public.into_account();
	let millau_origin_public = millau_sign.signer.public();

	MessagePayload {
		spec_version: millau_runtime::VERSION.spec_version,
		weight: millau_call_weight,
		origin: match origin {
			cli::Origins::Source => CallOrigin::SourceAccount(rialto_account_id),
			cli::Origins::Target => {
				let digest = rialto_runtime::millau_account_ownership_digest(
					&millau_call,
					rialto_account_id.clone(),
					millau_runtime::VERSION.spec_version,
				);

				let digest_signature = millau_sign.signer.sign(&digest);

				CallOrigin::TargetAccount(rialto_account_id, millau_origin_public.into(), digest_signature.into())
			}
		},
		call: millau_call.encode(),
	}
}

fn millau_to_rialto_message_payload(
	millau_sign: &MillauSigningParams,
	rialto_sign: &RialtoSigningParams,
	rialto_call: &rialto_runtime::Call,
	origin: cli::Origins,
) -> millau_runtime::rialto_messages::ToRialtoMessagePayload {
	let rialto_call_weight = rialto_call.get_dispatch_info().weight;
	let millau_sender_public: bp_millau::AccountSigner = millau_sign.signer.public().clone().into();
	let millau_account_id: bp_millau::AccountId = millau_sender_public.into_account();
	let rialto_origin_public = rialto_sign.signer.public();

	MessagePayload {
		spec_version: rialto_runtime::VERSION.spec_version,
		weight: rialto_call_weight,
		origin: match origin {
			cli::Origins::Source => CallOrigin::SourceAccount(millau_account_id),
			cli::Origins::Target => {
				let digest = millau_runtime::rialto_account_ownership_digest(
					&rialto_call,
					millau_account_id.clone(),
					rialto_runtime::VERSION.spec_version,
				);

				let digest_signature = rialto_sign.signer.sign(&digest);

				CallOrigin::TargetAccount(millau_account_id, rialto_origin_public.into(), digest_signature.into())
			}
		},
		call: rialto_call.encode(),
	}
}

async fn get_fee<Fee, F, R, E>(fee: Option<Fee>, f: F) -> Result<Fee, String>
where
	Fee: Decode,
	F: FnOnce() -> R,
	R: std::future::Future<Output = Result<Option<Fee>, E>>,
	E: std::fmt::Debug,
{
	match fee {
		Some(fee) => Ok(fee),
		None => match f().await {
			Ok(Some(fee)) => Ok(fee),
			Ok(None) => Err("Failed to estimate message fee. Message is too heavy?".into()),
			Err(error) => Err(format!("Failed to estimate message fee: {:?}", error)),
		},
	}
}

impl crate::cli::RialtoSigningParams {
	/// Parse CLI parameters into typed signing params.
	pub fn parse(self) -> Result<RialtoSigningParams, String> {
		RialtoSigningParams::from_suri(&self.rialto_signer, self.rialto_signer_password.as_deref())
			.map_err(|e| format!("Failed to parse rialto-signer: {:?}", e))
	}
}

impl crate::cli::MillauSigningParams {
	/// Parse CLI parameters into typed signing params.
	pub fn parse(self) -> Result<MillauSigningParams, String> {
		MillauSigningParams::from_suri(&self.millau_signer, self.millau_signer_password.as_deref())
			.map_err(|e| format!("Failed to parse millau-signer: {:?}", e))
	}
}

impl crate::cli::MillauConnectionParams {
	/// Convert CLI connection parameters into Millau RPC Client.
	pub async fn into_client(self) -> relay_substrate_client::Result<MillauClient> {
		MillauClient::new(ConnectionParams {
			host: self.millau_host,
			port: self.millau_port,
		})
		.await
	}
}
impl crate::cli::RialtoConnectionParams {
	/// Convert CLI connection parameters into Rialto RPC Client.
	pub async fn into_client(self) -> relay_substrate_client::Result<RialtoClient> {
		RialtoClient::new(ConnectionParams {
			host: self.rialto_host,
			port: self.rialto_port,
		})
		.await
	}
}

impl crate::cli::ToRialtoMessage {
	/// Convert CLI call request into runtime `Call` instance.
	pub fn into_call(self) -> rialto_runtime::Call {
		match self {
			cli::ToRialtoMessage::Remark => {
				rialto_runtime::Call::System(rialto_runtime::SystemCall::remark(remark_payload()))
			}
			cli::ToRialtoMessage::Transfer { recipient, amount } => {
				rialto_runtime::Call::Balances(rialto_runtime::BalancesCall::transfer(recipient, amount))
			}
		}
	}
}

impl crate::cli::ToMillauMessage {
	/// Convert CLI call request into runtime `Call` instance.
	pub fn into_call(self) -> millau_runtime::Call {
		match self {
			cli::ToMillauMessage::Remark => {
				millau_runtime::Call::System(millau_runtime::SystemCall::remark(remark_payload()))
			}
			cli::ToMillauMessage::Transfer { recipient, amount } => {
				millau_runtime::Call::Balances(millau_runtime::BalancesCall::transfer(recipient, amount))
			}
		}
	}
>>>>>>> 174a2fd5
}

#[cfg(test)]
mod tests {
	use super::*;
	use sp_core::Pair;
	use sp_runtime::traits::{IdentifyAccount, Verify};

	#[test]
	fn millau_signature_is_valid_on_rialto() {
		let millau_sign = relay_millau_client::SigningParams::from_suri("//Dave", None).unwrap();

		let call = rialto_runtime::Call::System(rialto_runtime::SystemCall::remark(vec![]));

		let millau_public: bp_millau::AccountSigner = millau_sign.signer.public().clone().into();
		let millau_account_id: bp_millau::AccountId = millau_public.into_account();

		let digest = millau_runtime::rialto_account_ownership_digest(
			&call,
			millau_account_id,
			rialto_runtime::VERSION.spec_version,
		);

		let rialto_signer = relay_rialto_client::SigningParams::from_suri("//Dave", None).unwrap();
		let signature = rialto_signer.signer.sign(&digest);

		assert!(signature.verify(&digest[..], &rialto_signer.signer.public()));
	}

	#[test]
	fn rialto_signature_is_valid_on_millau() {
		let rialto_sign = relay_rialto_client::SigningParams::from_suri("//Dave", None).unwrap();

		let call = millau_runtime::Call::System(millau_runtime::SystemCall::remark(vec![]));

		let rialto_public: bp_rialto::AccountSigner = rialto_sign.signer.public().clone().into();
		let rialto_account_id: bp_rialto::AccountId = rialto_public.into_account();

		let digest = rialto_runtime::millau_account_ownership_digest(
			&call,
			rialto_account_id,
			millau_runtime::VERSION.spec_version,
		);

		let millau_signer = relay_millau_client::SigningParams::from_suri("//Dave", None).unwrap();
		let signature = millau_signer.signer.sign(&digest);

		assert!(signature.verify(&digest[..], &millau_signer.signer.public()));
	}

	#[test]
	fn maximal_size_remark_to_millau_is_generated_correctly() {
		use bp_message_lane::source_chain::TargetHeaderChain;
		use rialto_runtime::millau_messages::Millau;

		let maximal_remark_size =
			compute_maximal_size_of_remark(bp_rialto::max_extrinsic_size(), bp_millau::max_extrinsic_size());

		let call: millau_runtime::Call = millau_runtime::SystemCall::remark(vec![42; maximal_remark_size as _]).into();
		let payload = pallet_bridge_call_dispatch::MessagePayload {
			spec_version: Default::default(),
			weight: call.get_dispatch_info().weight,
			origin: pallet_bridge_call_dispatch::CallOrigin::SourceRoot,
			call: call.encode(),
		};
		assert_eq!(Millau::verify_message(&payload), Ok(()));

		let call: millau_runtime::Call =
			millau_runtime::SystemCall::remark(vec![42; (maximal_remark_size + 1) as _]).into();
		let payload = pallet_bridge_call_dispatch::MessagePayload {
			spec_version: Default::default(),
			weight: call.get_dispatch_info().weight,
			origin: pallet_bridge_call_dispatch::CallOrigin::SourceRoot,
			call: call.encode(),
		};
		assert!(Millau::verify_message(&payload).is_err());
	}

	#[test]
	fn maximal_size_remark_to_rialto_is_generated_correctly() {
		assert!(
			bridge_runtime_common::messages::target::maximal_incoming_message_size(
				bp_rialto::max_extrinsic_size()
			) > bp_millau::max_extrinsic_size(),
			"We can't actually send maximal messages to Rialto from Millau, because Millau extrinsics can't be that large",
		)
	}

	#[test]
	fn maximal_weight_remark_to_millau_is_generated_correctly() {
		use bp_message_lane::source_chain::TargetHeaderChain;
		use rialto_runtime::millau_messages::Millau;

		let maximal_dispatch_weight = compute_maximal_dispatch_weight(bp_millau::max_extrinsic_weight());
		let call: millau_runtime::Call = rialto_runtime::SystemCall::remark(vec![]).into();

		let payload = pallet_bridge_call_dispatch::MessagePayload {
			spec_version: Default::default(),
			weight: maximal_dispatch_weight,
			origin: pallet_bridge_call_dispatch::CallOrigin::SourceRoot,
			call: call.encode(),
		};
		assert_eq!(Millau::verify_message(&payload), Ok(()));

		let payload = pallet_bridge_call_dispatch::MessagePayload {
			spec_version: Default::default(),
			weight: maximal_dispatch_weight + 1,
			origin: pallet_bridge_call_dispatch::CallOrigin::SourceRoot,
			call: call.encode(),
		};
		assert!(Millau::verify_message(&payload).is_err());
	}

	#[test]
	fn maximal_weight_fill_block_to_rialto_is_generated_correctly() {
		use bp_message_lane::source_chain::TargetHeaderChain;
		use millau_runtime::rialto_messages::Rialto;

		let maximal_dispatch_weight = compute_maximal_dispatch_weight(bp_rialto::max_extrinsic_weight());
		let call: rialto_runtime::Call = millau_runtime::SystemCall::remark(vec![]).into();

		let payload = pallet_bridge_call_dispatch::MessagePayload {
			spec_version: Default::default(),
			weight: maximal_dispatch_weight,
			origin: pallet_bridge_call_dispatch::CallOrigin::SourceRoot,
			call: call.encode(),
		};
		assert_eq!(Rialto::verify_message(&payload), Ok(()));

		let payload = pallet_bridge_call_dispatch::MessagePayload {
			spec_version: Default::default(),
			weight: maximal_dispatch_weight + 1,
			origin: pallet_bridge_call_dispatch::CallOrigin::SourceRoot,
			call: call.encode(),
		};
		assert!(Rialto::verify_message(&payload).is_err());
	}
}<|MERGE_RESOLUTION|>--- conflicted
+++ resolved
@@ -64,6 +64,7 @@
 		cli::Command::RelayHeaders(arg) => run_relay_headers(arg).await,
 		cli::Command::RelayMessages(arg) => run_relay_messages(arg).await,
 		cli::Command::SendMessage(arg) => run_send_message(arg).await,
+		cli::Command::PrintMessageLimits(arg) => run_print_message_limits(arg).await,
 	}
 }
 
@@ -236,97 +237,12 @@
 			origin,
 			..
 		} => {
-<<<<<<< HEAD
-			let millau_client = MillauClient::new(ConnectionParams {
-				host: millau.millau_host,
-				port: millau.millau_port,
-			})
-			.await?;
-			let millau_sign = MillauSigningParams::from_suri(
-				&millau_sign.millau_signer,
-				millau_sign.millau_signer_password.as_deref(),
-			)
-			.map_err(|e| format!("Failed to parse millau-signer: {:?}", e))?;
-			let rialto_sign = RialtoSigningParams::from_suri(
-				&rialto_sign.rialto_signer,
-				rialto_sign.rialto_signer_password.as_deref(),
-			)
-			.map_err(|e| format!("Failed to parse rialto-signer: {:?}", e))?;
-
-			let rialto_call = match message {
-				cli::ToRialtoMessage::Remark => rialto_runtime::SystemCall::remark(
-					format!(
-						"Unix time: {}",
-						std::time::SystemTime::now()
-							.duration_since(std::time::SystemTime::UNIX_EPOCH)
-							.unwrap_or_default()
-							.as_secs(),
-					)
-					.as_bytes()
-					.to_vec(),
-				)
-				.into(),
-				cli::ToRialtoMessage::Transfer {
-					ref recipient,
-					ref amount,
-				} => rialto_runtime::Call::Balances(rialto_runtime::BalancesCall::transfer(recipient.clone(), *amount)),
-				cli::ToRialtoMessage::MaximalSizeRemark => rialto_runtime::SystemCall::remark(vec![
-					42u8;
-					compute_maximal_size_of_remark(bp_millau::max_extrinsic_size(), bp_rialto::max_extrinsic_size(),)
-						as _
-				])
-				.into(),
-				cli::ToRialtoMessage::MaximalWeightRemark => {
-					rialto_runtime::SystemCall::remark(b"MaximalWeightRemark".to_vec()).into()
-				}
-			};
-
-			let rialto_call_weight = match message {
-				cli::ToRialtoMessage::MaximalWeightRemark => {
-					compute_maximal_dispatch_weight(bp_rialto::max_extrinsic_weight())
-				}
-				_ => rialto_call.get_dispatch_info().weight,
-			};
-			let millau_sender_public: bp_millau::AccountSigner = millau_sign.signer.public().clone().into();
-			let millau_account_id: bp_millau::AccountId = millau_sender_public.into_account();
-			let rialto_origin_public = rialto_sign.signer.public();
-
-			let payload = match origin {
-				cli::Origins::Source => MessagePayload {
-					spec_version: rialto_runtime::VERSION.spec_version,
-					weight: rialto_call_weight,
-					origin: CallOrigin::SourceAccount(millau_account_id),
-					call: rialto_call.encode(),
-				},
-				cli::Origins::Target => {
-					let digest = millau_runtime::rialto_account_ownership_digest(
-						&rialto_call,
-						millau_account_id.clone(),
-						rialto_runtime::VERSION.spec_version,
-					);
-
-					let digest_signature = rialto_sign.signer.sign(&digest);
-
-					MessagePayload {
-						spec_version: rialto_runtime::VERSION.spec_version,
-						weight: rialto_call_weight,
-						origin: CallOrigin::TargetAccount(
-							millau_account_id,
-							rialto_origin_public.into(),
-							digest_signature.into(),
-						),
-						call: rialto_call.encode(),
-					}
-				}
-			};
-=======
 			let millau_client = millau.into_client().await?;
 			let millau_sign = millau_sign.parse()?;
 			let rialto_sign = rialto_sign.parse()?;
 			let rialto_call = message.into_call();
 
 			let payload = millau_to_rialto_message_payload(&millau_sign, &rialto_sign, &rialto_call, origin);
->>>>>>> 174a2fd5
 
 			let lane = lane.into();
 			let fee = get_fee(fee, || {
@@ -368,96 +284,12 @@
 			origin,
 			..
 		} => {
-<<<<<<< HEAD
-			let rialto_client = RialtoClient::new(ConnectionParams {
-				host: rialto.rialto_host,
-				port: rialto.rialto_port,
-			})
-			.await?;
-			let rialto_sign = RialtoSigningParams::from_suri(
-				&rialto_sign.rialto_signer,
-				rialto_sign.rialto_signer_password.as_deref(),
-			)
-			.map_err(|e| format!("Failed to parse rialto-signer: {:?}", e))?;
-			let millau_sign = MillauSigningParams::from_suri(
-				&millau_sign.millau_signer,
-				millau_sign.millau_signer_password.as_deref(),
-			)
-			.map_err(|e| format!("Failed to parse millau-signer: {:?}", e))?;
-
-			let millau_call = match message {
-				cli::ToMillauMessage::Remark => millau_runtime::Call::System(millau_runtime::SystemCall::remark(
-					format!(
-						"Unix time: {}",
-						std::time::SystemTime::now()
-							.duration_since(std::time::SystemTime::UNIX_EPOCH)
-							.unwrap_or_default()
-							.as_secs(),
-					)
-					.as_bytes()
-					.to_vec(),
-				)),
-				cli::ToMillauMessage::Transfer {
-					ref recipient,
-					ref amount,
-				} => millau_runtime::Call::Balances(millau_runtime::BalancesCall::transfer(recipient.clone(), *amount)),
-				cli::ToMillauMessage::MaximalSizeRemark => millau_runtime::SystemCall::remark(vec![
-					42u8;
-					compute_maximal_size_of_remark(bp_rialto::max_extrinsic_size(), bp_millau::max_extrinsic_size(),)
-						as _
-				])
-				.into(),
-				cli::ToMillauMessage::MaximalWeightRemark => {
-					millau_runtime::SystemCall::remark(b"MaximalWeightRemark".to_vec()).into()
-				}
-			};
-
-			let millau_call_weight = match message {
-				cli::ToMillauMessage::MaximalWeightRemark => {
-					compute_maximal_dispatch_weight(bp_millau::max_extrinsic_weight())
-				}
-				_ => millau_call.get_dispatch_info().weight,
-			};
-			let rialto_sender_public: bp_rialto::AccountSigner = rialto_sign.signer.public().clone().into();
-			let rialto_account_id: bp_rialto::AccountId = rialto_sender_public.into_account();
-			let millau_origin_public = millau_sign.signer.public();
-
-			let payload = match origin {
-				cli::Origins::Source => MessagePayload {
-					spec_version: millau_runtime::VERSION.spec_version,
-					weight: millau_call_weight,
-					origin: CallOrigin::SourceAccount(rialto_account_id),
-					call: millau_call.encode(),
-				},
-				cli::Origins::Target => {
-					let digest = rialto_runtime::millau_account_ownership_digest(
-						&millau_call,
-						rialto_account_id.clone(),
-						millau_runtime::VERSION.spec_version,
-					);
-
-					let digest_signature = millau_sign.signer.sign(&digest);
-
-					MessagePayload {
-						spec_version: millau_runtime::VERSION.spec_version,
-						weight: millau_call_weight,
-						origin: CallOrigin::TargetAccount(
-							rialto_account_id,
-							millau_origin_public.into(),
-							digest_signature.into(),
-						),
-						call: millau_call.encode(),
-					}
-				}
-			};
-=======
 			let rialto_client = rialto.into_client().await?;
 			let rialto_sign = rialto_sign.parse()?;
 			let millau_sign = millau_sign.parse()?;
 			let millau_call = message.into_call();
 
 			let payload = rialto_to_millau_message_payload(&rialto_sign, &millau_sign, &millau_call, origin);
->>>>>>> 174a2fd5
 
 			let lane = lane.into();
 			let fee = get_fee(fee, || {
@@ -490,6 +322,34 @@
 				.await?;
 		}
 	}
+	Ok(())
+}
+
+async fn run_print_message_limits(command: cli::PrintMessageLimits) -> Result<(), String> {
+	let (max_dispatch_weight, max_arguments_size) = match command {
+		cli::PrintMessageLimits::MillauToRialto => (
+			compute_maximal_message_dispatch_weight(bp_rialto::max_extrinsic_weight()),
+			compute_maximal_message_arguments_size(
+				bp_millau::max_extrinsic_size(),
+				bp_rialto::max_extrinsic_size(),
+			),
+		),
+		cli::PrintMessageLimits::RialtoToMillau => (
+			compute_maximal_message_dispatch_weight(bp_millau::max_extrinsic_weight()),
+			compute_maximal_message_arguments_size(
+				bp_rialto::max_extrinsic_size(),
+				bp_millau::max_extrinsic_size(),
+			),
+		),
+	};
+
+	log::info!(
+		target: "bridge",
+		"Maximal message dispatch weight: {}\nMaximal message arguments size: {}",
+		max_dispatch_weight,
+		max_arguments_size,
+	);
+
 	Ok(())
 }
 
@@ -507,27 +367,6 @@
 	Ok(decoded_response)
 }
 
-<<<<<<< HEAD
-fn compute_maximal_size_of_remark(maximal_source_extrinsic_size: u32, maximal_target_extrinsic_size: u32) -> u32 {
-	// assume that both signed extensions and other arguments fit 1KB
-	let service_tx_bytes_on_source_chain = 1024;
-	let maximal_source_extrinsic_size = maximal_source_extrinsic_size - service_tx_bytes_on_source_chain;
-	let maximal_call_size =
-		bridge_runtime_common::messages::target::maximal_incoming_message_size(maximal_target_extrinsic_size);
-	let maximal_call_size = if maximal_call_size > maximal_source_extrinsic_size {
-		maximal_source_extrinsic_size
-	} else {
-		maximal_call_size
-	};
-
-	// bytes in remark Call encoding that are used to encode everything except arguments
-	let service_bytes = 1 + 1 + 4;
-	maximal_call_size - service_bytes
-}
-
-fn compute_maximal_dispatch_weight(maximal_extrinsic_weight: Weight) -> Weight {
-	bridge_runtime_common::messages::target::maximal_incoming_message_dispatch_weight(maximal_extrinsic_weight)
-=======
 fn remark_payload() -> Vec<u8> {
 	format!(
 		"Unix time: {}",
@@ -621,6 +460,31 @@
 	}
 }
 
+fn compute_maximal_message_dispatch_weight(maximal_extrinsic_weight: Weight) -> Weight {
+	bridge_runtime_common::messages::target::maximal_incoming_message_dispatch_weight(maximal_extrinsic_weight)
+}
+
+fn compute_maximal_message_arguments_size(
+	maximal_source_extrinsic_size: u32,
+	maximal_target_extrinsic_size: u32,
+) -> u32 {
+	// assume that both signed extensions and other arguments fit 1KB
+	let service_tx_bytes_on_source_chain = 1024;
+	let maximal_source_extrinsic_size = maximal_source_extrinsic_size - service_tx_bytes_on_source_chain;
+	let maximal_call_size =
+		bridge_runtime_common::messages::target::maximal_incoming_message_size(maximal_target_extrinsic_size);
+	let maximal_call_size = if maximal_call_size > maximal_source_extrinsic_size {
+		maximal_source_extrinsic_size
+	} else {
+		maximal_call_size
+	};
+
+	// bytes in Call encoding that are used to encode everything except arguments
+	let service_bytes = 1 + 1 + 4;
+	maximal_call_size - service_bytes
+}
+
+
 impl crate::cli::RialtoSigningParams {
 	/// Parse CLI parameters into typed signing params.
 	pub fn parse(self) -> Result<RialtoSigningParams, String> {
@@ -684,12 +548,12 @@
 			}
 		}
 	}
->>>>>>> 174a2fd5
 }
 
 #[cfg(test)]
 mod tests {
 	use super::*;
+	use bp_message_lane::source_chain::TargetHeaderChain;
 	use sp_core::Pair;
 	use sp_runtime::traits::{IdentifyAccount, Verify};
 
@@ -736,12 +600,13 @@
 	}
 
 	#[test]
-	fn maximal_size_remark_to_millau_is_generated_correctly() {
-		use bp_message_lane::source_chain::TargetHeaderChain;
+	fn maximal_rialto_to_millau_message_arguments_size_is_computed_correctly() {
 		use rialto_runtime::millau_messages::Millau;
 
-		let maximal_remark_size =
-			compute_maximal_size_of_remark(bp_rialto::max_extrinsic_size(), bp_millau::max_extrinsic_size());
+		let maximal_remark_size = compute_maximal_message_arguments_size(
+			bp_rialto::max_extrinsic_size(),
+			bp_millau::max_extrinsic_size(),
+		);
 
 		let call: millau_runtime::Call = millau_runtime::SystemCall::remark(vec![42; maximal_remark_size as _]).into();
 		let payload = pallet_bridge_call_dispatch::MessagePayload {
@@ -774,11 +639,10 @@
 	}
 
 	#[test]
-	fn maximal_weight_remark_to_millau_is_generated_correctly() {
-		use bp_message_lane::source_chain::TargetHeaderChain;
+	fn maximal_rialto_to_millau_message_dispatch_weight_is_computed_correctly() {
 		use rialto_runtime::millau_messages::Millau;
 
-		let maximal_dispatch_weight = compute_maximal_dispatch_weight(bp_millau::max_extrinsic_weight());
+		let maximal_dispatch_weight = compute_maximal_message_dispatch_weight(bp_millau::max_extrinsic_weight());
 		let call: millau_runtime::Call = rialto_runtime::SystemCall::remark(vec![]).into();
 
 		let payload = pallet_bridge_call_dispatch::MessagePayload {
@@ -800,10 +664,9 @@
 
 	#[test]
 	fn maximal_weight_fill_block_to_rialto_is_generated_correctly() {
-		use bp_message_lane::source_chain::TargetHeaderChain;
 		use millau_runtime::rialto_messages::Rialto;
 
-		let maximal_dispatch_weight = compute_maximal_dispatch_weight(bp_rialto::max_extrinsic_weight());
+		let maximal_dispatch_weight = compute_maximal_message_dispatch_weight(bp_rialto::max_extrinsic_weight());
 		let call: rialto_runtime::Call = millau_runtime::SystemCall::remark(vec![]).into();
 
 		let payload = pallet_bridge_call_dispatch::MessagePayload {
