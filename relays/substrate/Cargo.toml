[package]
name = "substrate-relay"
version = "0.1.0"
authors = ["Parity Technologies <admin@parity.io>"]
edition = "2018"
license = "GPL-3.0-or-later WITH Classpath-exception-2.0"

[dependencies]
async-std = "1.6.2"
<<<<<<< HEAD
async-trait = "0.1.40"
=======
async-trait = "0.1.41"
bp-rialto = { path = "../../primitives/rialto" }
>>>>>>> 95748d6c
codec = { package = "parity-scale-codec", version = "1.3.4" }
futures = "0.3.5"
log = "0.4.11"
paste = "1.0"
sp-runtime = "2.0"
structopt = "0.3"

# Bridge dependencies

bp-rialto = { path = "../../primitives/rialto" }
headers-relay = { path = "../headers-relay" }
messages-relay = { path = "../messages-relay" }
relay-millau-client = { path = "../millau-client" }
relay-rialto-client = { path = "../rialto-client" }
relay-substrate-client = { path = "../substrate-client" }
relay-utils = { path = "../utils" }<|MERGE_RESOLUTION|>--- conflicted
+++ resolved
@@ -7,12 +7,7 @@
 
 [dependencies]
 async-std = "1.6.2"
-<<<<<<< HEAD
-async-trait = "0.1.40"
-=======
 async-trait = "0.1.41"
-bp-rialto = { path = "../../primitives/rialto" }
->>>>>>> 95748d6c
 codec = { package = "parity-scale-codec", version = "1.3.4" }
 futures = "0.3.5"
 log = "0.4.11"
