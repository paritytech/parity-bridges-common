--- conflicted
+++ resolved
@@ -22,12 +22,9 @@
 bp-rialto = { path = "../../primitives/rialto" }
 headers-relay = { path = "../headers-relay" }
 messages-relay = { path = "../messages-relay" }
-<<<<<<< HEAD
 millau-runtime = { path = "../../bin/millau/runtime" }
 pallet-bridge-call-dispatch = { path = "../../modules/call-dispatch" }
-=======
 pallet-substrate-bridge = { path = "../../modules/substrate" }
->>>>>>> d4f01c55
 relay-millau-client = { path = "../millau-client" }
 relay-rialto-client = { path = "../rialto-client" }
 relay-substrate-client = { path = "../substrate-client" }
