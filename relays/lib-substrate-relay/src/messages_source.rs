// Copyright 2019-2021 Parity Technologies (UK) Ltd.
// This file is part of Parity Bridges Common.

// Parity Bridges Common is free software: you can redistribute it and/or modify
// it under the terms of the GNU General Public License as published by
// the Free Software Foundation, either version 3 of the License, or
// (at your option) any later version.

// Parity Bridges Common is distributed in the hope that it will be useful,
// but WITHOUT ANY WARRANTY; without even the implied warranty of
// MERCHANTABILITY or FITNESS FOR A PARTICULAR PURPOSE.  See the
// GNU General Public License for more details.

// You should have received a copy of the GNU General Public License
// along with Parity Bridges Common.  If not, see <http://www.gnu.org/licenses/>.

//! Substrate client as Substrate messages source. The chain we connect to should have
//! runtime that implements `<BridgedChainName>HeaderApi` to allow bridging with
//! `<BridgedName>` chain.

use crate::{
	messages_lane::{
		BatchProofTransaction, MessageLaneAdapter, ReceiveMessagesDeliveryProofCallBuilder,
		SubstrateMessageLane,
	},
	on_demand::OnDemandRelay,
	TransactionParams,
};

use async_std::sync::Arc;
use async_trait::async_trait;
use bp_messages::{
	storage_keys::{operating_mode_key, outbound_lane_data_key},
	InboundMessageDetails, LaneId, MessageNonce, MessagePayload, MessagesOperatingMode,
	OutboundLaneData, OutboundMessageDetails,
};
use bp_runtime::{
	BasicOperatingMode, HasherOf, HeaderIdProvider, RangeInclusiveExt, UntrustedVecDb,
};
use bridge_runtime_common::messages::target::FromBridgedChainMessagesProof;
use codec::Encode;
use frame_support::weights::Weight;
use messages_relay::{
	message_lane::{MessageLane, SourceHeaderIdOf, TargetHeaderIdOf},
	message_lane_loop::{
		ClientState, MessageDetails, MessageDetailsMap, MessageProofParameters, SourceClient,
		SourceClientState,
	},
};
use num_traits::Zero;
use relay_substrate_client::{
	AccountIdOf, AccountKeyPairOf, BalanceOf, Chain, ChainWithMessages, Client,
	Error as SubstrateError, HashOf, HeaderIdOf, TransactionEra, TransactionTracker,
	UnsignedTransaction,
};
use relay_utils::relay_loop::Client as RelayClient;
use sp_core::Pair;
use sp_runtime::traits::Header;
use std::ops::RangeInclusive;

/// Intermediate message proof returned by the source Substrate node. Includes everything
/// required to submit to the target node: cumulative dispatch weight of bundled messages and
/// the proof itself.
pub type SubstrateMessagesProof<C> = (Weight, FromBridgedChainMessagesProof<HashOf<C>>);
type MessagesToRefine<'a> = Vec<(MessagePayload, &'a mut OutboundMessageDetails)>;

/// Substrate client as Substrate messages source.
pub struct SubstrateMessagesSource<P: SubstrateMessageLane, SourceClnt, TargetClnt> {
	source_client: SourceClnt,
	target_client: TargetClnt,
	lane_id: LaneId,
	transaction_params: TransactionParams<AccountKeyPairOf<P::SourceChain>>,
	target_to_source_headers_relay: Option<Arc<dyn OnDemandRelay<P::TargetChain, P::SourceChain>>>,
}

impl<P: SubstrateMessageLane, SourceClnt: Client<P::SourceChain>, TargetClnt>
	SubstrateMessagesSource<P, SourceClnt, TargetClnt>
{
	/// Create new Substrate headers source.
	pub fn new(
		source_client: SourceClnt,
		target_client: TargetClnt,
		lane_id: LaneId,
		transaction_params: TransactionParams<AccountKeyPairOf<P::SourceChain>>,
		target_to_source_headers_relay: Option<
			Arc<dyn OnDemandRelay<P::TargetChain, P::SourceChain>>,
		>,
	) -> Self {
		SubstrateMessagesSource {
			source_client,
			target_client,
			lane_id,
			transaction_params,
			target_to_source_headers_relay,
		}
	}

	/// Read outbound lane state from the on-chain storage at given block.
	async fn outbound_lane_data(
		&self,
		id: SourceHeaderIdOf<MessageLaneAdapter<P>>,
	) -> Result<Option<OutboundLaneData>, SubstrateError> {
		self.source_client
			.storage_value(
				id.hash(),
				outbound_lane_data_key(
					P::TargetChain::WITH_CHAIN_MESSAGES_PALLET_NAME,
					&self.lane_id,
				),
			)
			.await
	}

	/// Ensure that the messages pallet at source chain is active.
	async fn ensure_pallet_active(&self) -> Result<(), SubstrateError> {
		ensure_messages_pallet_active::<P::SourceChain, P::TargetChain, _>(&self.source_client)
			.await
	}
}

impl<P: SubstrateMessageLane, SourceClnt: Clone, TargetClnt: Clone> Clone
	for SubstrateMessagesSource<P, SourceClnt, TargetClnt>
{
	fn clone(&self) -> Self {
		Self {
			source_client: self.source_client.clone(),
			target_client: self.target_client.clone(),
			lane_id: self.lane_id,
			transaction_params: self.transaction_params.clone(),
			target_to_source_headers_relay: self.target_to_source_headers_relay.clone(),
		}
	}
}

#[async_trait]
impl<
		P: SubstrateMessageLane,
		SourceClnt: Client<P::SourceChain>,
		TargetClnt: Client<P::TargetChain>,
	> RelayClient for SubstrateMessagesSource<P, SourceClnt, TargetClnt>
{
	type Error = SubstrateError;

	async fn reconnect(&mut self) -> Result<(), SubstrateError> {
		// since the client calls RPC methods on both sides, we need to reconnect both
		self.source_client.reconnect().await?;
		self.target_client.reconnect().await?;

		// call reconnect on on-demand headers relay, because we may use different chains there
		// and the error that has lead to reconnect may have came from those other chains
		// (see `require_target_header_on_source`)
		//
		// this may lead to multiple reconnects to the same node during the same call and it
		// needs to be addressed in the future
		// TODO: https://github.com/paritytech/parity-bridges-common/issues/1928
		if let Some(ref mut target_to_source_headers_relay) = self.target_to_source_headers_relay {
			target_to_source_headers_relay.reconnect().await?;
		}

		Ok(())
	}
}

#[async_trait]
impl<
		P: SubstrateMessageLane,
		SourceClnt: Client<P::SourceChain>,
		TargetClnt: Client<P::TargetChain>,
	> SourceClient<MessageLaneAdapter<P>> for SubstrateMessagesSource<P, SourceClnt, TargetClnt>
where
	AccountIdOf<P::SourceChain>: From<<AccountKeyPairOf<P::SourceChain> as Pair>::Public>,
{
	type BatchTransaction =
		BatchProofTransaction<P::SourceChain, P::TargetChain, P::SourceBatchCallBuilder>;
	type TransactionTracker = TransactionTracker<P::SourceChain, SourceClnt>;

	async fn state(&self) -> Result<SourceClientState<MessageLaneAdapter<P>>, SubstrateError> {
		// we can't continue to deliver confirmations if source node is out of sync, because
		// it may have already received confirmations that we're going to deliver
		//
		// we can't continue to deliver messages if target node is out of sync, because
		// it may have already received (some of) messages that we're going to deliver
		self.source_client.ensure_synced().await?;
		self.target_client.ensure_synced().await?;
		// we can't relay confirmations if messages pallet at source chain is halted
		self.ensure_pallet_active().await?;

		read_client_state_from_both_chains(&self.source_client, &self.target_client).await
	}

	async fn latest_generated_nonce(
		&self,
		id: SourceHeaderIdOf<MessageLaneAdapter<P>>,
	) -> Result<(SourceHeaderIdOf<MessageLaneAdapter<P>>, MessageNonce), SubstrateError> {
		// lane data missing from the storage is fine until first message is sent
		let latest_generated_nonce = self
			.outbound_lane_data(id)
			.await?
			.map(|data| data.latest_generated_nonce)
			.unwrap_or(0);
		Ok((id, latest_generated_nonce))
	}

	async fn latest_confirmed_received_nonce(
		&self,
		id: SourceHeaderIdOf<MessageLaneAdapter<P>>,
	) -> Result<(SourceHeaderIdOf<MessageLaneAdapter<P>>, MessageNonce), SubstrateError> {
		// lane data missing from the storage is fine until first message is sent
		let latest_received_nonce = self
			.outbound_lane_data(id)
			.await?
			.map(|data| data.latest_received_nonce)
			.unwrap_or(0);
		Ok((id, latest_received_nonce))
	}

	async fn generated_message_details(
		&self,
		id: SourceHeaderIdOf<MessageLaneAdapter<P>>,
		nonces: RangeInclusive<MessageNonce>,
	) -> Result<MessageDetailsMap<BalanceOf<P::SourceChain>>, SubstrateError> {
		let mut out_msgs_details: Vec<_> = self
			.source_client
			.state_call::<_, Vec<_>>(
				id.hash(),
				P::TargetChain::TO_CHAIN_MESSAGE_DETAILS_METHOD.into(),
				(self.lane_id, *nonces.start(), *nonces.end()),
			)
			.await?;
		validate_out_msgs_details::<P::SourceChain>(&out_msgs_details, nonces)?;

		// prepare arguments of the inbound message details call (if we need it)
		let mut msgs_to_refine = vec![];
		for out_msg_details in out_msgs_details.iter_mut() {
			// in our current strategy all messages are supposed to be paid at the target chain

			// for pay-at-target messages we may want to ask target chain for
			// refined dispatch weight
			let msg_key = bp_messages::storage_keys::message_key(
				P::TargetChain::WITH_CHAIN_MESSAGES_PALLET_NAME,
				&self.lane_id,
				out_msg_details.nonce,
			);
			let msg_payload: MessagePayload =
				self.source_client.storage_value(id.hash(), msg_key).await?.ok_or_else(|| {
					SubstrateError::Custom(format!(
						"Message to {} {:?}/{} is missing from runtime the storage of {} at {:?}",
						P::TargetChain::NAME,
						self.lane_id,
						out_msg_details.nonce,
						P::SourceChain::NAME,
						id,
					))
				})?;

			msgs_to_refine.push((msg_payload, out_msg_details));
		}

		let best_target_header_hash = self.target_client.best_header_hash().await?;
		for mut msgs_to_refine_batch in
			split_msgs_to_refine::<P::SourceChain, P::TargetChain>(self.lane_id, msgs_to_refine)?
		{
			let in_msgs_details = self
				.target_client
				.state_call::<_, Vec<InboundMessageDetails>>(
					best_target_header_hash,
					P::SourceChain::FROM_CHAIN_MESSAGE_DETAILS_METHOD.into(),
					(self.lane_id, &msgs_to_refine_batch),
				)
				.await?;
			if in_msgs_details.len() != msgs_to_refine_batch.len() {
				return Err(SubstrateError::Custom(format!(
					"Call of {} at {} has returned {} entries instead of expected {}",
					P::SourceChain::FROM_CHAIN_MESSAGE_DETAILS_METHOD,
					P::TargetChain::NAME,
					in_msgs_details.len(),
					msgs_to_refine_batch.len(),
				)))
			}
			for ((_, out_msg_details), in_msg_details) in
				msgs_to_refine_batch.iter_mut().zip(in_msgs_details)
			{
				log::trace!(
					target: "bridge",
					"Refined weight of {}->{} message {:?}/{}: at-source: {}, at-target: {}",
					P::SourceChain::NAME,
					P::TargetChain::NAME,
					self.lane_id,
					out_msg_details.nonce,
					out_msg_details.dispatch_weight,
					in_msg_details.dispatch_weight,
				);
				out_msg_details.dispatch_weight = in_msg_details.dispatch_weight;
			}
		}

		let mut msgs_details_map = MessageDetailsMap::new();
		for out_msg_details in out_msgs_details {
			msgs_details_map.insert(
				out_msg_details.nonce,
				MessageDetails {
					dispatch_weight: out_msg_details.dispatch_weight,
					size: out_msg_details.size as _,
					reward: Zero::zero(),
				},
			);
		}

		Ok(msgs_details_map)
	}

	async fn prove_messages(
		&self,
		id: SourceHeaderIdOf<MessageLaneAdapter<P>>,
		nonces: RangeInclusive<MessageNonce>,
		proof_parameters: MessageProofParameters,
	) -> Result<
		(
			SourceHeaderIdOf<MessageLaneAdapter<P>>,
			RangeInclusive<MessageNonce>,
			<MessageLaneAdapter<P> as MessageLane>::MessagesProof,
		),
		SubstrateError,
	> {
		let mut storage_keys = Vec::with_capacity(nonces.saturating_len() as usize);
		for message_nonce in nonces.clone() {
			let message_key = bp_messages::storage_keys::message_key(
				P::TargetChain::WITH_CHAIN_MESSAGES_PALLET_NAME,
				&self.lane_id,
				message_nonce,
			);
			storage_keys.push(message_key);
		}
		if proof_parameters.outbound_state_proof_required {
			storage_keys.push(outbound_lane_data_key(
				P::TargetChain::WITH_CHAIN_MESSAGES_PALLET_NAME,
				&self.lane_id,
			));
		}

<<<<<<< HEAD
		let proof = self
			.source_client
			.prove_storage(id.hash(), storage_keys)
			.await?
			.into_iter_nodes()
			.collect();
=======
		let root = *self.source_client.header_by_hash(id.hash()).await?.state_root();
		let storage_proof =
			self.source_client.prove_storage(storage_keys.clone(), id.hash()).await?;
		let storage =
			UntrustedVecDb::try_new::<HasherOf<P::SourceChain>>(storage_proof, root, storage_keys)
				.map_err(|e| {
					SubstrateError::Custom(format!("Error generating messages storage: {:?}", e))
				})?;
>>>>>>> 427ff453
		let proof = FromBridgedChainMessagesProof {
			bridged_header_hash: id.1,
			storage,
			lane: self.lane_id,
			nonces_start: *nonces.start(),
			nonces_end: *nonces.end(),
		};
		Ok((id, nonces, (proof_parameters.dispatch_weight, proof)))
	}

	async fn submit_messages_receiving_proof(
		&self,
		maybe_batch_tx: Option<Self::BatchTransaction>,
		_generated_at_block: TargetHeaderIdOf<MessageLaneAdapter<P>>,
		proof: <MessageLaneAdapter<P> as MessageLane>::MessagesReceivingProof,
	) -> Result<Self::TransactionTracker, SubstrateError> {
		let messages_proof_call =
			P::ReceiveMessagesDeliveryProofCallBuilder::build_receive_messages_delivery_proof_call(
				proof,
				maybe_batch_tx.is_none(),
			);
		let final_call = match maybe_batch_tx {
			Some(batch_tx) => batch_tx.append_call_and_build(messages_proof_call),
			None => messages_proof_call,
		};

		let transaction_params = self.transaction_params.clone();
		self.source_client
			.submit_and_watch_signed_extrinsic(
				&self.transaction_params.signer,
				move |best_block_id, transaction_nonce| {
					Ok(UnsignedTransaction::new(final_call.into(), transaction_nonce)
						.era(TransactionEra::new(best_block_id, transaction_params.mortality)))
				},
			)
			.await
	}

	async fn require_target_header_on_source(
		&self,
		id: TargetHeaderIdOf<MessageLaneAdapter<P>>,
	) -> Result<Option<Self::BatchTransaction>, SubstrateError> {
		if let Some(ref target_to_source_headers_relay) = self.target_to_source_headers_relay {
			if let Some(batch_tx) =
				BatchProofTransaction::new(target_to_source_headers_relay.clone(), id.0).await?
			{
				return Ok(Some(batch_tx))
			}

			target_to_source_headers_relay.require_more_headers(id.0).await;
		}

		Ok(None)
	}
}

/// Ensure that the messages pallet at source chain is active.
pub(crate) async fn ensure_messages_pallet_active<AtChain, WithChain, AtChainClient>(
	client: &AtChainClient,
) -> Result<(), SubstrateError>
where
	AtChain: ChainWithMessages,
	WithChain: ChainWithMessages,
	AtChainClient: Client<AtChain>,
{
	let operating_mode = client
		.storage_value(
			client.best_header_hash().await?,
			operating_mode_key(WithChain::WITH_CHAIN_MESSAGES_PALLET_NAME),
		)
		.await?;
	let is_halted =
		operating_mode == Some(MessagesOperatingMode::Basic(BasicOperatingMode::Halted));
	if is_halted {
		Err(SubstrateError::BridgePalletIsHalted)
	} else {
		Ok(())
	}
}

/// Read best blocks from given client.
///
/// This function assumes that the chain that is followed by the `self_client` has
/// bridge GRANDPA pallet deployed and it provides `best_finalized_header_id_method_name`
/// runtime API to read the best finalized Bridged chain header.
///
/// The value of `actual_best_finalized_peer_at_best_self` will always match
/// the `best_finalized_peer_at_best_self`.
pub async fn read_client_state<SelfChain, PeerChain>(
	self_client: &impl Client<SelfChain>,
) -> Result<ClientState<HeaderIdOf<SelfChain>, HeaderIdOf<PeerChain>>, SubstrateError>
where
	SelfChain: Chain,
	PeerChain: Chain,
{
	// let's read our state first: we need best finalized header hash on **this** chain
	let self_best_finalized_id = self_client.best_finalized_header().await?.id();
	// now let's read our best header on **this** chain
	let self_best_id = self_client.best_header().await?.id();

	// now let's read id of best finalized peer header at our best finalized block
	let peer_on_self_best_finalized_id =
		best_finalized_peer_header_at_self::<SelfChain, PeerChain>(
			self_client,
			self_best_id.hash(),
		)
		.await?;

	Ok(ClientState {
		best_self: self_best_id,
		best_finalized_self: self_best_finalized_id,
		best_finalized_peer_at_best_self: peer_on_self_best_finalized_id,
		actual_best_finalized_peer_at_best_self: peer_on_self_best_finalized_id,
	})
}

/// Does the same stuff as `read_client_state`, but properly fills the
/// `actual_best_finalized_peer_at_best_self` field of the result.
pub async fn read_client_state_from_both_chains<SelfChain, PeerChain>(
	self_client: &impl Client<SelfChain>,
	peer_client: &impl Client<PeerChain>,
) -> Result<ClientState<HeaderIdOf<SelfChain>, HeaderIdOf<PeerChain>>, SubstrateError>
where
	SelfChain: Chain,
	PeerChain: Chain,
{
	let mut client_state = read_client_state::<SelfChain, PeerChain>(self_client).await?;
	client_state.actual_best_finalized_peer_at_best_self =
		match client_state.best_finalized_peer_at_best_self.as_ref() {
			Some(peer_on_self_best_finalized_id) => {
				let actual_peer_on_self_best_finalized =
					peer_client.header_by_number(peer_on_self_best_finalized_id.number()).await?;
				Some(actual_peer_on_self_best_finalized.id())
			},
			_ => client_state.best_finalized_peer_at_best_self,
		};
	Ok(client_state)
}

/// Reads best `PeerChain` header known to the `SelfChain` using provided runtime API method.
///
/// Method is supposed to be the `<PeerChain>FinalityApi::best_finalized()` method.
pub async fn best_finalized_peer_header_at_self<SelfChain, PeerChain>(
	self_client: &impl Client<SelfChain>,
	at_self_hash: HashOf<SelfChain>,
) -> Result<Option<HeaderIdOf<PeerChain>>, SubstrateError>
where
	SelfChain: Chain,
	PeerChain: Chain,
{
	// now let's read id of best finalized peer header at our best finalized block
	self_client
		.state_call::<_, Option<_>>(
			at_self_hash,
			PeerChain::BEST_FINALIZED_HEADER_ID_METHOD.into(),
			(),
		)
		.await
}

fn validate_out_msgs_details<C: Chain>(
	out_msgs_details: &[OutboundMessageDetails],
	nonces: RangeInclusive<MessageNonce>,
) -> Result<(), SubstrateError> {
	let make_missing_nonce_error = |expected_nonce| {
		Err(SubstrateError::Custom(format!(
			"Missing nonce {expected_nonce} in message_details call result. Expected all nonces from {nonces:?}",
		)))
	};

	if out_msgs_details.len() > nonces.clone().count() {
		return Err(SubstrateError::Custom(
			"More messages than requested returned by the message_details call.".into(),
		))
	}

	// Check if last nonce is missing. The loop below is not checking this.
	if out_msgs_details.is_empty() && !nonces.is_empty() {
		return make_missing_nonce_error(*nonces.end())
	}

	let mut nonces_iter = nonces.clone().rev().peekable();
	let mut out_msgs_details_iter = out_msgs_details.iter().rev();
	while let Some((out_msg_details, &nonce)) = out_msgs_details_iter.next().zip(nonces_iter.peek())
	{
		nonces_iter.next();
		if out_msg_details.nonce != nonce {
			// Some nonces are missing from the middle/tail of the range. This is critical error.
			return make_missing_nonce_error(nonce)
		}
	}

	// Check if some nonces from the beginning of the range are missing. This may happen if
	// some messages were already pruned from the source node. This is not a critical error
	// and will be auto-resolved by messages lane (and target node).
	if nonces_iter.peek().is_some() {
		log::info!(
			target: "bridge",
			"Some messages are missing from the {} node: {:?}. Target node may be out of sync?",
			C::NAME,
			nonces_iter.rev().collect::<Vec<_>>(),
		);
	}

	Ok(())
}

fn split_msgs_to_refine<Source: Chain + ChainWithMessages, Target: Chain>(
	lane_id: LaneId,
	msgs_to_refine: MessagesToRefine,
) -> Result<Vec<MessagesToRefine>, SubstrateError> {
	let max_batch_size = Target::max_extrinsic_size() as usize;
	let mut batches = vec![];

	let mut current_msgs_batch = msgs_to_refine;
	while !current_msgs_batch.is_empty() {
		let mut next_msgs_batch = vec![];
		while (lane_id, &current_msgs_batch).encoded_size() > max_batch_size {
			if current_msgs_batch.len() <= 1 {
				return Err(SubstrateError::Custom(format!(
					"Call of {} at {} can't be executed even if only one message is supplied. \
						max_extrinsic_size(): {}",
					Source::FROM_CHAIN_MESSAGE_DETAILS_METHOD,
					Target::NAME,
					Target::max_extrinsic_size(),
				)))
			}

			if let Some(msg) = current_msgs_batch.pop() {
				next_msgs_batch.insert(0, msg);
			}
		}

		batches.push(current_msgs_batch);
		current_msgs_batch = next_msgs_batch;
	}

	Ok(batches)
}

#[cfg(test)]
mod tests {
	use super::*;
	use bp_runtime::Chain as ChainBase;
	use relay_rialto_client::Rialto;
	use relay_rococo_client::Rococo;
	use relay_wococo_client::Wococo;

	fn message_details_from_rpc(
		nonces: RangeInclusive<MessageNonce>,
	) -> Vec<OutboundMessageDetails> {
		nonces
			.into_iter()
			.map(|nonce| bp_messages::OutboundMessageDetails {
				nonce,
				dispatch_weight: Weight::zero(),
				size: 0,
			})
			.collect()
	}

	#[test]
	fn validate_out_msgs_details_succeeds_if_no_messages_are_missing() {
		assert!(
			validate_out_msgs_details::<Wococo>(&message_details_from_rpc(1..=3), 1..=3,).is_ok()
		);
	}

	#[test]
	fn validate_out_msgs_details_succeeds_if_head_messages_are_missing() {
		assert!(
			validate_out_msgs_details::<Wococo>(&message_details_from_rpc(2..=3), 1..=3,).is_ok()
		)
	}

	#[test]
	fn validate_out_msgs_details_fails_if_mid_messages_are_missing() {
		let mut message_details_from_rpc = message_details_from_rpc(1..=3);
		message_details_from_rpc.remove(1);
		assert!(matches!(
			validate_out_msgs_details::<Wococo>(&message_details_from_rpc, 1..=3,),
			Err(SubstrateError::Custom(_))
		));
	}

	#[test]
	fn validate_out_msgs_details_map_fails_if_tail_messages_are_missing() {
		assert!(matches!(
			validate_out_msgs_details::<Wococo>(&message_details_from_rpc(1..=2), 1..=3,),
			Err(SubstrateError::Custom(_))
		));
	}

	#[test]
	fn validate_out_msgs_details_fails_if_all_messages_are_missing() {
		assert!(matches!(
			validate_out_msgs_details::<Wococo>(&[], 1..=3),
			Err(SubstrateError::Custom(_))
		));
	}

	#[test]
	fn validate_out_msgs_details_fails_if_more_messages_than_nonces() {
		assert!(matches!(
			validate_out_msgs_details::<Wococo>(&message_details_from_rpc(1..=5), 2..=5,),
			Err(SubstrateError::Custom(_))
		));
	}

	fn check_split_msgs_to_refine(
		payload_sizes: Vec<usize>,
		expected_batches: Result<Vec<usize>, ()>,
	) {
		let mut out_msgs_details = vec![];
		for (idx, _) in payload_sizes.iter().enumerate() {
			out_msgs_details.push(OutboundMessageDetails {
				nonce: idx as MessageNonce,
				dispatch_weight: Weight::zero(),
				size: 0,
			});
		}

		let mut msgs_to_refine = vec![];
		for (&payload_size, out_msg_details) in
			payload_sizes.iter().zip(out_msgs_details.iter_mut())
		{
			let payload = vec![1u8; payload_size];
			msgs_to_refine.push((payload, out_msg_details));
		}

		let maybe_batches =
			split_msgs_to_refine::<Rialto, Rococo>(LaneId([0, 0, 0, 0]), msgs_to_refine);
		match expected_batches {
			Ok(expected_batches) => {
				let batches = maybe_batches.unwrap();
				let mut idx = 0;
				assert_eq!(batches.len(), expected_batches.len());
				for (batch, &expected_batch_size) in batches.iter().zip(expected_batches.iter()) {
					assert_eq!(batch.len(), expected_batch_size);
					for msg_to_refine in batch {
						assert_eq!(msg_to_refine.0.len(), payload_sizes[idx]);
						idx += 1;
					}
				}
			},
			Err(_) => {
				matches!(maybe_batches, Err(SubstrateError::Custom(_)));
			},
		}
	}

	#[test]
	fn test_split_msgs_to_refine() {
		let max_extrinsic_size = Rococo::max_extrinsic_size() as usize;

		// Check that an error is returned when one of the messages is too big.
		check_split_msgs_to_refine(vec![max_extrinsic_size], Err(()));
		check_split_msgs_to_refine(vec![50, 100, max_extrinsic_size, 200], Err(()));

		// Otherwise check that the split is valid.
		check_split_msgs_to_refine(vec![100, 200, 300, 400], Ok(vec![4]));
		check_split_msgs_to_refine(
			vec![
				50,
				100,
				max_extrinsic_size - 500,
				500,
				1000,
				1500,
				max_extrinsic_size - 3500,
				5000,
				10000,
			],
			Ok(vec![3, 4, 2]),
		);
		check_split_msgs_to_refine(
			vec![
				50,
				100,
				max_extrinsic_size - 150,
				500,
				1000,
				1500,
				max_extrinsic_size - 3000,
				5000,
				10000,
			],
			Ok(vec![2, 1, 3, 1, 2]),
		);
		check_split_msgs_to_refine(
			vec![
				5000,
				10000,
				max_extrinsic_size - 3500,
				500,
				1000,
				1500,
				max_extrinsic_size - 500,
				50,
				100,
			],
			Ok(vec![2, 4, 3]),
		);
	}
}<|MERGE_RESOLUTION|>--- conflicted
+++ resolved
@@ -338,23 +338,14 @@
 			));
 		}
 
-<<<<<<< HEAD
-		let proof = self
-			.source_client
-			.prove_storage(id.hash(), storage_keys)
-			.await?
-			.into_iter_nodes()
-			.collect();
-=======
 		let root = *self.source_client.header_by_hash(id.hash()).await?.state_root();
 		let storage_proof =
-			self.source_client.prove_storage(storage_keys.clone(), id.hash()).await?;
+			self.source_client.prove_storage(id.hash(), storage_keys.clone()).await?;
 		let storage =
 			UntrustedVecDb::try_new::<HasherOf<P::SourceChain>>(storage_proof, root, storage_keys)
 				.map_err(|e| {
 					SubstrateError::Custom(format!("Error generating messages storage: {:?}", e))
 				})?;
->>>>>>> 427ff453
 		let proof = FromBridgedChainMessagesProof {
 			bridged_header_hash: id.1,
 			storage,
