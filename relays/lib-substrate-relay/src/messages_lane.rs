// Copyright 2019-2021 Parity Technologies (UK) Ltd.
// This file is part of Parity Bridges Common.

// Parity Bridges Common is free software: you can redistribute it and/or modify
// it under the terms of the GNU General Public License as published by
// the Free Software Foundation, either version 3 of the License, or
// (at your option) any later version.

// Parity Bridges Common is distributed in the hope that it will be useful,
// but WITHOUT ANY WARRANTY; without even the implied warranty of
// MERCHANTABILITY or FITNESS FOR A PARTICULAR PURPOSE.  See the
// GNU General Public License for more details.

// You should have received a copy of the GNU General Public License
// along with Parity Bridges Common.  If not, see <http://www.gnu.org/licenses/>.

//! Tools for supporting message lanes between two Substrate-based chains.

use crate::{
	messages_metrics::StandaloneMessagesMetrics,
	messages_source::{SubstrateMessagesProof, SubstrateMessagesSource},
	messages_target::{SubstrateMessagesDeliveryProof, SubstrateMessagesTarget},
	on_demand_headers::OnDemandHeadersRelay,
	TransactionParams, STALL_TIMEOUT,
};

use bp_messages::{LaneId, MessageNonce};
use bp_runtime::{AccountIdOf, Chain as _};
use bridge_runtime_common::messages::{
	source::FromBridgedChainMessagesDeliveryProof, target::FromBridgedChainMessagesProof,
};
use codec::Encode;
use frame_support::weights::{GetDispatchInfo, Weight};
use messages_relay::{message_lane::MessageLane, relay_strategy::RelayStrategy};
use pallet_bridge_messages::{Call as BridgeMessagesCall, Config as BridgeMessagesConfig};
use relay_substrate_client::{
	AccountKeyPairOf, BalanceOf, BlockNumberOf, CallOf, Chain, ChainWithMessages, Client, HashOf,
	TransactionSignScheme,
};
<<<<<<< HEAD
use relay_utils::{
	metrics::{
		FloatJsonValueMetric, GlobalMetrics, MetricsParams, PrometheusError, StandaloneMetric,
	},
	BlockNumberBase,
};
use sp_core::{storage::StorageKey, Bytes};
use sp_runtime::FixedU128;
use std::ops::RangeInclusive;
=======
use relay_utils::metrics::MetricsParams;
use sp_core::Pair;
use std::{convert::TryFrom, fmt::Debug, marker::PhantomData};

/// Substrate -> Substrate messages synchronization pipeline.
pub trait SubstrateMessageLane: 'static + Clone + Debug + Send + Sync {
	/// Name of the source -> target tokens conversion rate parameter name.
	///
	/// The parameter is stored at the target chain and the storage key is computed using
	/// `bp_runtime::storage_parameter_key` function. If value is unknown, it is assumed
	/// to be 1.
	const SOURCE_TO_TARGET_CONVERSION_RATE_PARAMETER_NAME: Option<&'static str>;
	/// Name of the target -> source tokens conversion rate parameter name.
	///
	/// The parameter is stored at the source chain and the storage key is computed using
	/// `bp_runtime::storage_parameter_key` function. If value is unknown, it is assumed
	/// to be 1.
	const TARGET_TO_SOURCE_CONVERSION_RATE_PARAMETER_NAME: Option<&'static str>;

	/// Messages of this chain are relayed to the `TargetChain`.
	type SourceChain: ChainWithMessages;
	/// Messages from the `SourceChain` are dispatched on this chain.
	type TargetChain: ChainWithMessages;

	/// Scheme used to sign source chain transactions.
	type SourceTransactionSignScheme: TransactionSignScheme;
	/// Scheme used to sign target chain transactions.
	type TargetTransactionSignScheme: TransactionSignScheme;

	/// How receive messages proof call is built?
	type ReceiveMessagesProofCallBuilder: ReceiveMessagesProofCallBuilder<Self>;
	/// How receive messages delivery proof call is built?
	type ReceiveMessagesDeliveryProofCallBuilder: ReceiveMessagesDeliveryProofCallBuilder<Self>;

	/// Message relay strategy.
	type RelayStrategy: RelayStrategy;
}

/// Adapter that allows all `SubstrateMessageLane` to act as `MessageLane`.
#[derive(Clone, Debug)]
pub(crate) struct MessageLaneAdapter<P: SubstrateMessageLane> {
	_phantom: PhantomData<P>,
}

impl<P: SubstrateMessageLane> MessageLane for MessageLaneAdapter<P> {
	const SOURCE_NAME: &'static str = P::SourceChain::NAME;
	const TARGET_NAME: &'static str = P::TargetChain::NAME;

	type MessagesProof = SubstrateMessagesProof<P::SourceChain>;
	type MessagesReceivingProof = SubstrateMessagesDeliveryProof<P::TargetChain>;

	type SourceChainBalance = BalanceOf<P::SourceChain>;
	type SourceHeaderNumber = BlockNumberOf<P::SourceChain>;
	type SourceHeaderHash = HashOf<P::SourceChain>;

	type TargetHeaderNumber = BlockNumberOf<P::TargetChain>;
	type TargetHeaderHash = HashOf<P::TargetChain>;
}
>>>>>>> 9f4b34ac

/// Substrate <-> Substrate messages relay parameters.
pub struct MessagesRelayParams<P: SubstrateMessageLane> {
	/// Messages source client.
	pub source_client: Client<P::SourceChain>,
	/// Source transaction params.
	pub source_transaction_params:
		TransactionParams<AccountKeyPairOf<P::SourceTransactionSignScheme>>,
	/// Messages target client.
	pub target_client: Client<P::TargetChain>,
	/// Target transaction params.
	pub target_transaction_params:
		TransactionParams<AccountKeyPairOf<P::TargetTransactionSignScheme>>,
	/// Optional on-demand source to target headers relay.
	pub source_to_target_headers_relay: Option<OnDemandHeadersRelay<P::SourceChain>>,
	/// Optional on-demand target to source headers relay.
	pub target_to_source_headers_relay: Option<OnDemandHeadersRelay<P::TargetChain>>,
	/// Identifier of lane that needs to be served.
	pub lane_id: LaneId,
	/// Metrics parameters.
	pub metrics_params: MetricsParams,
	/// Pre-registered standalone metrics.
<<<<<<< HEAD
	pub standalone_metrics: Option<StandaloneMessagesMetrics<SC, TC>>,
	/// Relay strategy
	pub relay_strategy: Strategy,
=======
	pub standalone_metrics: Option<StandaloneMessagesMetrics<P::SourceChain, P::TargetChain>>,
	/// Relay strategy.
	pub relay_strategy: P::RelayStrategy,
>>>>>>> 9f4b34ac
}

/// Run Substrate-to-Substrate messages sync loop.
pub async fn run<P: SubstrateMessageLane>(params: MessagesRelayParams<P>) -> anyhow::Result<()>
where
	AccountIdOf<P::SourceChain>:
		From<<AccountKeyPairOf<P::SourceTransactionSignScheme> as Pair>::Public>,
	AccountIdOf<P::TargetChain>:
		From<<AccountKeyPairOf<P::TargetTransactionSignScheme> as Pair>::Public>,
	BalanceOf<P::SourceChain>: TryFrom<BalanceOf<P::TargetChain>>,
	P::SourceTransactionSignScheme: TransactionSignScheme<Chain = P::SourceChain>,
	P::TargetTransactionSignScheme: TransactionSignScheme<Chain = P::TargetChain>,
{
	let source_client = params.source_client;
	let target_client = params.target_client;
	let stall_timeout = relay_substrate_client::bidirectional_transaction_stall_timeout(
		params.source_transaction_params.mortality,
		params.target_transaction_params.mortality,
		P::SourceChain::AVERAGE_BLOCK_INTERVAL,
		P::TargetChain::AVERAGE_BLOCK_INTERVAL,
		STALL_TIMEOUT,
	);
	let relayer_id_at_source: AccountIdOf<P::SourceChain> =
		params.source_transaction_params.signer.public().into();

	// 2/3 is reserved for proofs and tx overhead
	let max_messages_size_in_single_batch = P::TargetChain::max_extrinsic_size() / 3;
	// we don't know exact weights of the Polkadot runtime. So to guess weights we'll be using
	// weights from Rialto and then simply dividing it by x2.
	let (max_messages_in_single_batch, max_messages_weight_in_single_batch) =
		crate::messages_lane::select_delivery_transaction_limits::<
			<P::TargetChain as ChainWithMessages>::WeightInfo,
		>(
			P::TargetChain::max_extrinsic_weight(),
			P::SourceChain::MAX_UNREWARDED_RELAYERS_IN_CONFIRMATION_TX,
		);
	let (max_messages_in_single_batch, max_messages_weight_in_single_batch) =
		(max_messages_in_single_batch / 2, max_messages_weight_in_single_batch / 2);

	let standalone_metrics = params.standalone_metrics.map(Ok).unwrap_or_else(|| {
		crate::messages_metrics::standalone_metrics::<P>(
			source_client.clone(),
			target_client.clone(),
		)
	})?;

	log::info!(
		target: "bridge",
		"Starting {} -> {} messages relay.\n\t\
			{} relayer account id: {:?}\n\t\
			Max messages in single transaction: {}\n\t\
			Max messages size in single transaction: {}\n\t\
			Max messages weight in single transaction: {}\n\t\
			Tx mortality: {:?}/{:?}\n\t\
			Stall timeout: {:?}",
		P::SourceChain::NAME,
		P::TargetChain::NAME,
		P::SourceChain::NAME,
		relayer_id_at_source,
		max_messages_in_single_batch,
		max_messages_size_in_single_batch,
		max_messages_weight_in_single_batch,
		params.source_transaction_params.mortality,
		params.target_transaction_params.mortality,
		stall_timeout,
	);

	messages_relay::message_lane_loop::run(
		messages_relay::message_lane_loop::Params {
			lane: params.lane_id,
			source_tick: P::SourceChain::AVERAGE_BLOCK_INTERVAL,
			target_tick: P::TargetChain::AVERAGE_BLOCK_INTERVAL,
			reconnect_delay: relay_utils::relay_loop::RECONNECT_DELAY,
			stall_timeout,
			delivery_params: messages_relay::message_lane_loop::MessageDeliveryParams {
				max_unrewarded_relayer_entries_at_target:
					P::SourceChain::MAX_UNREWARDED_RELAYERS_IN_CONFIRMATION_TX,
				max_unconfirmed_nonces_at_target:
					P::SourceChain::MAX_UNCONFIRMED_MESSAGES_IN_CONFIRMATION_TX,
				max_messages_in_single_batch,
				max_messages_weight_in_single_batch,
				max_messages_size_in_single_batch,
				relay_strategy: params.relay_strategy,
			},
		},
		SubstrateMessagesSource::<P>::new(
			source_client,
			params.lane_id,
			params.source_transaction_params,
			params.target_to_source_headers_relay,
		),
		SubstrateMessagesTarget::<P>::new(
			target_client,
			params.lane_id,
			relayer_id_at_source,
			params.target_transaction_params,
			standalone_metrics.clone(),
			params.source_to_target_headers_relay,
		),
		standalone_metrics.register_and_spawn(params.metrics_params)?,
		futures::future::pending(),
	)
	.await
	.map_err(Into::into)
}

/// Different ways of building `receive_messages_proof` calls.
pub trait ReceiveMessagesProofCallBuilder<P: SubstrateMessageLane> {
	/// Given messages proof, build call of `receive_messages_proof` function of bridge
	/// messages module at the target chain.
	fn build_receive_messages_proof_call(
		relayer_id_at_source: AccountIdOf<P::SourceChain>,
		proof: SubstrateMessagesProof<P::SourceChain>,
		messages_count: u32,
		dispatch_weight: Weight,
		trace_call: bool,
	) -> CallOf<P::TargetChain>;
}

/// Building `receive_messages_proof` call when you have direct access to the target
/// chain runtime.
pub struct DirectReceiveMessagesProofCallBuilder<P, R, I> {
	_phantom: PhantomData<(P, R, I)>,
}

impl<P, R, I> ReceiveMessagesProofCallBuilder<P> for DirectReceiveMessagesProofCallBuilder<P, R, I>
where
	P: SubstrateMessageLane,
	R: BridgeMessagesConfig<I, InboundRelayer = AccountIdOf<P::SourceChain>>,
	I: 'static,
	R::SourceHeaderChain: bp_messages::target_chain::SourceHeaderChain<
		R::InboundMessageFee,
		MessagesProof = FromBridgedChainMessagesProof<HashOf<P::SourceChain>>,
	>,
	CallOf<P::TargetChain>: From<BridgeMessagesCall<R, I>> + GetDispatchInfo,
{
	fn build_receive_messages_proof_call(
		relayer_id_at_source: AccountIdOf<P::SourceChain>,
		proof: SubstrateMessagesProof<P::SourceChain>,
		messages_count: u32,
		dispatch_weight: Weight,
		trace_call: bool,
	) -> CallOf<P::TargetChain> {
		let call: CallOf<P::TargetChain> = BridgeMessagesCall::<R, I>::receive_messages_proof {
			relayer_id_at_bridged_chain: relayer_id_at_source,
			proof: proof.1,
			messages_count,
			dispatch_weight,
		}
		.into();
		if trace_call {
			// this trace isn't super-accurate, because limits are for transactions and we
			// have a call here, but it provides required information
			log::trace!(
				target: "bridge",
				"Prepared {} -> {} messages delivery call. Weight: {}/{}, size: {}/{}",
				P::SourceChain::NAME,
				P::TargetChain::NAME,
				call.get_dispatch_info().weight,
				P::TargetChain::max_extrinsic_weight(),
				call.encode().len(),
				P::TargetChain::max_extrinsic_size(),
			);
		}
		call
	}
}

/// Macro that generates `ReceiveMessagesProofCallBuilder` implementation for the case when
/// you only have an access to the mocked version of target chain runtime. In this case you
/// should provide "name" of the call variant for the bridge messages calls and the "name" of
/// the variant for the `receive_messages_proof` call within that first option.
#[rustfmt::skip]
#[macro_export]
macro_rules! generate_mocked_receive_message_proof_call_builder {
	($pipeline:ident, $mocked_builder:ident, $bridge_messages:path, $receive_messages_proof:path) => {
		pub struct $mocked_builder;

		impl $crate::messages_lane::ReceiveMessagesProofCallBuilder<$pipeline>
			for $mocked_builder
		{
			fn build_receive_messages_proof_call(
				relayer_id_at_source: relay_substrate_client::AccountIdOf<
					<$pipeline as $crate::messages_lane::SubstrateMessageLane>::SourceChain
				>,
				proof: $crate::messages_source::SubstrateMessagesProof<
					<$pipeline as $crate::messages_lane::SubstrateMessageLane>::SourceChain
				>,
				messages_count: u32,
				dispatch_weight: Weight,
				_trace_call: bool,
			) -> relay_substrate_client::CallOf<
				<$pipeline as $crate::messages_lane::SubstrateMessageLane>::TargetChain
			> {
				$bridge_messages($receive_messages_proof(
					relayer_id_at_source,
					proof.1,
					messages_count,
					dispatch_weight,
				))
			}
		}
	};
}

/// Different ways of building `receive_messages_delivery_proof` calls.
pub trait ReceiveMessagesDeliveryProofCallBuilder<P: SubstrateMessageLane> {
	/// Given messages delivery proof, build call of `receive_messages_delivery_proof` function of
	/// bridge messages module at the source chain.
	fn build_receive_messages_delivery_proof_call(
		proof: SubstrateMessagesDeliveryProof<P::TargetChain>,
		trace_call: bool,
	) -> CallOf<P::SourceChain>;
}

/// Building `receive_messages_delivery_proof` call when you have direct access to the source
/// chain runtime.
pub struct DirectReceiveMessagesDeliveryProofCallBuilder<P, R, I> {
	_phantom: PhantomData<(P, R, I)>,
}

impl<P, R, I> ReceiveMessagesDeliveryProofCallBuilder<P>
	for DirectReceiveMessagesDeliveryProofCallBuilder<P, R, I>
where
	P: SubstrateMessageLane,
	R: BridgeMessagesConfig<I>,
	I: 'static,
	R::TargetHeaderChain: bp_messages::source_chain::TargetHeaderChain<
		R::OutboundPayload,
		R::AccountId,
		MessagesDeliveryProof = FromBridgedChainMessagesDeliveryProof<HashOf<P::TargetChain>>,
	>,
	CallOf<P::SourceChain>: From<BridgeMessagesCall<R, I>> + GetDispatchInfo,
{
	fn build_receive_messages_delivery_proof_call(
		proof: SubstrateMessagesDeliveryProof<P::TargetChain>,
		trace_call: bool,
	) -> CallOf<P::SourceChain> {
		let call: CallOf<P::SourceChain> =
			BridgeMessagesCall::<R, I>::receive_messages_delivery_proof {
				proof: proof.1,
				relayers_state: proof.0,
			}
			.into();
		if trace_call {
			// this trace isn't super-accurate, because limits are for transactions and we
			// have a call here, but it provides required information
			log::trace!(
				target: "bridge",
				"Prepared {} -> {} delivery confirmation transaction. Weight: {}/{}, size: {}/{}",
				P::TargetChain::NAME,
				P::SourceChain::NAME,
				call.get_dispatch_info().weight,
				P::SourceChain::max_extrinsic_weight(),
				call.encode().len(),
				P::SourceChain::max_extrinsic_size(),
			);
		}
		call
	}
}

/// Macro that generates `ReceiveMessagesDeliveryProofCallBuilder` implementation for the case when
/// you only have an access to the mocked version of source chain runtime. In this case you
/// should provide "name" of the call variant for the bridge messages calls and the "name" of
/// the variant for the `receive_messages_delivery_proof` call within that first option.
#[rustfmt::skip]
#[macro_export]
macro_rules! generate_mocked_receive_message_delivery_proof_call_builder {
	($pipeline:ident, $mocked_builder:ident, $bridge_messages:path, $receive_messages_delivery_proof:path) => {
		pub struct $mocked_builder;

		impl $crate::messages_lane::ReceiveMessagesDeliveryProofCallBuilder<$pipeline>
			for $mocked_builder
		{
			fn build_receive_messages_delivery_proof_call(
				proof: $crate::messages_target::SubstrateMessagesDeliveryProof<
					<$pipeline as $crate::messages_lane::SubstrateMessageLane>::TargetChain
				>,
				_trace_call: bool,
			) -> relay_substrate_client::CallOf<
				<$pipeline as $crate::messages_lane::SubstrateMessageLane>::SourceChain
			> {
				$bridge_messages($receive_messages_delivery_proof(proof.1, proof.0))
			}
		}
	};
}

/// Returns maximal number of messages and their maximal cumulative dispatch weight, based
/// on given chain parameters.
pub fn select_delivery_transaction_limits<W: pallet_bridge_messages::WeightInfoExt>(
	max_extrinsic_weight: Weight,
	max_unconfirmed_messages_at_inbound_lane: MessageNonce,
) -> (MessageNonce, Weight) {
	// We may try to guess accurate value, based on maximal number of messages and per-message
	// weight overhead, but the relay loop isn't using this info in a super-accurate way anyway.
	// So just a rough guess: let's say 1/3 of max tx weight is for tx itself and the rest is
	// for messages dispatch.

	// Another thing to keep in mind is that our runtimes (when this code was written) accept
	// messages with dispatch weight <= max_extrinsic_weight/2. So we can't reserve less than
	// that for dispatch.

	let weight_for_delivery_tx = max_extrinsic_weight / 3;
	let weight_for_messages_dispatch = max_extrinsic_weight - weight_for_delivery_tx;

	let delivery_tx_base_weight = W::receive_messages_proof_overhead() +
		W::receive_messages_proof_outbound_lane_state_overhead();
	let delivery_tx_weight_rest = weight_for_delivery_tx - delivery_tx_base_weight;
	let max_number_of_messages = std::cmp::min(
		delivery_tx_weight_rest / W::receive_messages_proof_messages_overhead(1),
		max_unconfirmed_messages_at_inbound_lane,
	);

	assert!(
		max_number_of_messages > 0,
		"Relay should fit at least one message in every delivery transaction",
	);
	assert!(
		weight_for_messages_dispatch >= max_extrinsic_weight / 2,
		"Relay shall be able to deliver messages with dispatch weight = max_extrinsic_weight / 2",
	);

	(max_number_of_messages, weight_for_messages_dispatch)
}

<<<<<<< HEAD
/// Shared references to the standalone metrics of the message lane relay loop.
#[derive(Debug, Clone)]
pub struct StandaloneMessagesMetrics<SC: Chain, TC: Chain> {
	/// Global metrics.
	pub global: GlobalMetrics,
	/// Storage chain proof overhead metric.
	pub source_storage_proof_overhead: StorageProofOverheadMetric<SC>,
	/// Target chain proof overhead metric.
	pub target_storage_proof_overhead: StorageProofOverheadMetric<TC>,
	/// Source tokens to base conversion rate metric.
	pub source_to_base_conversion_rate: Option<FloatJsonValueMetric>,
	/// Target tokens to base conversion rate metric.
	pub target_to_base_conversion_rate: Option<FloatJsonValueMetric>,
	/// Source tokens to target tokens conversion rate metric. This rate is stored by the target
	/// chain.
	pub source_to_target_conversion_rate:
		Option<FloatStorageValueMetric<TC, sp_runtime::FixedU128>>,
	/// Target tokens to source tokens conversion rate metric. This rate is stored by the source
	/// chain.
	pub target_to_source_conversion_rate:
		Option<FloatStorageValueMetric<SC, sp_runtime::FixedU128>>,
}

impl<SC: Chain, TC: Chain> StandaloneMessagesMetrics<SC, TC> {
	/// Swap source and target sides.
	pub fn reverse(self) -> StandaloneMessagesMetrics<TC, SC> {
		StandaloneMessagesMetrics {
			global: self.global,
			source_storage_proof_overhead: self.target_storage_proof_overhead,
			target_storage_proof_overhead: self.source_storage_proof_overhead,
			source_to_base_conversion_rate: self.target_to_base_conversion_rate,
			target_to_base_conversion_rate: self.source_to_base_conversion_rate,
			source_to_target_conversion_rate: self.target_to_source_conversion_rate,
			target_to_source_conversion_rate: self.source_to_target_conversion_rate,
		}
	}

	/// Register all metrics in the registry.
	pub fn register_and_spawn(
		self,
		metrics: MetricsParams,
	) -> Result<MetricsParams, PrometheusError> {
		self.global.register_and_spawn(&metrics.registry)?;
		self.source_storage_proof_overhead.register_and_spawn(&metrics.registry)?;
		self.target_storage_proof_overhead.register_and_spawn(&metrics.registry)?;
		if let Some(m) = self.source_to_base_conversion_rate {
			m.register_and_spawn(&metrics.registry)?;
		}
		if let Some(m) = self.target_to_base_conversion_rate {
			m.register_and_spawn(&metrics.registry)?;
		}
		if let Some(m) = self.target_to_source_conversion_rate {
			m.register_and_spawn(&metrics.registry)?;
		}
		Ok(metrics)
	}

	/// Return conversion rate from target to source tokens.
	pub async fn target_to_source_conversion_rate(&self) -> Option<f64> {
		Self::compute_target_to_source_conversion_rate(
			*self.target_to_base_conversion_rate.as_ref()?.shared_value_ref().read().await,
			*self.source_to_base_conversion_rate.as_ref()?.shared_value_ref().read().await,
		)
	}

	/// Return conversion rate from target to source tokens, given conversion rates from
	/// target/source tokens to some base token.
	fn compute_target_to_source_conversion_rate(
		target_to_base_conversion_rate: Option<f64>,
		source_to_base_conversion_rate: Option<f64>,
	) -> Option<f64> {
		Some(source_to_base_conversion_rate? / target_to_base_conversion_rate?)
	}
}

/// Create standalone metrics for the message lane relay loop.
///
/// All metrics returned by this function are exposed by loops that are serving given lane (`P`)
/// and by loops that are serving reverse lane (`P` with swapped `TargetChain` and `SourceChain`).
pub fn standalone_metrics<SC: Chain, TC: Chain>(
	source_client: Client<SC>,
	target_client: Client<TC>,
	source_chain_token_id: Option<&str>,
	target_chain_token_id: Option<&str>,
	source_to_target_conversion_rate_params: Option<(StorageKey, FixedU128)>,
	target_to_source_conversion_rate_params: Option<(StorageKey, FixedU128)>,
) -> anyhow::Result<StandaloneMessagesMetrics<SC, TC>> {
	Ok(StandaloneMessagesMetrics {
		global: GlobalMetrics::new()?,
		source_storage_proof_overhead: StorageProofOverheadMetric::new(
			source_client.clone(),
			format!("{}_storage_proof_overhead", SC::NAME.to_lowercase()),
			format!("{} storage proof overhead", SC::NAME),
		)?,
		target_storage_proof_overhead: StorageProofOverheadMetric::new(
			target_client.clone(),
			format!("{}_storage_proof_overhead", TC::NAME.to_lowercase()),
			format!("{} storage proof overhead", TC::NAME),
		)?,
		source_to_base_conversion_rate: source_chain_token_id
			.map(|source_chain_token_id| {
				crate::helpers::token_price_metric(source_chain_token_id).map(Some)
			})
			.unwrap_or(Ok(None))?,
		target_to_base_conversion_rate: target_chain_token_id
			.map(|target_chain_token_id| {
				crate::helpers::token_price_metric(target_chain_token_id).map(Some)
			})
			.unwrap_or(Ok(None))?,
		source_to_target_conversion_rate: source_to_target_conversion_rate_params
			.map(|(key, rate)| {
				FloatStorageValueMetric::<_, sp_runtime::FixedU128>::new(
					target_client,
					key,
					Some(rate),
					format!("{}_{}_to_{}_conversion_rate", TC::NAME, SC::NAME, TC::NAME),
					format!(
						"{} to {} tokens conversion rate (used by {})",
						SC::NAME,
						TC::NAME,
						TC::NAME
					),
				)
				.map(Some)
			})
			.unwrap_or(Ok(None))?,
		target_to_source_conversion_rate: target_to_source_conversion_rate_params
			.map(|(key, rate)| {
				FloatStorageValueMetric::<_, sp_runtime::FixedU128>::new(
					source_client,
					key,
					Some(rate),
					format!("{}_{}_to_{}_conversion_rate", SC::NAME, TC::NAME, SC::NAME),
					format!(
						"{} to {} tokens conversion rate (used by {})",
						TC::NAME,
						SC::NAME,
						SC::NAME
					),
				)
				.map(Some)
			})
			.unwrap_or(Ok(None))?,
	})
}

#[cfg(test)]
mod tests {
	use super::*;
=======
#[cfg(test)]
mod tests {
	use super::*;
	use bp_runtime::Chain;
>>>>>>> 9f4b34ac

	type RialtoToMillauMessagesWeights =
		pallet_bridge_messages::weights::RialtoWeight<rialto_runtime::Runtime>;

	#[test]
	fn select_delivery_transaction_limits_works() {
		let (max_count, max_weight) =
			select_delivery_transaction_limits::<RialtoToMillauMessagesWeights>(
				bp_millau::Millau::max_extrinsic_weight(),
				bp_rialto::MAX_UNREWARDED_RELAYERS_IN_CONFIRMATION_TX,
			);
		assert_eq!(
			(max_count, max_weight),
			// We don't actually care about these values, so feel free to update them whenever test
			// fails. The only thing to do before that is to ensure that new values looks sane:
			// i.e. weight reserved for messages dispatch allows dispatch of non-trivial messages.
			//
			// Any significant change in this values should attract additional attention.
			(782, 216_583_333_334),
		);
	}
<<<<<<< HEAD

	#[async_std::test]
	async fn target_to_source_conversion_rate_works() {
		assert_eq!(
			StandaloneMessagesMetrics::<relay_rococo_client::Rococo, relay_wococo_client::Wococo>::compute_target_to_source_conversion_rate(Some(183.15), Some(12.32)),
			Some(12.32 / 183.15),
		);
	}
=======
>>>>>>> 9f4b34ac
}<|MERGE_RESOLUTION|>--- conflicted
+++ resolved
@@ -37,17 +37,6 @@
 	AccountKeyPairOf, BalanceOf, BlockNumberOf, CallOf, Chain, ChainWithMessages, Client, HashOf,
 	TransactionSignScheme,
 };
-<<<<<<< HEAD
-use relay_utils::{
-	metrics::{
-		FloatJsonValueMetric, GlobalMetrics, MetricsParams, PrometheusError, StandaloneMetric,
-	},
-	BlockNumberBase,
-};
-use sp_core::{storage::StorageKey, Bytes};
-use sp_runtime::FixedU128;
-use std::ops::RangeInclusive;
-=======
 use relay_utils::metrics::MetricsParams;
 use sp_core::Pair;
 use std::{convert::TryFrom, fmt::Debug, marker::PhantomData};
@@ -106,7 +95,6 @@
 	type TargetHeaderNumber = BlockNumberOf<P::TargetChain>;
 	type TargetHeaderHash = HashOf<P::TargetChain>;
 }
->>>>>>> 9f4b34ac
 
 /// Substrate <-> Substrate messages relay parameters.
 pub struct MessagesRelayParams<P: SubstrateMessageLane> {
@@ -129,15 +117,9 @@
 	/// Metrics parameters.
 	pub metrics_params: MetricsParams,
 	/// Pre-registered standalone metrics.
-<<<<<<< HEAD
-	pub standalone_metrics: Option<StandaloneMessagesMetrics<SC, TC>>,
-	/// Relay strategy
-	pub relay_strategy: Strategy,
-=======
 	pub standalone_metrics: Option<StandaloneMessagesMetrics<P::SourceChain, P::TargetChain>>,
 	/// Relay strategy.
 	pub relay_strategy: P::RelayStrategy,
->>>>>>> 9f4b34ac
 }
 
 /// Run Substrate-to-Substrate messages sync loop.
@@ -465,162 +447,10 @@
 	(max_number_of_messages, weight_for_messages_dispatch)
 }
 
-<<<<<<< HEAD
-/// Shared references to the standalone metrics of the message lane relay loop.
-#[derive(Debug, Clone)]
-pub struct StandaloneMessagesMetrics<SC: Chain, TC: Chain> {
-	/// Global metrics.
-	pub global: GlobalMetrics,
-	/// Storage chain proof overhead metric.
-	pub source_storage_proof_overhead: StorageProofOverheadMetric<SC>,
-	/// Target chain proof overhead metric.
-	pub target_storage_proof_overhead: StorageProofOverheadMetric<TC>,
-	/// Source tokens to base conversion rate metric.
-	pub source_to_base_conversion_rate: Option<FloatJsonValueMetric>,
-	/// Target tokens to base conversion rate metric.
-	pub target_to_base_conversion_rate: Option<FloatJsonValueMetric>,
-	/// Source tokens to target tokens conversion rate metric. This rate is stored by the target
-	/// chain.
-	pub source_to_target_conversion_rate:
-		Option<FloatStorageValueMetric<TC, sp_runtime::FixedU128>>,
-	/// Target tokens to source tokens conversion rate metric. This rate is stored by the source
-	/// chain.
-	pub target_to_source_conversion_rate:
-		Option<FloatStorageValueMetric<SC, sp_runtime::FixedU128>>,
-}
-
-impl<SC: Chain, TC: Chain> StandaloneMessagesMetrics<SC, TC> {
-	/// Swap source and target sides.
-	pub fn reverse(self) -> StandaloneMessagesMetrics<TC, SC> {
-		StandaloneMessagesMetrics {
-			global: self.global,
-			source_storage_proof_overhead: self.target_storage_proof_overhead,
-			target_storage_proof_overhead: self.source_storage_proof_overhead,
-			source_to_base_conversion_rate: self.target_to_base_conversion_rate,
-			target_to_base_conversion_rate: self.source_to_base_conversion_rate,
-			source_to_target_conversion_rate: self.target_to_source_conversion_rate,
-			target_to_source_conversion_rate: self.source_to_target_conversion_rate,
-		}
-	}
-
-	/// Register all metrics in the registry.
-	pub fn register_and_spawn(
-		self,
-		metrics: MetricsParams,
-	) -> Result<MetricsParams, PrometheusError> {
-		self.global.register_and_spawn(&metrics.registry)?;
-		self.source_storage_proof_overhead.register_and_spawn(&metrics.registry)?;
-		self.target_storage_proof_overhead.register_and_spawn(&metrics.registry)?;
-		if let Some(m) = self.source_to_base_conversion_rate {
-			m.register_and_spawn(&metrics.registry)?;
-		}
-		if let Some(m) = self.target_to_base_conversion_rate {
-			m.register_and_spawn(&metrics.registry)?;
-		}
-		if let Some(m) = self.target_to_source_conversion_rate {
-			m.register_and_spawn(&metrics.registry)?;
-		}
-		Ok(metrics)
-	}
-
-	/// Return conversion rate from target to source tokens.
-	pub async fn target_to_source_conversion_rate(&self) -> Option<f64> {
-		Self::compute_target_to_source_conversion_rate(
-			*self.target_to_base_conversion_rate.as_ref()?.shared_value_ref().read().await,
-			*self.source_to_base_conversion_rate.as_ref()?.shared_value_ref().read().await,
-		)
-	}
-
-	/// Return conversion rate from target to source tokens, given conversion rates from
-	/// target/source tokens to some base token.
-	fn compute_target_to_source_conversion_rate(
-		target_to_base_conversion_rate: Option<f64>,
-		source_to_base_conversion_rate: Option<f64>,
-	) -> Option<f64> {
-		Some(source_to_base_conversion_rate? / target_to_base_conversion_rate?)
-	}
-}
-
-/// Create standalone metrics for the message lane relay loop.
-///
-/// All metrics returned by this function are exposed by loops that are serving given lane (`P`)
-/// and by loops that are serving reverse lane (`P` with swapped `TargetChain` and `SourceChain`).
-pub fn standalone_metrics<SC: Chain, TC: Chain>(
-	source_client: Client<SC>,
-	target_client: Client<TC>,
-	source_chain_token_id: Option<&str>,
-	target_chain_token_id: Option<&str>,
-	source_to_target_conversion_rate_params: Option<(StorageKey, FixedU128)>,
-	target_to_source_conversion_rate_params: Option<(StorageKey, FixedU128)>,
-) -> anyhow::Result<StandaloneMessagesMetrics<SC, TC>> {
-	Ok(StandaloneMessagesMetrics {
-		global: GlobalMetrics::new()?,
-		source_storage_proof_overhead: StorageProofOverheadMetric::new(
-			source_client.clone(),
-			format!("{}_storage_proof_overhead", SC::NAME.to_lowercase()),
-			format!("{} storage proof overhead", SC::NAME),
-		)?,
-		target_storage_proof_overhead: StorageProofOverheadMetric::new(
-			target_client.clone(),
-			format!("{}_storage_proof_overhead", TC::NAME.to_lowercase()),
-			format!("{} storage proof overhead", TC::NAME),
-		)?,
-		source_to_base_conversion_rate: source_chain_token_id
-			.map(|source_chain_token_id| {
-				crate::helpers::token_price_metric(source_chain_token_id).map(Some)
-			})
-			.unwrap_or(Ok(None))?,
-		target_to_base_conversion_rate: target_chain_token_id
-			.map(|target_chain_token_id| {
-				crate::helpers::token_price_metric(target_chain_token_id).map(Some)
-			})
-			.unwrap_or(Ok(None))?,
-		source_to_target_conversion_rate: source_to_target_conversion_rate_params
-			.map(|(key, rate)| {
-				FloatStorageValueMetric::<_, sp_runtime::FixedU128>::new(
-					target_client,
-					key,
-					Some(rate),
-					format!("{}_{}_to_{}_conversion_rate", TC::NAME, SC::NAME, TC::NAME),
-					format!(
-						"{} to {} tokens conversion rate (used by {})",
-						SC::NAME,
-						TC::NAME,
-						TC::NAME
-					),
-				)
-				.map(Some)
-			})
-			.unwrap_or(Ok(None))?,
-		target_to_source_conversion_rate: target_to_source_conversion_rate_params
-			.map(|(key, rate)| {
-				FloatStorageValueMetric::<_, sp_runtime::FixedU128>::new(
-					source_client,
-					key,
-					Some(rate),
-					format!("{}_{}_to_{}_conversion_rate", SC::NAME, TC::NAME, SC::NAME),
-					format!(
-						"{} to {} tokens conversion rate (used by {})",
-						TC::NAME,
-						SC::NAME,
-						SC::NAME
-					),
-				)
-				.map(Some)
-			})
-			.unwrap_or(Ok(None))?,
-	})
-}
-
-#[cfg(test)]
-mod tests {
-	use super::*;
-=======
 #[cfg(test)]
 mod tests {
 	use super::*;
 	use bp_runtime::Chain;
->>>>>>> 9f4b34ac
 
 	type RialtoToMillauMessagesWeights =
 		pallet_bridge_messages::weights::RialtoWeight<rialto_runtime::Runtime>;
@@ -642,15 +472,4 @@
 			(782, 216_583_333_334),
 		);
 	}
-<<<<<<< HEAD
-
-	#[async_std::test]
-	async fn target_to_source_conversion_rate_works() {
-		assert_eq!(
-			StandaloneMessagesMetrics::<relay_rococo_client::Rococo, relay_wococo_client::Wococo>::compute_target_to_source_conversion_rate(Some(183.15), Some(12.32)),
-			Some(12.32 / 183.15),
-		);
-	}
-=======
->>>>>>> 9f4b34ac
 }