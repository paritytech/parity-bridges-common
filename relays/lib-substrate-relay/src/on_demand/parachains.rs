// Copyright 2019-2021 Parity Technologies (UK) Ltd.
// This file is part of Parity Bridges Common.

// Parity Bridges Common is free software: you can redistribute it and/or modify
// it under the terms of the GNU General Public License as published by
// the Free Software Foundation, either version 3 of the License, or
// (at your option) any later version.

// Parity Bridges Common is distributed in the hope that it will be useful,
// but WITHOUT ANY WARRANTY; without even the implied warranty of
// MERCHANTABILITY or FITNESS FOR A PARTICULAR PURPOSE.  See the
// GNU General Public License for more details.

// You should have received a copy of the GNU General Public License
// along with Parity Bridges Common.  If not, see <http://www.gnu.org/licenses/>.

//! On-demand Substrate -> Substrate parachain finality relay.

use crate::{
	messages_source::best_finalized_peer_header_at_self,
	on_demand::OnDemandRelay,
	parachains::{
		source::ParachainsSource, target::ParachainsTarget, ParachainsPipelineAdapter,
		SubmitParachainHeadsCallBuilder, SubstrateParachainsPipeline,
	},
	TransactionParams,
};

use async_std::{
	channel::{unbounded, Receiver, Sender},
	sync::{Arc, Mutex},
};
use async_trait::async_trait;
use bp_polkadot_core::parachains::{ParaHash, ParaId};
use bp_runtime::HeaderIdProvider;
use futures::{select, FutureExt};
use num_traits::Zero;
use pallet_bridge_parachains::{RelayBlockHash, RelayBlockHasher, RelayBlockNumber};
use parachains_relay::parachains_loop::{
	AvailableHeader, ParachainSyncParams, SourceClient, TargetClient,
};
use relay_substrate_client::{
<<<<<<< HEAD
	AccountIdOf, AccountKeyPairOf, BlockNumberOf, CallOf, Chain, Client, Error as SubstrateError,
	HashOf, HeaderIdOf, ANCIENT_BLOCK_THRESHOLD,
=======
	AccountIdOf, AccountKeyPairOf, BlockNumberOf, Chain, Client, Error as SubstrateError, HashOf,
	ParachainBase,
>>>>>>> 3d56e208
};
use relay_utils::{
	metrics::MetricsParams, relay_loop::Client as RelayClient, BlockNumberBase, FailedClient,
	HeaderId, UniqueSaturatedInto,
};
use std::fmt::Debug;

/// On-demand Substrate <-> Substrate parachain finality relay.
///
/// This relay may be requested to sync more parachain headers, whenever some other relay
/// (e.g. messages relay) needs it to continue its regular work. When enough parachain headers
/// are relayed, on-demand stops syncing headers.
#[derive(Clone)]
pub struct OnDemandParachainsRelay<P: SubstrateParachainsPipeline> {
	/// Relay task name.
	relay_task_name: String,
	/// Channel used to communicate with background task and ask for relay of parachain heads.
	required_header_number_sender: Sender<BlockNumberOf<P::SourceParachain>>,
	/// Source relay chain client.
	source_relay_client: Client<P::SourceRelayChain>,
	/// Target chain client.
	target_client: Client<P::TargetChain>,
	/// On-demand relay chain relay.
	on_demand_source_relay_to_target_headers:
		Arc<dyn OnDemandRelay<P::SourceRelayChain, P::TargetChain>>,
}

impl<P: SubstrateParachainsPipeline> OnDemandParachainsRelay<P> {
	/// Create new on-demand parachains relay.
	///
	/// Note that the argument is the source relay chain client, not the parachain client.
	/// That's because parachain finality is determined by the relay chain and we don't
	/// need to connect to the parachain itself here.
	pub fn new(
		source_relay_client: Client<P::SourceRelayChain>,
		target_client: Client<P::TargetChain>,
		target_transaction_params: TransactionParams<AccountKeyPairOf<P::TargetChain>>,
		on_demand_source_relay_to_target_headers: Arc<
			dyn OnDemandRelay<P::SourceRelayChain, P::TargetChain>,
		>,
	) -> Self
	where
		P::SourceParachain: Chain<Hash = ParaHash>,
		P::SourceRelayChain:
			Chain<BlockNumber = RelayBlockNumber, Hash = RelayBlockHash, Hasher = RelayBlockHasher>,
		AccountIdOf<P::TargetChain>:
			From<<AccountKeyPairOf<P::TargetChain> as sp_core::Pair>::Public>,
	{
		let (required_header_number_sender, required_header_number_receiver) = unbounded();
		let this = OnDemandParachainsRelay {
			relay_task_name: on_demand_parachains_relay_name::<P::SourceParachain, P::TargetChain>(
			),
			required_header_number_sender,
			source_relay_client: source_relay_client.clone(),
			target_client: target_client.clone(),
			on_demand_source_relay_to_target_headers: on_demand_source_relay_to_target_headers
				.clone(),
		};
		async_std::task::spawn(async move {
			background_task::<P>(
				source_relay_client,
				target_client,
				target_transaction_params,
				on_demand_source_relay_to_target_headers,
				required_header_number_receiver,
			)
			.await;
		});

		this
	}
}

#[async_trait]
impl<P: SubstrateParachainsPipeline> OnDemandRelay<P::SourceParachain, P::TargetChain>
	for OnDemandParachainsRelay<P>
where
	P::SourceParachain: Chain<Hash = ParaHash>,
{
	async fn require_more_headers(&self, required_header: BlockNumberOf<P::SourceParachain>) {
		if let Err(e) = self.required_header_number_sender.send(required_header).await {
			log::trace!(
				target: "bridge",
				"[{}] Failed to request {} header {:?}: {:?}",
				self.relay_task_name,
				P::SourceParachain::NAME,
				required_header,
				e,
			);
		}
	}

	/// Ask relay to prove source `required_header` to the `TargetChain`.
	async fn prove_header(
		&self,
		required_parachain_header: BlockNumberOf<P::SourceParachain>,
	) -> Result<(HeaderIdOf<P::SourceParachain>, Vec<CallOf<P::TargetChain>>), SubstrateError> {
		// select headers to prove
		let parachains_source = ParachainsSource::<P>::new(
			self.source_relay_client.clone(),
			Arc::new(Mutex::new(AvailableHeader::Missing)),
		);
		let env = (self, &parachains_source);
		let (need_to_prove_relay_block, selected_relay_block, selected_parachain_block) =
			select_headers_to_prove(env, required_parachain_header).await?;

		log::debug!(
			target: "bridge",
			"[{}] Requested to prove {} head {:?}. Selected to prove {} head {:?} and {} head {:?}",
			self.relay_task_name,
			P::SourceParachain::NAME,
			required_parachain_header,
			P::SourceParachain::NAME,
			selected_parachain_block,
			P::SourceRelayChain::NAME,
			if need_to_prove_relay_block {
				Some(selected_relay_block)
			} else {
				None
			},
		);

		// now let's prove relay chain block (if needed)
		let mut calls = Vec::new();
		let mut proved_relay_block = selected_relay_block;
		if need_to_prove_relay_block {
			let (relay_block, relay_prove_call) = self
				.on_demand_source_relay_to_target_headers
				.prove_header(selected_relay_block.number())
				.await?;
			proved_relay_block = relay_block;
			calls.extend(relay_prove_call);
		}

		// despite what we've selected before (in `select_headers_to_prove` call), if headers relay
		// have chose the different header (e.g. because there's no GRANDPA jusstification for it),
		// we need to prove parachain head available at this header
		let para_id = ParaId(P::SOURCE_PARACHAIN_PARA_ID);
		let mut proved_parachain_block = selected_parachain_block;
		if proved_relay_block != selected_relay_block {
			proved_parachain_block = parachains_source
				.on_chain_para_head_id(proved_relay_block, para_id)
				.await?
				// this could happen e.g. if parachain has been offboarded?
				.ok_or_else(|| {
					SubstrateError::MissingRequiredParachainHead(
						para_id,
						proved_relay_block.number().unique_saturated_into(),
					)
				})?;

			log::debug!(
				target: "bridge",
				"[{}] Selected to prove {} head {:?} and {} head {:?}. Instead proved {} head {:?} and {} head {:?}",
				self.relay_task_name,
				P::SourceParachain::NAME,
				selected_parachain_block,
				P::SourceRelayChain::NAME,
				selected_relay_block,
				P::SourceParachain::NAME,
				proved_parachain_block,
				P::SourceRelayChain::NAME,
				proved_relay_block,
			);
		}

		// and finally - prove parachain head
		let (para_proof, para_hashes) =
			parachains_source.prove_parachain_heads(proved_relay_block, &[para_id]).await?;
		calls.push(P::SubmitParachainHeadsCallBuilder::build_submit_parachain_heads_call(
			proved_relay_block,
			para_hashes.into_iter().map(|h| (para_id, h)).collect(),
			para_proof,
		));

		Ok((proved_parachain_block, calls))
	}
}

/// Background task that is responsible for starting parachain headers relay.
async fn background_task<P: SubstrateParachainsPipeline>(
	source_relay_client: Client<P::SourceRelayChain>,
	target_client: Client<P::TargetChain>,
	target_transaction_params: TransactionParams<AccountKeyPairOf<P::TargetChain>>,
	on_demand_source_relay_to_target_headers: Arc<
		dyn OnDemandRelay<P::SourceRelayChain, P::TargetChain>,
	>,
	required_parachain_header_number_receiver: Receiver<BlockNumberOf<P::SourceParachain>>,
) where
	P::SourceParachain: Chain<Hash = ParaHash>,
	P::SourceRelayChain:
		Chain<BlockNumber = RelayBlockNumber, Hash = RelayBlockHash, Hasher = RelayBlockHasher>,
	AccountIdOf<P::TargetChain>: From<<AccountKeyPairOf<P::TargetChain> as sp_core::Pair>::Public>,
{
	let relay_task_name = on_demand_parachains_relay_name::<P::SourceParachain, P::TargetChain>();
	let target_transactions_mortality = target_transaction_params.mortality;

	let mut relay_state = RelayState::Idle;
	let mut required_parachain_header_number = Zero::zero();
	let required_para_header_number_ref = Arc::new(Mutex::new(AvailableHeader::Unavailable));

	let mut restart_relay = true;
	let parachains_relay_task = futures::future::Fuse::terminated();
	futures::pin_mut!(parachains_relay_task);

	let mut parachains_source = ParachainsSource::<P>::new(
		source_relay_client.clone(),
		required_para_header_number_ref.clone(),
	);
	let mut parachains_target =
		ParachainsTarget::<P>::new(target_client.clone(), target_transaction_params.clone());

	loop {
		select! {
			new_required_parachain_header_number = required_parachain_header_number_receiver.recv().fuse() => {
				let new_required_parachain_header_number = match new_required_parachain_header_number {
					Ok(new_required_parachain_header_number) => new_required_parachain_header_number,
					Err(e) => {
						log::error!(
							target: "bridge",
							"[{}] Background task has exited with error: {:?}",
							relay_task_name,
							e,
						);

						return;
					},
				};

				// keep in mind that we are not updating `required_para_header_number_ref` here, because
				// then we'll be submitting all previous headers as well (while required relay headers are
				// delivered) and we want to avoid that (to reduce cost)
				required_parachain_header_number = std::cmp::max(
					required_parachain_header_number,
					new_required_parachain_header_number,
				);
			},
			_ = async_std::task::sleep(P::TargetChain::AVERAGE_BLOCK_INTERVAL).fuse() => {},
			_ = parachains_relay_task => {
				// this should never happen in practice given the current code
				restart_relay = true;
			},
		}

		// the workflow of the on-demand parachains relay is:
		//
		// 1) message relay (or any other dependent relay) sees new message at parachain header
		// `PH`;
		//
		// 2) it sees that the target chain does not know `PH`;
		//
		// 3) it asks on-demand parachains relay to relay `PH` to the target chain;
		//
		// Phase#1: relaying relay chain header
		//
		// 4) on-demand parachains relay waits for GRANDPA-finalized block of the source relay chain
		//    `RH` that is storing `PH` or its descendant. Let it be `PH'`;
		// 5) it asks on-demand headers relay to relay `RH` to the target chain;
		// 6) it waits until `RH` (or its descendant) is relayed to the target chain;
		//
		// Phase#2: relaying parachain header
		//
		// 7) on-demand parachains relay sets `ParachainsSource::maximal_header_number` to the
		//    `PH'.number()`.
		// 8) parachains finality relay sees that the parachain head has been
		//    updated and relays `PH'` to    the target chain.

		// select headers to relay
		let relay_data = read_relay_data(
			&parachains_source,
			&parachains_target,
			required_parachain_header_number,
		)
		.await;
		match relay_data {
			Ok(relay_data) => {
				let prev_relay_state = relay_state;
				relay_state = select_headers_to_relay(&relay_data, relay_state);
				log::trace!(
					target: "bridge",
					"[{}] Selected new relay state: {:?} using old state {:?} and data {:?}",
					relay_task_name,
					relay_state,
					prev_relay_state,
					relay_data,
				);
			},
			Err(failed_client) => {
				relay_utils::relay_loop::reconnect_failed_client(
					failed_client,
					relay_utils::relay_loop::RECONNECT_DELAY,
					&mut parachains_source,
					&mut parachains_target,
				)
				.await;
				continue
			},
		}

		// we have selected our new 'state' => let's notify our source clients about our new
		// requirements
		match relay_state {
			RelayState::Idle => (),
			RelayState::RelayingRelayHeader(required_relay_header) => {
				on_demand_source_relay_to_target_headers
					.require_more_headers(required_relay_header)
					.await;
			},
			RelayState::RelayingParaHeader(required_para_header) => {
				*required_para_header_number_ref.lock().await =
					AvailableHeader::Available(required_para_header);
			},
		}

		// start/restart relay
		if restart_relay {
			let stall_timeout = relay_substrate_client::transaction_stall_timeout(
				target_transactions_mortality,
				P::TargetChain::AVERAGE_BLOCK_INTERVAL,
				relay_utils::STALL_TIMEOUT,
			);

			log::info!(
				target: "bridge",
				"[{}] Starting on-demand-parachains relay task\n\t\
					Tx mortality: {:?} (~{}m)\n\t\
					Stall timeout: {:?}",
				relay_task_name,
				target_transactions_mortality,
				stall_timeout.as_secs_f64() / 60.0f64,
				stall_timeout,
			);

			parachains_relay_task.set(
				parachains_relay::parachains_loop::run(
					parachains_source.clone(),
					parachains_target.clone(),
					ParachainSyncParams {
						parachains: vec![P::SourceParachain::PARACHAIN_ID.into()],
						stall_timeout: std::time::Duration::from_secs(60),
						strategy: parachains_relay::parachains_loop::ParachainSyncStrategy::Any,
					},
					MetricsParams::disabled(),
					futures::future::pending(),
				)
				.fuse(),
			);

			restart_relay = false;
		}
	}
}

/// On-demand parachains relay task name.
fn on_demand_parachains_relay_name<SourceChain: Chain, TargetChain: Chain>() -> String {
	format!("{}-to-{}-on-demand-parachain", SourceChain::NAME, TargetChain::NAME)
}

/// On-demand relay state.
#[derive(Clone, Copy, Debug, PartialEq)]
enum RelayState<ParaHash, ParaNumber, RelayNumber> {
	/// On-demand relay is not doing anything.
	Idle,
	/// Relaying given relay header to relay given parachain header later.
	RelayingRelayHeader(RelayNumber),
	/// Relaying given parachain header.
	RelayingParaHeader(HeaderId<ParaHash, ParaNumber>),
}

/// Data gathered from source and target clients, used by on-demand relay.
#[derive(Debug)]
struct RelayData<ParaHash, ParaNumber, RelayNumber> {
	/// Parachain header number that is required at the target chain.
	pub required_para_header: ParaNumber,
	/// Parachain header number, known to the target chain.
	pub para_header_at_target: Option<ParaNumber>,
	/// Parachain header id, known to the source (relay) chain.
	pub para_header_at_source: Option<HeaderId<ParaHash, ParaNumber>>,
	/// Parachain header, that is available at the source relay chain at `relay_header_at_target`
	/// block.
	pub para_header_at_relay_header_at_target: Option<HeaderId<ParaHash, ParaNumber>>,
	/// Relay header number at the source chain.
	pub relay_header_at_source: RelayNumber,
	/// Relay header number at the target chain.
	pub relay_header_at_target: RelayNumber,
}

/// Read required data from source and target clients.
async fn read_relay_data<P: SubstrateParachainsPipeline>(
	source: &ParachainsSource<P>,
	target: &ParachainsTarget<P>,
	required_header_number: BlockNumberOf<P::SourceParachain>,
) -> Result<
	RelayData<
		HashOf<P::SourceParachain>,
		BlockNumberOf<P::SourceParachain>,
		BlockNumberOf<P::SourceRelayChain>,
	>,
	FailedClient,
>
where
	ParachainsTarget<P>:
		TargetClient<ParachainsPipelineAdapter<P>> + RelayClient<Error = SubstrateError>,
{
	let map_target_err = |e| {
		log::error!(
			target: "bridge",
			"[{}] Failed to read relay data from {} client: {:?}",
			on_demand_parachains_relay_name::<P::SourceParachain, P::TargetChain>(),
			P::TargetChain::NAME,
			e,
		);
		FailedClient::Target
	};
	let map_source_err = |e| {
		log::error!(
			target: "bridge",
			"[{}] Failed to read relay data from {} client: {:?}",
			on_demand_parachains_relay_name::<P::SourceParachain, P::TargetChain>(),
			P::SourceRelayChain::NAME,
			e,
		);
		FailedClient::Source
	};

	let best_target_block_hash = target.best_block().await.map_err(map_target_err)?.1;
	let para_header_at_target =
		best_finalized_peer_header_at_self::<P::TargetChain, P::SourceParachain>(
			target.client(),
			best_target_block_hash,
			P::SourceParachain::BEST_FINALIZED_HEADER_ID_METHOD,
		)
		.await;
	// if there are no parachain heads at the target (`BridgePalletIsNotInitialized`), we'll need
	// to submit at least one. Otherwise the pallet will be treated as uninitialized and messages
	// sync will stall.
	let para_header_at_target = match para_header_at_target {
		Ok(para_header_at_target) => Some(para_header_at_target.0),
		Err(SubstrateError::BridgePalletIsNotInitialized) => None,
		Err(e) => return Err(map_target_err(e)),
	};

	let best_finalized_relay_header =
		source.client().best_finalized_header().await.map_err(map_source_err)?;
	let best_finalized_relay_block_id = best_finalized_relay_header.id();
	let para_header_at_source = source
		.on_chain_para_head_id(
			best_finalized_relay_block_id,
			P::SourceParachain::PARACHAIN_ID.into(),
		)
		.await
		.map_err(map_source_err)?;

	let relay_header_at_source = best_finalized_relay_block_id.0;
	let relay_header_at_target =
		best_finalized_peer_header_at_self::<P::TargetChain, P::SourceRelayChain>(
			target.client(),
			best_target_block_hash,
			P::SourceRelayChain::BEST_FINALIZED_HEADER_ID_METHOD,
		)
		.await
		.map_err(map_target_err)?;

	let para_header_at_relay_header_at_target = source
		.on_chain_para_head_id(relay_header_at_target, P::SourceParachain::PARACHAIN_ID.into())
		.await
		.map_err(map_source_err)?;

	Ok(RelayData {
		required_para_header: required_header_number,
		para_header_at_target,
		para_header_at_source,
		relay_header_at_source,
		relay_header_at_target: relay_header_at_target.0,
		para_header_at_relay_header_at_target,
	})
}

/// Select relay and parachain headers that need to be relayed.
fn select_headers_to_relay<ParaHash, ParaNumber, RelayNumber>(
	data: &RelayData<ParaHash, ParaNumber, RelayNumber>,
	mut state: RelayState<ParaHash, ParaNumber, RelayNumber>,
) -> RelayState<ParaHash, ParaNumber, RelayNumber>
where
	ParaHash: Clone,
	ParaNumber: Copy + PartialOrd + Zero,
	RelayNumber: Copy + Debug + Ord,
{
	// Process the `RelayingRelayHeader` state.
	if let &RelayState::RelayingRelayHeader(relay_header_number) = &state {
		if data.relay_header_at_target < relay_header_number {
			// The required relay header hasn't yet been relayed. Ask / wait for it.
			return state
		}

		// We may switch to `RelayingParaHeader` if parachain head is available.
		state = data
			.para_header_at_relay_header_at_target
			.clone()
			.map_or(RelayState::Idle, RelayState::RelayingParaHeader);
	}

	// Process the `RelayingParaHeader` state.
	if let RelayState::RelayingParaHeader(para_header_id) = &state {
		let para_header_at_target_or_zero = data.para_header_at_target.unwrap_or_else(Zero::zero);
		if para_header_at_target_or_zero < para_header_id.0 {
			// The required parachain header hasn't yet been relayed. Ask / wait for it.
			return state
		}
	}

	// if we haven't read para head from the source, we can't yet do anything
	let para_header_at_source = match data.para_header_at_source {
		Some(ref para_header_at_source) => para_header_at_source.clone(),
		None => return RelayState::Idle,
	};

	// if we have parachain head at the source, but no parachain heads at the target, we'll need
	// to deliver at least one parachain head
	let (required_para_header, para_header_at_target) = match data.para_header_at_target {
		Some(para_header_at_target) => (data.required_para_header, para_header_at_target),
		None => (para_header_at_source.0, Zero::zero()),
	};

	// if we have already satisfied our "customer", do nothing
	if required_para_header <= para_header_at_target {
		return RelayState::Idle
	}

	// if required header is not available even at the source chain, let's wait
	if required_para_header > para_header_at_source.0 {
		return RelayState::Idle
	}

	// we will always try to sync latest parachain/relay header, even if we've been asked for some
	// its ancestor

	// we need relay chain header first
	if data.relay_header_at_target < data.relay_header_at_source {
		return RelayState::RelayingRelayHeader(data.relay_header_at_source)
	}

	// if all relay headers synced, we may start directly with parachain header
	RelayState::RelayingParaHeader(para_header_at_source)
}

/// Environment for the `select_headers_to_prove` call.
#[async_trait]
trait SelectHeadersToProveEnvironment<RBN, RBH, PBN, PBH> {
	/// Returns associated parachain id.
	fn parachain_id(&self) -> ParaId;
	/// Returns best finalized relay block.
	async fn best_finalized_relay_block_at_source(
		&self,
	) -> Result<HeaderId<RBH, RBN>, SubstrateError>;
	/// Returns best finalized relay block that is known at `P::TargetChain`.
	async fn best_finalized_relay_block_at_target(
		&self,
	) -> Result<HeaderId<RBH, RBN>, SubstrateError>;
	/// Returns best finalized parachain block at given source relay chain block.
	async fn best_finalized_para_block_at_source(
		&self,
		at_relay_block: HeaderId<RBH, RBN>,
	) -> Result<Option<HeaderId<PBH, PBN>>, SubstrateError>;
}

#[async_trait]
impl<'a, P: SubstrateParachainsPipeline>
	SelectHeadersToProveEnvironment<
		BlockNumberOf<P::SourceRelayChain>,
		HashOf<P::SourceRelayChain>,
		BlockNumberOf<P::SourceParachain>,
		HashOf<P::SourceParachain>,
	> for (&'a OnDemandParachainsRelay<P>, &'a ParachainsSource<P>)
{
	fn parachain_id(&self) -> ParaId {
		ParaId(P::SOURCE_PARACHAIN_PARA_ID)
	}

	async fn best_finalized_relay_block_at_source(
		&self,
	) -> Result<HeaderIdOf<P::SourceRelayChain>, SubstrateError> {
		Ok(self.0.source_relay_client.best_finalized_header().await?.id())
	}

	async fn best_finalized_relay_block_at_target(
		&self,
	) -> Result<HeaderIdOf<P::SourceRelayChain>, SubstrateError> {
		Ok(crate::messages_source::read_client_state::<P::TargetChain, P::SourceRelayChain>(
			&self.0.target_client,
			None,
			P::SourceRelayChain::BEST_FINALIZED_HEADER_ID_METHOD,
		)
		.await?
		.best_finalized_peer_at_best_self)
	}

	async fn best_finalized_para_block_at_source(
		&self,
		at_relay_block: HeaderIdOf<P::SourceRelayChain>,
	) -> Result<Option<HeaderIdOf<P::SourceParachain>>, SubstrateError> {
		self.1.on_chain_para_head_id(at_relay_block, self.parachain_id()).await
	}
}

/// Given request to prove `required_parachain_header`, select actual headers that need to be
/// proved.
async fn select_headers_to_prove<RBN, RBH, PBN, PBH>(
	env: impl SelectHeadersToProveEnvironment<RBN, RBH, PBN, PBH>,
	required_parachain_header: PBN,
) -> Result<(bool, HeaderId<RBH, RBN>, HeaderId<PBH, PBN>), SubstrateError>
where
	RBH: Copy,
	RBN: BlockNumberBase,
	PBH: Copy,
	PBN: BlockNumberBase,
{
	// parachains proof also requires relay header proof. Let's first select relay block
	// number that we'll be dealing with
	let best_finalized_relay_block_at_source = env.best_finalized_relay_block_at_source().await?;
	let best_finalized_relay_block_at_target = env.best_finalized_relay_block_at_target().await?;

	// if we can't prove `required_header` even using `best_finalized_relay_block_at_source`, we
	// can't do anything here
	// (this shall not actually happen, given current code, because we only require finalized
	// headers)
	let best_possible_parachain_block = env
		.best_finalized_para_block_at_source(best_finalized_relay_block_at_source)
		.await?;
	let best_possible_parachain_block = match best_possible_parachain_block {
		Some(best_possible_parachain_block)
			if best_possible_parachain_block.number() >= required_parachain_header =>
			best_possible_parachain_block,
		_ =>
			return Err(SubstrateError::MissingRequiredParachainHead(
				env.parachain_id(),
				required_parachain_header.unique_saturated_into(),
			)),
	};

	// now let's check if `required_header` may be proved using
	// `best_finalized_relay_block_at_target`
	let available_parachain_block = env
		.best_finalized_para_block_at_source(best_finalized_relay_block_at_target)
		.await?;
	let can_use_available_relay_header = available_parachain_block
		.as_ref()
		.map(|available_parachain_block| {
			available_parachain_block.number() >= required_parachain_header
		})
		.unwrap_or(false);

	// we don't require source node to be archive, so we can't craft storage proofs using
	// ancient headers. So if the `best_finalized_relay_block_at_target` is too ancient, we
	// can't craft storage proofs using it
	let difference = best_finalized_relay_block_at_source
		.number()
		.saturating_sub(best_finalized_relay_block_at_target.number());
	let can_use_available_relay_header =
		can_use_available_relay_header && difference < RBN::from(ANCIENT_BLOCK_THRESHOLD);

	// ok - now we have everything ready to select which headers we need on the target chain
	let (need_to_prove_relay_block, selected_relay_block, selected_parachain_block) =
		if can_use_available_relay_header {
			(
				false,
				best_finalized_relay_block_at_target,
				available_parachain_block.expect(
					"can_use_available_relay_header is true;\
						can_use_available_relay_header is only true when available_parachain_block is Some;\
						qed",
				),
			)
		} else {
			(true, best_finalized_relay_block_at_source, best_possible_parachain_block)
		};

	Ok((need_to_prove_relay_block, selected_relay_block, selected_parachain_block))
}

#[cfg(test)]
mod tests {
	use super::*;

	#[test]
	fn relay_waits_for_relay_header_to_be_delivered() {
		assert_eq!(
			select_headers_to_relay(
				&RelayData {
					required_para_header: 90,
					para_header_at_target: Some(50),
					para_header_at_source: Some(HeaderId(110, 110)),
					relay_header_at_source: 800,
					relay_header_at_target: 700,
					para_header_at_relay_header_at_target: Some(HeaderId(100, 100)),
				},
				RelayState::RelayingRelayHeader(750),
			),
			RelayState::RelayingRelayHeader(750),
		);
	}

	#[test]
	fn relay_starts_relaying_requested_para_header_after_relay_header_is_delivered() {
		assert_eq!(
			select_headers_to_relay(
				&RelayData {
					required_para_header: 90,
					para_header_at_target: Some(50),
					para_header_at_source: Some(HeaderId(110, 110)),
					relay_header_at_source: 800,
					relay_header_at_target: 750,
					para_header_at_relay_header_at_target: Some(HeaderId(100, 100)),
				},
				RelayState::RelayingRelayHeader(750),
			),
			RelayState::RelayingParaHeader(HeaderId(100, 100)),
		);
	}

	#[test]
	fn relay_selects_better_para_header_after_better_relay_header_is_delivered() {
		assert_eq!(
			select_headers_to_relay(
				&RelayData {
					required_para_header: 90,
					para_header_at_target: Some(50),
					para_header_at_source: Some(HeaderId(110, 110)),
					relay_header_at_source: 800,
					relay_header_at_target: 780,
					para_header_at_relay_header_at_target: Some(HeaderId(105, 105)),
				},
				RelayState::RelayingRelayHeader(750),
			),
			RelayState::RelayingParaHeader(HeaderId(105, 105)),
		);
	}
	#[test]
	fn relay_waits_for_para_header_to_be_delivered() {
		assert_eq!(
			select_headers_to_relay(
				&RelayData {
					required_para_header: 90,
					para_header_at_target: Some(50),
					para_header_at_source: Some(HeaderId(110, 110)),
					relay_header_at_source: 800,
					relay_header_at_target: 780,
					para_header_at_relay_header_at_target: Some(HeaderId(105, 105)),
				},
				RelayState::RelayingParaHeader(HeaderId(105, 105)),
			),
			RelayState::RelayingParaHeader(HeaderId(105, 105)),
		);
	}

	#[test]
	fn relay_stays_idle_if_required_para_header_is_already_delivered() {
		assert_eq!(
			select_headers_to_relay(
				&RelayData {
					required_para_header: 90,
					para_header_at_target: Some(105),
					para_header_at_source: Some(HeaderId(110, 110)),
					relay_header_at_source: 800,
					relay_header_at_target: 780,
					para_header_at_relay_header_at_target: Some(HeaderId(105, 105)),
				},
				RelayState::Idle,
			),
			RelayState::Idle,
		);
	}

	#[test]
	fn relay_waits_for_required_para_header_to_appear_at_source_1() {
		assert_eq!(
			select_headers_to_relay(
				&RelayData {
					required_para_header: 120,
					para_header_at_target: Some(105),
					para_header_at_source: None,
					relay_header_at_source: 800,
					relay_header_at_target: 780,
					para_header_at_relay_header_at_target: Some(HeaderId(105, 105)),
				},
				RelayState::Idle,
			),
			RelayState::Idle,
		);
	}

	#[test]
	fn relay_waits_for_required_para_header_to_appear_at_source_2() {
		assert_eq!(
			select_headers_to_relay(
				&RelayData {
					required_para_header: 120,
					para_header_at_target: Some(105),
					para_header_at_source: Some(HeaderId(110, 110)),
					relay_header_at_source: 800,
					relay_header_at_target: 780,
					para_header_at_relay_header_at_target: Some(HeaderId(105, 105)),
				},
				RelayState::Idle,
			),
			RelayState::Idle,
		);
	}

	#[test]
	fn relay_starts_relaying_relay_header_when_new_para_header_is_requested() {
		assert_eq!(
			select_headers_to_relay(
				&RelayData {
					required_para_header: 120,
					para_header_at_target: Some(105),
					para_header_at_source: Some(HeaderId(125, 125)),
					relay_header_at_source: 800,
					relay_header_at_target: 780,
					para_header_at_relay_header_at_target: Some(HeaderId(105, 105)),
				},
				RelayState::Idle,
			),
			RelayState::RelayingRelayHeader(800),
		);
	}

	#[test]
	fn relay_starts_relaying_para_header_when_new_para_header_is_requested() {
		assert_eq!(
			select_headers_to_relay(
				&RelayData {
					required_para_header: 120,
					para_header_at_target: Some(105),
					para_header_at_source: Some(HeaderId(125, 125)),
					relay_header_at_source: 800,
					relay_header_at_target: 800,
					para_header_at_relay_header_at_target: Some(HeaderId(125, 125)),
				},
				RelayState::Idle,
			),
			RelayState::RelayingParaHeader(HeaderId(125, 125)),
		);
	}

	#[test]
	fn relay_goes_idle_when_parachain_is_deregistered() {
		assert_eq!(
			select_headers_to_relay::<i32, _, _>(
				&RelayData {
					required_para_header: 120,
					para_header_at_target: Some(105),
					para_header_at_source: None,
					relay_header_at_source: 800,
					relay_header_at_target: 800,
					para_header_at_relay_header_at_target: None,
				},
				RelayState::RelayingRelayHeader(800),
			),
			RelayState::Idle,
		);
	}

	#[test]
	fn relay_starts_relaying_first_parachain_header() {
		assert_eq!(
			select_headers_to_relay::<i32, _, _>(
				&RelayData {
					required_para_header: 0,
					para_header_at_target: None,
					para_header_at_source: Some(HeaderId(125, 125)),
					relay_header_at_source: 800,
					relay_header_at_target: 800,
					para_header_at_relay_header_at_target: Some(HeaderId(125, 125)),
				},
				RelayState::Idle,
			),
			RelayState::RelayingParaHeader(HeaderId(125, 125)),
		);
	}

	#[test]
	fn relay_starts_relaying_relay_header_to_relay_first_parachain_header() {
		assert_eq!(
			select_headers_to_relay::<i32, _, _>(
				&RelayData {
					required_para_header: 0,
					para_header_at_target: None,
					para_header_at_source: Some(HeaderId(125, 125)),
					relay_header_at_source: 800,
					relay_header_at_target: 700,
					para_header_at_relay_header_at_target: Some(HeaderId(125, 125)),
				},
				RelayState::Idle,
			),
			RelayState::RelayingRelayHeader(800),
		);
	}

	// tuple is:
	//
	// - best_finalized_relay_block_at_source
	// - best_finalized_relay_block_at_target
	// - best_finalized_para_block_at_source at best_finalized_relay_block_at_source
	// - best_finalized_para_block_at_source at best_finalized_relay_block_at_target
	#[async_trait]
	impl SelectHeadersToProveEnvironment<u32, u32, u32, u32> for (u32, u32, u32, u32) {
		fn parachain_id(&self) -> ParaId {
			ParaId(0)
		}

		async fn best_finalized_relay_block_at_source(
			&self,
		) -> Result<HeaderId<u32, u32>, SubstrateError> {
			Ok(HeaderId(self.0, self.0))
		}

		async fn best_finalized_relay_block_at_target(
			&self,
		) -> Result<HeaderId<u32, u32>, SubstrateError> {
			Ok(HeaderId(self.1, self.1))
		}

		async fn best_finalized_para_block_at_source(
			&self,
			at_relay_block: HeaderId<u32, u32>,
		) -> Result<Option<HeaderId<u32, u32>>, SubstrateError> {
			if at_relay_block.0 == self.0 {
				Ok(Some(HeaderId(self.2, self.2)))
			} else if at_relay_block.0 == self.1 {
				Ok(Some(HeaderId(self.3, self.3)))
			} else {
				Ok(None)
			}
		}
	}

	#[async_std::test]
	async fn select_headers_to_prove_returns_err_if_required_para_block_is_missing_at_source() {
		assert!(matches!(
			select_headers_to_prove((20_u32, 10_u32, 200_u32, 100_u32), 300_u32,).await,
			Err(SubstrateError::MissingRequiredParachainHead(ParaId(0), 300_u64)),
		));
	}

	#[async_std::test]
	async fn select_headers_to_prove_fails_to_use_existing_ancient_relay_block() {
		assert_eq!(
			select_headers_to_prove((220_u32, 10_u32, 200_u32, 100_u32), 100_u32,)
				.await
				.map_err(drop),
			Ok((true, HeaderId(220, 220), HeaderId(200, 200))),
		);
	}

	#[async_std::test]
	async fn select_headers_to_prove_is_able_to_use_existing_recent_relay_block() {
		assert_eq!(
			select_headers_to_prove((40_u32, 10_u32, 200_u32, 100_u32), 100_u32,)
				.await
				.map_err(drop),
			Ok((false, HeaderId(10, 10), HeaderId(100, 100))),
		);
	}

	#[async_std::test]
	async fn select_headers_to_prove_uses_new_relay_block() {
		assert_eq!(
			select_headers_to_prove((20_u32, 10_u32, 200_u32, 100_u32), 200_u32,)
				.await
				.map_err(drop),
			Ok((true, HeaderId(20, 20), HeaderId(200, 200))),
		);
	}
}<|MERGE_RESOLUTION|>--- conflicted
+++ resolved
@@ -40,13 +40,8 @@
 	AvailableHeader, ParachainSyncParams, SourceClient, TargetClient,
 };
 use relay_substrate_client::{
-<<<<<<< HEAD
 	AccountIdOf, AccountKeyPairOf, BlockNumberOf, CallOf, Chain, Client, Error as SubstrateError,
-	HashOf, HeaderIdOf, ANCIENT_BLOCK_THRESHOLD,
-=======
-	AccountIdOf, AccountKeyPairOf, BlockNumberOf, Chain, Client, Error as SubstrateError, HashOf,
-	ParachainBase,
->>>>>>> 3d56e208
+	HashOf, HeaderIdOf, ParachainBase, ANCIENT_BLOCK_THRESHOLD,
 };
 use relay_utils::{
 	metrics::MetricsParams, relay_loop::Client as RelayClient, BlockNumberBase, FailedClient,
@@ -184,7 +179,7 @@
 		// despite what we've selected before (in `select_headers_to_prove` call), if headers relay
 		// have chose the different header (e.g. because there's no GRANDPA jusstification for it),
 		// we need to prove parachain head available at this header
-		let para_id = ParaId(P::SOURCE_PARACHAIN_PARA_ID);
+		let para_id = ParaId(P::SourceParachain::PARACHAIN_ID);
 		let mut proved_parachain_block = selected_parachain_block;
 		if proved_relay_block != selected_relay_block {
 			proved_parachain_block = parachains_source
@@ -623,7 +618,7 @@
 	> for (&'a OnDemandParachainsRelay<P>, &'a ParachainsSource<P>)
 {
 	fn parachain_id(&self) -> ParaId {
-		ParaId(P::SOURCE_PARACHAIN_PARA_ID)
+		ParaId(P::SourceParachain::PARACHAIN_ID)
 	}
 
 	async fn best_finalized_relay_block_at_source(
