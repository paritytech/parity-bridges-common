--- conflicted
+++ resolved
@@ -30,7 +30,7 @@
 use sp_core::Hasher as HasherT;
 use sp_runtime::{
 	traits::{BlakeTwo256, Convert, IdentifyAccount, Verify},
-	FixedU128, MultiSignature, MultiSigner, Perbill,
+	MultiSignature, MultiSigner, Perbill,
 };
 use sp_std::prelude::*;
 
@@ -226,11 +226,8 @@
 		.build_or_panic();
 }
 
-<<<<<<< HEAD
-=======
 /// Name of the With-Rialto GRANDPA pallet instance that is deployed at bridged chains.
 pub const WITH_RIALTO_GRANDPA_PALLET_NAME: &str = "BridgeRialtoGrandpa";
->>>>>>> ed7def64
 /// Name of the With-Rialto messages pallet instance that is deployed at bridged chains.
 pub const WITH_RIALTO_MESSAGES_PALLET_NAME: &str = "BridgeRialtoMessages";
 
@@ -252,17 +249,7 @@
 	"ToRialtoOutboundLaneApi_estimate_message_delivery_and_dispatch_fee";
 /// Name of the `ToRialtoOutboundLaneApi::message_details` runtime method.
 pub const TO_RIALTO_MESSAGE_DETAILS_METHOD: &str = "ToRialtoOutboundLaneApi_message_details";
-<<<<<<< HEAD
-/// Name of the `ToRialtoOutboundLaneApi::latest_received_nonce` runtime method.
-pub const TO_RIALTO_LATEST_RECEIVED_NONCE_METHOD: &str =
-	"ToRialtoOutboundLaneApi_latest_received_nonce";
-
-/// Name of the `FromRialtoInboundLaneApi::latest_received_nonce` runtime method.
-pub const FROM_RIALTO_LATEST_RECEIVED_NONCE_METHOD: &str =
-	"FromRialtoInboundLaneApi_latest_received_nonce";
-=======
-
->>>>>>> ed7def64
+
 /// Name of the `FromRialtoInboundLaneApi::latest_onfirmed_nonce` runtime method.
 pub const FROM_RIALTO_LATEST_CONFIRMED_NONCE_METHOD: &str =
 	"FromRialtoInboundLaneApi_latest_confirmed_nonce";
@@ -297,7 +284,6 @@
 		fn estimate_message_delivery_and_dispatch_fee(
 			lane_id: LaneId,
 			payload: OutboundPayload,
-			rialto_to_this_conversion_rate: Option<FixedU128>,
 		) -> Option<OutboundMessageFee>;
 		/// Returns dispatch weight, encoded payload size and delivery+dispatch fee of all
 		/// messages in given inclusive range.
@@ -309,11 +295,6 @@
 			begin: MessageNonce,
 			end: MessageNonce,
 		) -> Vec<MessageDetails<OutboundMessageFee>>;
-<<<<<<< HEAD
-		/// Returns nonce of the latest message, received by bridged chain.
-		fn latest_received_nonce(lane: LaneId) -> MessageNonce;
-=======
->>>>>>> ed7def64
 	}
 
 	/// Inbound message lane API for messages sent by Rialto chain.
