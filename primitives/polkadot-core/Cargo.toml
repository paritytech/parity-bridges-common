[package]
name = "bp-polkadot-core"
description = "Primitives of Polkadot-like runtime."
version = "0.1.0"
authors = ["Parity Technologies <admin@parity.io>"]
edition = "2021"
license = "GPL-3.0-or-later WITH Classpath-exception-2.0"

[dependencies]
<<<<<<< HEAD
parity-scale-codec = { version = "2.2.0", default-features = false, features = ["derive"] }
parity-util-mem = { version = "0.10.0", optional = true }
scale-info = { version = "1.0", default-features = false, features = ["derive"] }
serde = { version = "1.0", optional = true, features = ["derive"] }
=======
parity-scale-codec = { version = "3.0.0", default-features = false, features = ["derive"] }
scale-info = { version = "2.1.1", default-features = false, features = ["derive"] }
>>>>>>> 2c804119

# Bridge Dependencies

bp-messages = { path = "../messages", default-features = false }
bp-runtime = { path = "../runtime", default-features = false }

# Substrate Based Dependencies

frame-support = { git = "https://github.com/paritytech/substrate", branch = "master", default-features = false }
frame-system = { git = "https://github.com/paritytech/substrate", branch = "master", default-features = false }
sp-api = { git = "https://github.com/paritytech/substrate", branch = "master", default-features = false }
sp-core = { git = "https://github.com/paritytech/substrate", branch = "master", default-features = false }
sp-runtime = { git = "https://github.com/paritytech/substrate", branch = "master", default-features = false }
sp-std = { git = "https://github.com/paritytech/substrate", branch = "master", default-features = false }
sp-version = { git = "https://github.com/paritytech/substrate", branch = "master", default-features = false }

[dev-dependencies]
hex = "0.4"

[features]
default = ["std"]
std = [
	"bp-messages/std",
	"bp-runtime/std",
	"frame-support/std",
	"frame-system/std",
	"parity-scale-codec/std",
	"parity-util-mem",
	"scale-info/std",
	"serde",
	"sp-api/std",
	"sp-core/std",
	"sp-runtime/std",
	"sp-std/std",
	"sp-version/std",
]<|MERGE_RESOLUTION|>--- conflicted
+++ resolved
@@ -7,15 +7,10 @@
 license = "GPL-3.0-or-later WITH Classpath-exception-2.0"
 
 [dependencies]
-<<<<<<< HEAD
-parity-scale-codec = { version = "2.2.0", default-features = false, features = ["derive"] }
-parity-util-mem = { version = "0.10.0", optional = true }
-scale-info = { version = "1.0", default-features = false, features = ["derive"] }
+parity-scale-codec = { version = "3.0.0", default-features = false, features = ["derive"] }
+parity-util-mem = { version = "0.11.0", optional = true }
+scale-info = { version = "2.1.1", default-features = false, features = ["derive"] }
 serde = { version = "1.0", optional = true, features = ["derive"] }
-=======
-parity-scale-codec = { version = "3.0.0", default-features = false, features = ["derive"] }
-scale-info = { version = "2.1.1", default-features = false, features = ["derive"] }
->>>>>>> 2c804119
 
 # Bridge Dependencies
 
