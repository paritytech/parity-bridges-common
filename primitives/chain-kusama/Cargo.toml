[package]
name = "bp-kusama"
description = "Primitives of Kusama runtime."
version = "0.1.0"
authors = ["Parity Technologies <admin@parity.io>"]
edition = "2021"
license = "GPL-3.0-or-later WITH Classpath-exception-2.0"

[dependencies]

# Bridge Dependencies

bp-header-chain = { path = "../header-chain", default-features = false }
bp-polkadot-core = { path = "../polkadot-core", default-features = false }
bp-runtime = { path = "../runtime", default-features = false }

# Substrate Based Dependencies

<<<<<<< HEAD
frame-support = { git = "https://github.com/paritytech/substrate", branch = "polkadot-v1.0.0", default-features = false }
sp-api = { git = "https://github.com/paritytech/substrate", branch = "polkadot-v1.0.0", default-features = false }
=======
frame-support = { git = "https://github.com/paritytech/substrate", branch = "master", default-features = false }
sp-api = { git = "https://github.com/paritytech/substrate", branch = "master", default-features = false }
sp-std = { git = "https://github.com/paritytech/substrate", branch = "master", default-features = false }
>>>>>>> b995ac0b

[features]
default = ["std"]
std = [
	"bp-header-chain/std",
	"bp-polkadot-core/std",
	"bp-runtime/std",
	"frame-support/std",
	"sp-api/std",
	"sp-std/std",
]<|MERGE_RESOLUTION|>--- conflicted
+++ resolved
@@ -16,14 +16,9 @@
 
 # Substrate Based Dependencies
 
-<<<<<<< HEAD
 frame-support = { git = "https://github.com/paritytech/substrate", branch = "polkadot-v1.0.0", default-features = false }
 sp-api = { git = "https://github.com/paritytech/substrate", branch = "polkadot-v1.0.0", default-features = false }
-=======
-frame-support = { git = "https://github.com/paritytech/substrate", branch = "master", default-features = false }
-sp-api = { git = "https://github.com/paritytech/substrate", branch = "master", default-features = false }
-sp-std = { git = "https://github.com/paritytech/substrate", branch = "master", default-features = false }
->>>>>>> b995ac0b
+sp-std = { git = "https://github.com/paritytech/substrate", branch = "polkadot-v1.0.0", default-features = false }
 
 [features]
 default = ["std"]
