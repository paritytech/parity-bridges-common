--- conflicted
+++ resolved
@@ -8,16 +8,8 @@
 
 [dependencies]
 codec = { package = "parity-scale-codec", version = "1.3.1", default-features = false }
-<<<<<<< HEAD
+finality-grandpa = { version = "0.12.3", default-features = false }
 serde = { version = "1.0", optional = true }
-
-# Substrate Dependencies
-
-sp-finality-grandpa = { git = "https://github.com/paritytech/substrate.git", branch = "master" , default-features = false }
-sp-runtime = { git = "https://github.com/paritytech/substrate.git", branch = "master" , default-features = false }
-sp-std = { git = "https://github.com/paritytech/substrate.git", branch = "master" , default-features = false }
-=======
-finality-grandpa = { version = "0.12.3", default-features = false }
 
 # Substrate Dependencies
 
@@ -29,22 +21,16 @@
 
 [dev-dependencies]
 bp-test-utils = { path = "../test-utils" }
-sp-keyring = { git = "https://github.com/paritytech/substrate.git", branch = "master" }
->>>>>>> d9e94715
 
 [features]
 default = ["std"]
 std = [
 	"codec/std",
-<<<<<<< HEAD
+	"finality-grandpa/std",
 	"serde/std",
-	"sp-finality-grandpa/std",
-	"sp-runtime/std",
-=======
-	"finality-grandpa/std",
 	"frame-support/std",
 	"sp-core/std",
 	"sp-finality-grandpa/std",
->>>>>>> d9e94715
+	"sp-runtime/std",
 	"sp-std/std",
 ]