--- conflicted
+++ resolved
@@ -184,13 +184,8 @@
 #[derive(Eq, RuntimeDebug, PartialEq)]
 pub struct NoopMessagesBridge;
 
-<<<<<<< HEAD
 impl<SenderOrigin, Balance, Payload>
 	MessagesBridge<SenderOrigin, Balance, Payload> for NoopMessagesBridge
-=======
-impl<SenderOrigin, Balance, Payload> MessagesBridge<SenderOrigin, Balance, Payload>
-	for NoopMessagesBridge
->>>>>>> 21f06386
 {
 	type Error = &'static str;
 
