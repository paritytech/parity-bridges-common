--- conflicted
+++ resolved
@@ -30,20 +30,11 @@
 pub use frame_support::weights::Weight;
 use scale_info::TypeInfo;
 use serde::{Deserialize, Serialize};
-use source_chain::RelayersRewardsAtSource;
+use source_chain::RelayersRewards;
 use sp_core::{RuntimeDebug, TypeId, H256};
 use sp_io::hashing::blake2_256;
-<<<<<<< HEAD
-use sp_runtime::traits::Saturating;
-use sp_std::{
-	collections::{btree_map::Entry, vec_deque::VecDeque},
-	ops::RangeInclusive,
-	prelude::*,
-};
-=======
 use sp_runtime::traits::{Saturating, Zero};
 use sp_std::{collections::vec_deque::VecDeque, ops::RangeInclusive, prelude::*};
->>>>>>> 50928a65
 
 pub use call_info::{
 	BaseMessagesProofInfo, BridgeMessagesCall, BridgeMessagesCallOf, MessagesCallInfo,
@@ -496,25 +487,15 @@
 }
 
 /// Type of reward that needs to be paid at the source chain for delivering messages to the
-<<<<<<< HEAD
-/// target chain. It does not necessary mapped 1:1 onto source chain tokens. The
-/// `DeliveryConfirmationPayments` implementation decides how to map it and what actual
-/// reward the relayer would receive.
-=======
 /// target chain. It does not necessary mapped 1:1 onto source chain tokens (or whatever is
 /// used to pay rewards there). The `DeliveryConfirmationPayments` implementation decides how
 /// to map it and what actual reward the relayer would receive.
->>>>>>> 50928a65
 ///
 /// Why our code is not generic over this type? That's mostly because we are using single
 /// `pallet-bridge-relayers` instance to register rewards for all bridges. Those bridges
 /// may be connected to chains, using different `Balance` types. Why not to use encoded version?
 /// Because we need to order relayers by the reward they get for delivering a single message.
-<<<<<<< HEAD
-pub type RewardAtSource = u64;
-=======
 pub type RelayerRewardAtSource = u64;
->>>>>>> 50928a65
 
 /// Delivered messages with their dispatch result.
 #[derive(Clone, Default, Encode, Decode, RuntimeDebug, PartialEq, Eq, TypeInfo, MaxEncodedLen)]
@@ -524,27 +505,16 @@
 	/// Nonce of the last message that has been delivered (inclusive).
 	pub end: MessageNonce,
 	/// Reward that needs to be paid at the source chain (during confirmation transaction)
-<<<<<<< HEAD
-	/// for every delivered message in the `begin..=end` range. If reward has been paid at the
-	/// target chain, it may be zero.
-	pub reward: RewardAtSource,
-=======
 	/// for **every delivered message** in the `begin..=end` range. If reward has been paid
 	/// at the target chain or if no rewards assumed, it may be zero.
 	pub relayer_reward_per_message: RelayerRewardAtSource,
->>>>>>> 50928a65
 }
 
 impl DeliveredMessages {
 	/// Create new `DeliveredMessages` struct that confirms delivery of single nonce with given
 	/// dispatch result.
-<<<<<<< HEAD
-	pub fn new(nonce: MessageNonce, reward: RewardAtSource) -> Self {
-		DeliveredMessages { begin: nonce, end: nonce, reward }
-=======
 	pub fn new(nonce: MessageNonce, relayer_reward_per_message: RelayerRewardAtSource) -> Self {
 		DeliveredMessages { begin: nonce, end: nonce, relayer_reward_per_message }
->>>>>>> 50928a65
 	}
 
 	/// Return total count of delivered messages.
@@ -639,26 +609,6 @@
 }
 
 /// Calculate the total relayer reward that need to be paid at the source chain.
-<<<<<<< HEAD
-pub fn calc_relayers_rewards_at_source<AccountId, Reward>(
-	messages_relayers: VecDeque<UnrewardedRelayer<AccountId>>,
-	received_range: &RangeInclusive<MessageNonce>,
-	compute_reward: impl Fn(MessageNonce, RewardAtSource) -> Reward,
-) -> RelayersRewardsAtSource<AccountId, Reward>
-where
-	AccountId: sp_std::cmp::Ord,
-	Reward: Copy + Saturating,
-{
-	// remember to reward relayers that have delivered messages
-	// this loop is bounded by `T::MAX_UNREWARDED_RELAYERS_IN_CONFIRMATION_TX` on the bridged chain
-	let mut relayers_rewards: RelayersRewardsAtSource<AccountId, Reward> =
-		RelayersRewardsAtSource::new();
-	for entry in messages_relayers {
-		if entry.messages.reward == 0 {
-			continue
-		}
-
-=======
 ///
 /// The `compute_reward` assumed to be a function that maps the `RelayerRewardAtSource` onto
 /// real reward that is paid to relayer. This function needs to compute and return
@@ -683,26 +633,12 @@
 		}
 
 		// if we have already paid reward for delivering those messages, do nothing
->>>>>>> 50928a65
 		let nonce_begin = sp_std::cmp::max(entry.messages.begin, *received_range.start());
 		let nonce_end = sp_std::cmp::min(entry.messages.end, *received_range.end());
 		let new_confirmations = nonce_begin..=nonce_end;
 		let new_confirmations_count = new_confirmations.saturating_len();
 		if new_confirmations_count == 0 {
 			continue
-<<<<<<< HEAD
-		}
-
-		let new_reward = compute_reward(new_confirmations_count, entry.messages.reward);
-		match relayers_rewards.entry(entry.relayer) {
-			Entry::Occupied(mut e) => {
-				e.insert(e.get().clone().saturating_add(new_reward));
-			},
-			Entry::Vacant(e) => {
-				e.insert(new_reward);
-			},
-=======
->>>>>>> 50928a65
 		}
 
 		// compute and update reward in the rewards map
@@ -801,12 +737,8 @@
 
 	#[test]
 	fn contains_result_works() {
-<<<<<<< HEAD
-		let delivered_messages = DeliveredMessages { begin: 100, end: 150, reward: 0 };
-=======
 		let delivered_messages =
 			DeliveredMessages { begin: 100, end: 150, relayer_reward_per_message: 0 };
->>>>>>> 50928a65
 
 		assert!(!delivered_messages.contains_message(99));
 		assert!(delivered_messages.contains_message(100));
