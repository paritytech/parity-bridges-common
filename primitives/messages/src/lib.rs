--- conflicted
+++ resolved
@@ -167,7 +167,6 @@
 	}
 }
 
-<<<<<<< HEAD
 /// Bridge lane identifier.
 ///
 /// Lane connects two endpoints at both sides of the bridge. We assume that every endpoint
@@ -186,43 +185,6 @@
 ///     (endpoint2, VALUES_SEPARATOR, endpoint1)
 /// }.using_encoded(blake2_256);
 /// ```
-#[derive(Clone, Copy, Decode, Encode, Eq, Ord, PartialOrd, PartialEq, TypeInfo, MaxEncodedLen)]
-#[cfg_attr(feature = "std", derive(serde::Serialize, serde::Deserialize))]
-pub struct LaneId(H256);
-
-impl LaneId {
-	/// Create lane identifier from two locations.
-	pub fn new<T: Ord + Encode>(endpoint1: T, endpoint2: T) -> Self {
-		const VALUES_SEPARATOR: [u8; 31] = *b"bridges-lane-id-value-separator";
-
-		LaneId(
-			if endpoint1 < endpoint2 {
-				(endpoint1, VALUES_SEPARATOR, endpoint2)
-			} else {
-				(endpoint2, VALUES_SEPARATOR, endpoint1)
-			}
-			.using_encoded(blake2_256)
-			.into(),
-		)
-	}
-
-	/// Create lane identifier from given hash.
-	///
-	/// There's no `From<H256>` implementation for the `LaneId`, because using this conversion
-	/// in a wrong way (i.e. computing hash of endpoints manually) may lead to issues. So we
-	/// want the call to be explicit.
-	pub const fn from_inner(hash: H256) -> Self {
-		LaneId(hash)
-	}
-}
-
-impl core::fmt::Display for LaneId {
-	fn fmt(&self, fmt: &mut core::fmt::Formatter) -> core::fmt::Result {
-		self.0.fmt(fmt)
-	}
-}
-=======
-/// Lane id which implements `TypeId`.
 #[derive(
 	Clone,
 	Copy,
@@ -238,8 +200,39 @@
 	Serialize,
 	Deserialize,
 )]
-pub struct LaneId(pub [u8; 4]);
->>>>>>> c7c98aac
+pub struct LaneId(H256);
+
+impl LaneId {
+	/// Create lane identifier from two locations.
+	pub fn new<T: Ord + Encode>(endpoint1: T, endpoint2: T) -> Self {
+		const VALUES_SEPARATOR: [u8; 31] = *b"bridges-lane-id-value-separator";
+
+		LaneId(
+			if endpoint1 < endpoint2 {
+				(endpoint1, VALUES_SEPARATOR, endpoint2)
+			} else {
+				(endpoint2, VALUES_SEPARATOR, endpoint1)
+			}
+			.using_encoded(blake2_256)
+			.into(),
+		)
+	}
+
+	/// Create lane identifier from given hash.
+	///
+	/// There's no `From<H256>` implementation for the `LaneId`, because using this conversion
+	/// in a wrong way (i.e. computing hash of endpoints manually) may lead to issues. So we
+	/// want the call to be explicit.
+	pub const fn from_inner(hash: H256) -> Self {
+		LaneId(hash)
+	}
+}
+
+impl core::fmt::Display for LaneId {
+	fn fmt(&self, fmt: &mut core::fmt::Formatter) -> core::fmt::Result {
+		self.0.fmt(fmt)
+	}
+}
 
 impl core::fmt::Debug for LaneId {
 	fn fmt(&self, fmt: &mut core::fmt::Formatter) -> core::fmt::Result {
