--- conflicted
+++ resolved
@@ -32,10 +32,7 @@
 		constants::ExtrinsicBaseWeight, WeightToFeeCoefficient, WeightToFeeCoefficients,
 		WeightToFeePolynomial,
 	},
-<<<<<<< HEAD
-=======
-	Parameter, RuntimeDebug,
->>>>>>> 989e02b8
+	RuntimeDebug,
 };
 use sp_std::prelude::*;
 
