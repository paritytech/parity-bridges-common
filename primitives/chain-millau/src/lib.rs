--- conflicted
+++ resolved
@@ -33,7 +33,7 @@
 use sp_core::Hasher as HasherT;
 use sp_runtime::{
 	traits::{Convert, IdentifyAccount, Verify},
-	FixedU128, MultiSignature, MultiSigner, Perbill,
+	MultiSignature, MultiSigner, Perbill,
 };
 use sp_std::prelude::*;
 use sp_trie::{trie_types::Layout, TrieConfiguration};
@@ -257,11 +257,8 @@
 		.build_or_panic();
 }
 
-<<<<<<< HEAD
-=======
 /// Name of the With-Millau GRANDPA pallet instance that is deployed at bridged chains.
 pub const WITH_MILLAU_GRANDPA_PALLET_NAME: &str = "BridgeMillauGrandpa";
->>>>>>> ed7def64
 /// Name of the With-Millau messages pallet instance that is deployed at bridged chains.
 pub const WITH_MILLAU_MESSAGES_PALLET_NAME: &str = "BridgeMillauMessages";
 
@@ -280,17 +277,7 @@
 	"ToMillauOutboundLaneApi_estimate_message_delivery_and_dispatch_fee";
 /// Name of the `ToMillauOutboundLaneApi::message_details` runtime method.
 pub const TO_MILLAU_MESSAGE_DETAILS_METHOD: &str = "ToMillauOutboundLaneApi_message_details";
-<<<<<<< HEAD
-/// Name of the `ToMillauOutboundLaneApi::latest_received_nonce` runtime method.
-pub const TO_MILLAU_LATEST_RECEIVED_NONCE_METHOD: &str =
-	"ToMillauOutboundLaneApi_latest_received_nonce";
-
-/// Name of the `FromMillauInboundLaneApi::latest_received_nonce` runtime method.
-pub const FROM_MILLAU_LATEST_RECEIVED_NONCE_METHOD: &str =
-	"FromMillauInboundLaneApi_latest_received_nonce";
-=======
-
->>>>>>> ed7def64
+
 /// Name of the `FromMillauInboundLaneApi::latest_onfirmed_nonce` runtime method.
 pub const FROM_MILLAU_LATEST_CONFIRMED_NONCE_METHOD: &str =
 	"FromMillauInboundLaneApi_latest_confirmed_nonce";
@@ -325,7 +312,6 @@
 		fn estimate_message_delivery_and_dispatch_fee(
 			lane_id: LaneId,
 			payload: OutboundPayload,
-			millau_to_this_conversion_rate: Option<FixedU128>,
 		) -> Option<OutboundMessageFee>;
 		/// Returns dispatch weight, encoded payload size and delivery+dispatch fee of all
 		/// messages in given inclusive range.
@@ -337,11 +323,6 @@
 			begin: MessageNonce,
 			end: MessageNonce,
 		) -> Vec<MessageDetails<OutboundMessageFee>>;
-<<<<<<< HEAD
-		/// Returns nonce of the latest message, received by bridged chain.
-		fn latest_received_nonce(lane: LaneId) -> MessageNonce;
-=======
->>>>>>> ed7def64
 	}
 
 	/// Inbound message lane API for messages sent by Millau chain.
