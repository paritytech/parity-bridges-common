// Copyright 2019-2021 Parity Technologies (UK) Ltd.
// This file is part of Parity Bridges Common.

// Parity Bridges Common is free software: you can redistribute it and/or modify
// it under the terms of the GNU General Public License as published by
// the Free Software Foundation, either version 3 of the License, or
// (at your option) any later version.

// Parity Bridges Common is distributed in the hope that it will be useful,
// but WITHOUT ANY WARRANTY; without even the implied warranty of
// MERCHANTABILITY or FITNESS FOR A PARTICULAR PURPOSE.  See the
// GNU General Public License for more details.

// You should have received a copy of the GNU General Public License
// along with Parity Bridges Common.  If not, see <http://www.gnu.org/licenses/>.

//! Primitives that may be used at (bridges) runtime level.

#![cfg_attr(not(feature = "std"), no_std)]

use codec::Encode;
<<<<<<< HEAD
use frame_support::{RuntimeDebug, StorageHasher};
=======
use frame_support::RuntimeDebug;
>>>>>>> 832536ca
use sp_core::{hash::H256, storage::StorageKey};
use sp_io::hashing::blake2_256;
use sp_std::{convert::TryFrom, vec::Vec};

pub use chain::{
	AccountIdOf, AccountPublicOf, BalanceOf, BlockNumberOf, Chain, HashOf, HasherOf, HeaderOf, IndexOf, SignatureOf,
	TransactionEraOf,
};
pub use storage_proof::{Error as StorageProofError, StorageProofChecker};

#[cfg(feature = "std")]
pub use storage_proof::craft_valid_storage_proof;

pub mod messages;

mod chain;
mod storage_proof;

/// Use this when something must be shared among all instances.
pub const NO_INSTANCE_ID: ChainId = [0, 0, 0, 0];

/// Bridge-with-Rialto instance id.
pub const RIALTO_CHAIN_ID: ChainId = *b"rlto";

/// Bridge-with-Millau instance id.
pub const MILLAU_CHAIN_ID: ChainId = *b"mlau";

/// Bridge-with-Polkadot instance id.
pub const POLKADOT_CHAIN_ID: ChainId = *b"pdot";

/// Bridge-with-Kusama instance id.
pub const KUSAMA_CHAIN_ID: ChainId = *b"ksma";

/// Bridge-with-Rococo instance id.
pub const ROCOCO_CHAIN_ID: ChainId = *b"roco";

/// Bridge-with-Wococo instance id.
pub const WOCOCO_CHAIN_ID: ChainId = *b"woco";

/// Call-dispatch module prefix.
pub const CALL_DISPATCH_MODULE_PREFIX: &[u8] = b"pallet-bridge/dispatch";

/// A unique prefix for entropy when generating cross-chain account IDs.
pub const ACCOUNT_DERIVATION_PREFIX: &[u8] = b"pallet-bridge/account-derivation/account";

/// A unique prefix for entropy when generating a cross-chain account ID for the Root account.
pub const ROOT_ACCOUNT_DERIVATION_PREFIX: &[u8] = b"pallet-bridge/account-derivation/root";

/// Unique identifier of the chain.
///
/// In addition to its main function (identifying the chain), this type may also be used to
/// identify module instance. We have a bunch of pallets that may be used in different bridges. E.g.
/// messages pallet may be deployed twice in the same runtime to bridge ThisChain with Chain1 and Chain2.
/// Sometimes we need to be able to identify deployed instance dynamically. This type may be used for that.
pub type ChainId = [u8; 4];

/// Type of accounts on the source chain.
pub enum SourceAccount<T> {
	/// An account that belongs to Root (privileged origin).
	Root,
	/// A non-privileged account.
	///
	/// The embedded account ID may or may not have a private key depending on the "owner" of the
	/// account (private key, pallet, proxy, etc.).
	Account(T),
}

/// Derive an account ID from a foreign account ID.
///
/// This function returns an encoded Blake2 hash. It is the responsibility of the caller to ensure
/// this can be successfully decoded into an AccountId.
///
/// The `bridge_id` is used to provide extra entropy when producing account IDs. This helps prevent
/// AccountId collisions between different bridges on a single target chain.
///
/// Note: If the same `bridge_id` is used across different chains (for example, if one source chain
/// is bridged to multiple target chains), then all the derived accounts would be the same across
/// the different chains. This could negatively impact users' privacy across chains.
pub fn derive_account_id<AccountId>(bridge_id: ChainId, id: SourceAccount<AccountId>) -> H256
where
	AccountId: Encode,
{
	match id {
		SourceAccount::Root => (ROOT_ACCOUNT_DERIVATION_PREFIX, bridge_id).using_encoded(blake2_256),
		SourceAccount::Account(id) => (ACCOUNT_DERIVATION_PREFIX, bridge_id, id).using_encoded(blake2_256),
	}
	.into()
}

/// Derive the account ID of the shared relayer fund account.
///
/// This account is used to collect fees for relayers that are passing messages across the bridge.
///
/// The account ID can be the same across different instances of `pallet-bridge-messages` if the same
/// `bridge_id` is used.
pub fn derive_relayer_fund_account_id(bridge_id: ChainId) -> H256 {
	("relayer-fund-account", bridge_id).using_encoded(blake2_256).into()
}

/// Anything that has size.
pub trait Size {
	/// Return approximate size of this object (in bytes).
	///
	/// This function should be lightweight. The result should not necessary be absolutely
	/// accurate.
	fn size_hint(&self) -> u32;
}

impl Size for () {
	fn size_hint(&self) -> u32 {
		0
	}
}

/// Pre-computed size.
pub struct PreComputedSize(pub usize);

impl Size for PreComputedSize {
	fn size_hint(&self) -> u32 {
		u32::try_from(self.0).unwrap_or(u32::MAX)
	}
}

/// Era of specific transaction.
#[derive(RuntimeDebug, Clone, Copy)]
pub enum TransactionEra<BlockNumber, BlockHash> {
	/// Transaction is immortal.
	Immortal,
	/// Transaction is valid for a given number of blocks, starting from given block.
	Mortal(BlockNumber, BlockHash, u32),
}

impl<BlockNumber: Copy + Into<u64>, BlockHash: Copy> TransactionEra<BlockNumber, BlockHash> {
	/// Prepare transaction era, based on mortality period and current best block number.
	pub fn new(best_block_number: BlockNumber, best_block_hash: BlockHash, mortality_period: Option<u32>) -> Self {
		mortality_period
			.map(|mortality_period| TransactionEra::Mortal(best_block_number, best_block_hash, mortality_period))
			.unwrap_or(TransactionEra::Immortal)
	}

	/// Create new immortal transaction era.
	pub fn immortal() -> Self {
		TransactionEra::Immortal
	}

	/// Returns era that is used by FRAME-based runtimes.
	pub fn frame_era(&self) -> sp_runtime::generic::Era {
		match *self {
			TransactionEra::Immortal => sp_runtime::generic::Era::immortal(),
			TransactionEra::Mortal(header_number, _, period) => {
				sp_runtime::generic::Era::mortal(period as _, header_number.into())
			}
		}
	}

	/// Returns header hash that needs to be included in the signature payload.
	pub fn signed_payload(&self, genesis_hash: BlockHash) -> BlockHash {
		match *self {
			TransactionEra::Immortal => genesis_hash,
			TransactionEra::Mortal(_, header_hash, _) => header_hash,
		}
	}
}

<<<<<<< HEAD
/// This is a copypaste of the `frame_support::storage::generator::StorageMap::storage_map_final_key`
/// for `Blake2_128Concat` maps.
///
/// We're using it because to call `storage_map_final_key` directly, we need access to the runtime
/// and pallet instance, which (sometimes) is impossible.
pub fn storage_map_final_key_blake2_128concat(pallet_prefix: &str, map_name: &str, key: &[u8]) -> StorageKey {
	storage_map_final_key_identity(pallet_prefix, map_name, &frame_support::Blake2_128Concat::hash(key))
}

/// This is a copypaste of the `frame_support::storage::generator::StorageMap::storage_map_final_key`
/// for `Identity` maps.
///
/// We're using it because to call `storage_map_final_key` directly, we need access to the runtime
/// and pallet instance, which (sometimes) is impossible.
pub fn storage_map_final_key_identity(pallet_prefix: &str, map_name: &str, key_hashed: &[u8]) -> StorageKey {
	let pallet_prefix_hashed = frame_support::Twox128::hash(pallet_prefix.as_bytes());
	let storage_prefix_hashed = frame_support::Twox128::hash(map_name.as_bytes());

	let mut final_key = Vec::with_capacity(pallet_prefix_hashed.len() + storage_prefix_hashed.len() + key_hashed.len());

	final_key.extend_from_slice(&pallet_prefix_hashed[..]);
	final_key.extend_from_slice(&storage_prefix_hashed[..]);
	final_key.extend_from_slice(key_hashed.as_ref());

	StorageKey(final_key)
=======
/// This is how a storage key of storage parameter (`parameter_types! { storage Param: bool = false; }`) is computed.
///
/// Copypaste from `frame_support::parameter_types` macro
pub fn storage_parameter_key(parameter_name: &str) -> StorageKey {
	let mut buffer = Vec::with_capacity(1 + parameter_name.len() + 1 + 1);
	buffer.push(':' as u8);
	buffer.extend_from_slice(parameter_name.as_bytes());
	buffer.push(':' as u8);
	buffer.push(0);
	StorageKey(sp_io::hashing::twox_128(&buffer).to_vec())
>>>>>>> 832536ca
}<|MERGE_RESOLUTION|>--- conflicted
+++ resolved
@@ -19,11 +19,7 @@
 #![cfg_attr(not(feature = "std"), no_std)]
 
 use codec::Encode;
-<<<<<<< HEAD
 use frame_support::{RuntimeDebug, StorageHasher};
-=======
-use frame_support::RuntimeDebug;
->>>>>>> 832536ca
 use sp_core::{hash::H256, storage::StorageKey};
 use sp_io::hashing::blake2_256;
 use sp_std::{convert::TryFrom, vec::Vec};
@@ -188,7 +184,6 @@
 	}
 }
 
-<<<<<<< HEAD
 /// This is a copypaste of the `frame_support::storage::generator::StorageMap::storage_map_final_key`
 /// for `Blake2_128Concat` maps.
 ///
@@ -214,7 +209,8 @@
 	final_key.extend_from_slice(key_hashed.as_ref());
 
 	StorageKey(final_key)
-=======
+}
+
 /// This is how a storage key of storage parameter (`parameter_types! { storage Param: bool = false; }`) is computed.
 ///
 /// Copypaste from `frame_support::parameter_types` macro
@@ -225,5 +221,4 @@
 	buffer.push(':' as u8);
 	buffer.push(0);
 	StorageKey(sp_io::hashing::twox_128(&buffer).to_vec())
->>>>>>> 832536ca
 }