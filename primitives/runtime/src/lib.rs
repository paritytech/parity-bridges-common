--- conflicted
+++ resolved
@@ -54,11 +54,7 @@
 pub const WESTEND_BRIDGE_INSTANCE: InstanceId = *b"wend";
 
 /// Call-dispatch module prefix.
-<<<<<<< HEAD
-pub const CALL_DISPATCH_MODULE_PREFIX: &[u8] = b"pallet-bridge/call-dispatch";
-=======
 pub const CALL_DISPATCH_MODULE_PREFIX: &[u8] = b"pallet-bridge/dispatch";
->>>>>>> 5c2fba7d
 
 /// A unique prefix for entropy when generating cross-chain account IDs.
 pub const ACCOUNT_DERIVATION_PREFIX: &[u8] = b"pallet-bridge/account-derivation/account";
@@ -109,7 +105,7 @@
 ///
 /// This account is used to collect fees for relayers that are passing messages across the bridge.
 ///
-/// The account ID can be the same across different instances of `pallet-bridge-messages` if the same
+/// The account ID can be the same across different instances of `message-lane` if the same
 /// `bridge_id` is used.
 pub fn derive_relayer_fund_account_id(bridge_id: InstanceId) -> H256 {
 	("relayer-fund-account", bridge_id).using_encoded(blake2_256).into()
