// Copyright 2019-2020 Parity Technologies (UK) Ltd.
// This file is part of Parity Bridges Common.

// Parity Bridges Common is free software: you can redistribute it and/or modify
// it under the terms of the GNU General Public License as published by
// the Free Software Foundation, either version 3 of the License, or
// (at your option) any later version.

// Parity Bridges Common is distributed in the hope that it will be useful,
// but WITHOUT ANY WARRANTY; without even the implied warranty of
// MERCHANTABILITY or FITNESS FOR A PARTICULAR PURPOSE.  See the
// GNU General Public License for more details.

// You should have received a copy of the GNU General Public License
// along with Parity Bridges Common.  If not, see <http://www.gnu.org/licenses/>.

//! Primitives that may be used at (bridges) runtime level.

#![cfg_attr(not(feature = "std"), no_std)]

use codec::{Decode, Encode};
use sp_io::hashing::blake2_256;

pub use chain::{BlockNumberOf, Chain, HashOf, HasherOf, HeaderOf};

mod chain;

/// Use this when something must be shared among all instances.
pub const NO_INSTANCE_ID: InstanceId = [0, 0, 0, 0];

/// Call-dispatch module prefix.
pub const CALL_DISPATCH_MODULE_PREFIX: &[u8] = b"pallet-bridge/call-dispatch";

<<<<<<< HEAD
/// Bridge-with-Rialto instance id.
pub const RIALTO_BRIDGE_INSTANCE: InstanceId = *b"rlto";

/// Bridge-with-Millau instance id.
pub const MILLAU_BRIDGE_INSTANCE: InstanceId = *b"mllu";
=======
/// Message-lane module prefix.
pub const MESSAGE_LANE_MODULE_PREFIX: &[u8] = b"pallet-bridge/message-lane";
>>>>>>> f41516a0

/// Id of deployed module instance. We have a bunch of pallets that may be used in
/// different bridges. E.g. message-lane pallet may be deployed twice in the same
/// runtime to bridge ThisChain with Chain1 and Chain2. Sometimes we need to be able
/// to identify deployed instance dynamically. This type is used for that.
pub type InstanceId = [u8; 4];

/// Returns id of account that acts as "system" account of given bridge instance.
/// The `module_prefix` (arbitrary slice) may be used to generate module-level
/// "system" account, so you could have separate "system" accounts for currency
/// exchange, message dispatch and other modules.
///
/// The account is not supposed to actually exists on the chain, or to have any funds.
/// It is only used to
pub fn bridge_account_id<AccountId>(bridge: InstanceId, module_prefix: &[u8]) -> AccountId
where
	AccountId: Decode + Default,
{
	let entropy = (module_prefix, bridge).using_encoded(blake2_256);
	AccountId::decode(&mut &entropy[..]).unwrap_or_default()
}<|MERGE_RESOLUTION|>--- conflicted
+++ resolved
@@ -31,16 +31,14 @@
 /// Call-dispatch module prefix.
 pub const CALL_DISPATCH_MODULE_PREFIX: &[u8] = b"pallet-bridge/call-dispatch";
 
-<<<<<<< HEAD
 /// Bridge-with-Rialto instance id.
 pub const RIALTO_BRIDGE_INSTANCE: InstanceId = *b"rlto";
 
 /// Bridge-with-Millau instance id.
-pub const MILLAU_BRIDGE_INSTANCE: InstanceId = *b"mllu";
-=======
+pub const MILLAU_BRIDGE_INSTANCE: InstanceId = *b"mlau";
+
 /// Message-lane module prefix.
 pub const MESSAGE_LANE_MODULE_PREFIX: &[u8] = b"pallet-bridge/message-lane";
->>>>>>> f41516a0
 
 /// Id of deployed module instance. We have a bunch of pallets that may be used in
 /// different bridges. E.g. message-lane pallet may be deployed twice in the same
