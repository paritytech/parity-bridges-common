// Copyright 2019-2021 Parity Technologies (UK) Ltd.
// This file is part of Parity Bridges Common.

// Parity Bridges Common is free software: you can redistribute it and/or modify
// it under the terms of the GNU General Public License as published by
// the Free Software Foundation, either version 3 of the License, or
// (at your option) any later version.

// Parity Bridges Common is distributed in the hope that it will be useful,
// but WITHOUT ANY WARRANTY; without even the implied warranty of
// MERCHANTABILITY or FITNESS FOR A PARTICULAR PURPOSE.  See the
// GNU General Public License for more details.

// You should have received a copy of the GNU General Public License
// along with Parity Bridges Common.  If not, see <http://www.gnu.org/licenses/>.

#![cfg_attr(not(feature = "std"), no_std)]
// RuntimeApi generated functions
#![allow(clippy::too_many_arguments)]

<<<<<<< HEAD
use bp_messages::{
	InboundMessageDetails, LaneId, MessageNonce, MessagePayload, OutboundMessageDetails,
};
use frame_support::{
	parameter_types,
	weights::{Weight, WeightToFeeCoefficient, WeightToFeeCoefficients, WeightToFeePolynomial},
};
use sp_runtime::FixedU128;
use sp_std::prelude::*;
use sp_version::RuntimeVersion;

=======
>>>>>>> 4edfb5b6
pub use bp_polkadot_core::*;
use bp_runtime::decl_bridge_finality_runtime_apis;

/// Rococo Chain
pub type Rococo = PolkadotLike;

/// The target length of a session (how often authorities change) on Rococo measured in of number
/// of blocks.
///
/// Note that since this is a target sessions may change before/after this time depending on network
/// conditions.
pub const SESSION_LENGTH: BlockNumber = time_units::HOURS;

<<<<<<< HEAD
parameter_types! {
	pub const SS58Prefix: u8 = 42;
}

// TODO:check-parameter - update?
// NOTE: This needs to be kept up to date with the Rococo runtime found in the Polkadot repo.
pub const VERSION: RuntimeVersion = RuntimeVersion {
	spec_name: sp_version::create_runtime_str!("rococo"),
	impl_name: sp_version::create_runtime_str!("parity-rococo-v2.0"),
	authoring_version: 0,
	spec_version: 9200,
	impl_version: 0,
	apis: sp_version::create_apis_vec![[]],
	transaction_version: 0,
	state_version: 0,
};

// NOTE: This needs to be kept up to date with the Rococo runtime found in the Polkadot repo.
pub struct WeightToFee;
impl WeightToFeePolynomial for WeightToFee {
	type Balance = Balance;
	fn polynomial() -> WeightToFeeCoefficients<Balance> {
		const CENTS: Balance = 1_000_000_000_000 / 100;
		let p = CENTS;
		let q = 10 * Balance::from(ExtrinsicBaseWeight::get());
		smallvec::smallvec![WeightToFeeCoefficient {
			degree: 1,
			negative: false,
			coeff_frac: Perbill::from_rational(p % q, q),
			coeff_integer: p / q,
		}]
	}
}

=======
>>>>>>> 4edfb5b6
/// Name of the With-Rococo GRANDPA pallet instance that is deployed at bridged chains.
pub const WITH_ROCOCO_GRANDPA_PALLET_NAME: &str = "BridgeRococoGrandpa";

<<<<<<< HEAD
/// Name of the parachains pallet in the Rococo runtime.
pub const PARAS_PALLET_NAME: &str = "Paras";

decl_bridge_runtime_apis!(rococo);
=======
decl_bridge_finality_runtime_apis!(rococo);
>>>>>>> 4edfb5b6
<|MERGE_RESOLUTION|>--- conflicted
+++ resolved
@@ -18,20 +18,6 @@
 // RuntimeApi generated functions
 #![allow(clippy::too_many_arguments)]
 
-<<<<<<< HEAD
-use bp_messages::{
-	InboundMessageDetails, LaneId, MessageNonce, MessagePayload, OutboundMessageDetails,
-};
-use frame_support::{
-	parameter_types,
-	weights::{Weight, WeightToFeeCoefficient, WeightToFeeCoefficients, WeightToFeePolynomial},
-};
-use sp_runtime::FixedU128;
-use sp_std::prelude::*;
-use sp_version::RuntimeVersion;
-
-=======
->>>>>>> 4edfb5b6
 pub use bp_polkadot_core::*;
 use bp_runtime::decl_bridge_finality_runtime_apis;
 
@@ -45,51 +31,7 @@
 /// conditions.
 pub const SESSION_LENGTH: BlockNumber = time_units::HOURS;
 
-<<<<<<< HEAD
-parameter_types! {
-	pub const SS58Prefix: u8 = 42;
-}
-
-// TODO:check-parameter - update?
-// NOTE: This needs to be kept up to date with the Rococo runtime found in the Polkadot repo.
-pub const VERSION: RuntimeVersion = RuntimeVersion {
-	spec_name: sp_version::create_runtime_str!("rococo"),
-	impl_name: sp_version::create_runtime_str!("parity-rococo-v2.0"),
-	authoring_version: 0,
-	spec_version: 9200,
-	impl_version: 0,
-	apis: sp_version::create_apis_vec![[]],
-	transaction_version: 0,
-	state_version: 0,
-};
-
-// NOTE: This needs to be kept up to date with the Rococo runtime found in the Polkadot repo.
-pub struct WeightToFee;
-impl WeightToFeePolynomial for WeightToFee {
-	type Balance = Balance;
-	fn polynomial() -> WeightToFeeCoefficients<Balance> {
-		const CENTS: Balance = 1_000_000_000_000 / 100;
-		let p = CENTS;
-		let q = 10 * Balance::from(ExtrinsicBaseWeight::get());
-		smallvec::smallvec![WeightToFeeCoefficient {
-			degree: 1,
-			negative: false,
-			coeff_frac: Perbill::from_rational(p % q, q),
-			coeff_integer: p / q,
-		}]
-	}
-}
-
-=======
->>>>>>> 4edfb5b6
 /// Name of the With-Rococo GRANDPA pallet instance that is deployed at bridged chains.
 pub const WITH_ROCOCO_GRANDPA_PALLET_NAME: &str = "BridgeRococoGrandpa";
 
-<<<<<<< HEAD
-/// Name of the parachains pallet in the Rococo runtime.
-pub const PARAS_PALLET_NAME: &str = "Paras";
-
-decl_bridge_runtime_apis!(rococo);
-=======
-decl_bridge_finality_runtime_apis!(rococo);
->>>>>>> 4edfb5b6
+decl_bridge_finality_runtime_apis!(rococo);