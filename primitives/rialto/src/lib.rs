--- conflicted
+++ resolved
@@ -38,14 +38,11 @@
 /// transactions minus 10% for initialization).
 pub const MAXIMUM_EXTRINSIC_WEIGHT: Weight = MAXIMUM_BLOCK_WEIGHT / 100 * (AVAILABLE_BLOCK_RATIO as Weight - 10);
 
-<<<<<<< HEAD
-/// Maximal number of unrewarded relayer entries at inbound lane.
-pub const MAX_UNREWARDED_RELAYER_ENTRIES_AT_INBOUND_LANE: MessageNonce = 128;
-=======
 // TODO: may need to be updated after https://github.com/paritytech/parity-bridges-common/issues/78
 /// Maximal number of messages in single delivery transaction.
 pub const MAX_MESSAGES_IN_DELIVERY_TRANSACTION: MessageNonce = 128;
->>>>>>> af062c8d
+/// Maximal number of unrewarded relayer entries at inbound lane.
+pub const MAX_UNREWARDED_RELAYER_ENTRIES_AT_INBOUND_LANE: MessageNonce = 128;
 /// Maximal number of unconfirmed messages at inbound lane.
 pub const MAX_UNCONFIRMED_MESSAGES_AT_INBOUND_LANE: MessageNonce = 128;
 
