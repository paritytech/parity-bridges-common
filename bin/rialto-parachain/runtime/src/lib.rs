// Copyright 2019-2021 Parity Technologies (UK) Ltd.
// This file is part of Parity Bridges Common.

// Parity Bridges Common is free software: you can redistribute it and/or modify
// it under the terms of the GNU General Public License as published by
// the Free Software Foundation, either version 3 of the License, or
// (at your option) any later version.

// Parity Bridges Common is distributed in the hope that it will be useful,
// but WITHOUT ANY WARRANTY; without even the implied warranty of
// MERCHANTABILITY or FITNESS FOR A PARTICULAR PURPOSE.  See the
// GNU General Public License for more details.

// You should have received a copy of the GNU General Public License
// along with Parity Bridges Common.  If not, see <http://www.gnu.org/licenses/>.

//! The Rialto parachain runtime. This can be compiled with `#[no_std]`, ready for Wasm.
//!
//! Originally a copy of runtime from <https://github.com/substrate-developer-hub/substrate-parachain-template>.

#![cfg_attr(not(feature = "std"), no_std)]
// `construct_runtime!` does a lot of recursion and requires us to increase the limit to 256.
#![recursion_limit = "256"]

// Make the WASM binary available.
#[cfg(feature = "std")]
include!(concat!(env!("OUT_DIR"), "/wasm_binary.rs"));

use bridge_runtime_common::generate_bridge_reject_obsolete_headers_and_messages;
use codec::{Decode, Encode};
use cumulus_pallet_parachain_system::AnyRelayNumber;
use scale_info::TypeInfo;
use sp_api::impl_runtime_apis;
use sp_core::{crypto::KeyTypeId, ConstBool, OpaqueMetadata};
use sp_runtime::{
	create_runtime_str, generic, impl_opaque_keys,
	traits::{
		AccountIdLookup, Block as BlockT, ConstU128, ConstU64, DispatchInfoOf, SignedExtension,
	},
	transaction_validity::{TransactionSource, TransactionValidity, TransactionValidityError},
	ApplyExtrinsicResult,
};

use sp_std::prelude::*;
#[cfg(feature = "std")]
use sp_version::NativeVersion;
use sp_version::RuntimeVersion;

// A few exports that help ease life for downstream crates.
use bp_runtime::HeaderId;
pub use frame_support::{
	construct_runtime,
	dispatch::DispatchClass,
	match_types, parameter_types,
	traits::{ConstU32, Everything, IsInVec, Nothing, Randomness},
	weights::{
		constants::{
			BlockExecutionWeight, ExtrinsicBaseWeight, RocksDbWeight, WEIGHT_REF_TIME_PER_SECOND,
		},
		IdentityFee, Weight,
	},
	StorageValue,
};
pub use frame_system::{Call as SystemCall, EnsureRoot};
pub use pallet_balances::Call as BalancesCall;
pub use pallet_sudo::Call as SudoCall;
pub use pallet_timestamp::Call as TimestampCall;
pub use sp_consensus_aura::sr25519::AuthorityId as AuraId;
#[cfg(any(feature = "std", test))]
pub use sp_runtime::BuildStorage;
pub use sp_runtime::{MultiAddress, Perbill, Permill};

pub use bp_rialto_parachain::{
	AccountId, Balance, BlockLength, BlockNumber, BlockWeights, Hash, Hasher as Hashing, Header,
	Nonce, Signature, MAXIMUM_BLOCK_WEIGHT,
};

pub use pallet_bridge_grandpa::Call as BridgeGrandpaCall;
pub use pallet_bridge_messages::Call as MessagesCall;
pub use pallet_xcm::Call as XcmCall;

// Polkadot & XCM imports
use bridge_runtime_common::CustomNetworkId;
use pallet_xcm::XcmPassthrough;
use polkadot_parachain_primitives::primitives::Sibling;
use xcm::latest::prelude::*;
use xcm_builder::{
	Account32Hash, AccountId32Aliases, CurrencyAdapter, EnsureXcmOrigin, FixedWeightBounds,
	IsConcrete, NativeAsset, ParentAsSuperuser, ParentIsPreset, RelayChainAsNative,
	SiblingParachainAsNative, SiblingParachainConvertsVia, SignedAccountId32AsNative,
	SignedToAccountId32, SovereignSignedViaLocation, TakeWeightCredit, UsingComponents,
};
use xcm_executor::{Config, XcmExecutor};

pub mod millau_messages;

// generate signed extension that rejects obsolete bridge transactions
generate_bridge_reject_obsolete_headers_and_messages! {
	RuntimeCall, AccountId,
	// Grandpa
	BridgeMillauGrandpa,
	// Messages
	BridgeMillauMessages
}

/// Dummy signed extension that does nothing.
///
/// We're using it to have the same set of signed extensions on all parachains with bridge pallets
/// deployed (bridge hubs and rialto parachain).
#[derive(Encode, Decode, Debug, PartialEq, Eq, Clone, TypeInfo)]
pub struct DummyBridgeRefundMillauMessages;

impl SignedExtension for DummyBridgeRefundMillauMessages {
	const IDENTIFIER: &'static str = "DummyBridgeRefundMillauMessages";
	type AccountId = AccountId;
	type Call = RuntimeCall;
	type AdditionalSigned = ();
	type Pre = ();

	fn additional_signed(&self) -> Result<Self::AdditionalSigned, TransactionValidityError> {
		Ok(())
	}

	fn pre_dispatch(
		self,
		_who: &Self::AccountId,
		_call: &Self::Call,
		_info: &DispatchInfoOf<Self::Call>,
		_len: usize,
	) -> Result<Self::Pre, TransactionValidityError> {
		Ok(())
	}
}

/// The address format for describing accounts.
pub type Address = MultiAddress<AccountId, ()>;
/// Block type as expected by this runtime.
pub type Block = generic::Block<Header, UncheckedExtrinsic>;
/// A Block signed with a Justification
pub type SignedBlock = generic::SignedBlock<Block>;
/// BlockId type as expected by this runtime.
pub type BlockId = generic::BlockId<Block>;
/// The SignedExtension to the basic transaction logic.
pub type SignedExtra = (
	frame_system::CheckNonZeroSender<Runtime>,
	frame_system::CheckSpecVersion<Runtime>,
	frame_system::CheckTxVersion<Runtime>,
	frame_system::CheckGenesis<Runtime>,
	frame_system::CheckEra<Runtime>,
	frame_system::CheckNonce<Runtime>,
	frame_system::CheckWeight<Runtime>,
	pallet_transaction_payment::ChargeTransactionPayment<Runtime>,
	BridgeRejectObsoleteHeadersAndMessages,
	DummyBridgeRefundMillauMessages,
);
/// Unchecked extrinsic type as expected by this runtime.
pub type UncheckedExtrinsic =
	generic::UncheckedExtrinsic<Address, RuntimeCall, Signature, SignedExtra>;
/// Extrinsic type that has already been checked.
pub type CheckedExtrinsic = generic::CheckedExtrinsic<AccountId, RuntimeCall, SignedExtra>;
/// Executive: handles dispatch to the various modules.
pub type Executive = frame_executive::Executive<
	Runtime,
	Block,
	frame_system::ChainContext<Runtime>,
	Runtime,
	AllPalletsWithSystem,
>;

impl_opaque_keys! {
	pub struct SessionKeys {
		pub aura: Aura,
	}
}

/// This runtime version.
#[sp_version::runtime_version]
pub const VERSION: RuntimeVersion = RuntimeVersion {
	spec_name: create_runtime_str!("template-parachain"),
	impl_name: create_runtime_str!("template-parachain"),
	authoring_version: 1,
	spec_version: 1,
	impl_version: 0,
	apis: RUNTIME_API_VERSIONS,
	transaction_version: 1,
	state_version: 0,
};

/// This determines the average expected block time that we are targeting.
/// Blocks will be produced at a minimum duration defined by `SLOT_DURATION`.
/// `SLOT_DURATION` is picked up by `pallet_timestamp` which is in turn picked
/// up by `pallet_aura` to implement `fn slot_duration()`.
///
/// Change this to adjust the block time.
pub const MILLISECS_PER_BLOCK: u64 = 12000;

pub const SLOT_DURATION: u64 = MILLISECS_PER_BLOCK;

pub const EPOCH_DURATION_IN_BLOCKS: u32 = 10 * MINUTES;

// Time is measured by number of blocks.
pub const MINUTES: BlockNumber = 60_000 / (MILLISECS_PER_BLOCK as BlockNumber);
pub const HOURS: BlockNumber = MINUTES * 60;
pub const DAYS: BlockNumber = HOURS * 24;

// Unit = the base number of indivisible units for balances
pub const UNIT: Balance = 1_000_000_000_000;
pub const MILLIUNIT: Balance = 1_000_000_000;
pub const MICROUNIT: Balance = 1_000_000;

// 1 in 4 blocks (on average, not counting collisions) will be primary babe blocks.
pub const PRIMARY_PROBABILITY: (u64, u64) = (1, 4);

/// The version information used to identify this runtime when compiled natively.
#[cfg(feature = "std")]
pub fn native_version() -> NativeVersion {
	NativeVersion { runtime_version: VERSION, can_author_with: Default::default() }
}

parameter_types! {
	pub const BlockHashCount: BlockNumber = 250;
	pub const Version: RuntimeVersion = VERSION;
	pub const SS58Prefix: u8 = 48;
}

// Configure FRAME pallets to include in runtime.

impl frame_system::Config for Runtime {
	/// The identifier used to distinguish between accounts.
	type AccountId = AccountId;
	/// The aggregated dispatch type that is available for extrinsics.
	type RuntimeCall = RuntimeCall;
	/// The lookup mechanism to get account ID from whatever is passed in dispatchers.
	type Lookup = AccountIdLookup<AccountId, ()>;
	/// The index type for storing how many extrinsics an account has signed.
	type Nonce = Nonce;
	/// The type for hashing blocks and tries.
	type Hash = Hash;
	/// The hashing algorithm used.
	type Hashing = Hashing;
	/// The header type.
	type Block = Block;
	/// The ubiquitous event type.
	type RuntimeEvent = RuntimeEvent;
	/// The ubiquitous origin type.
	type RuntimeOrigin = RuntimeOrigin;
	/// Maximum number of block number to block hash mappings to keep (oldest pruned first).
	type BlockHashCount = BlockHashCount;
	/// Runtime version.
	type Version = Version;
	/// Converts a module to an index of this module in the runtime.
	type PalletInfo = PalletInfo;
	type AccountData = pallet_balances::AccountData<Balance>;
	/// What to do if a new account is created.
	type OnNewAccount = ();
	/// What to do if an account is fully reaped from the system.
	type OnKilledAccount = ();
	/// The weight of database operations that the runtime can invoke.
	type DbWeight = ();
	/// The basic call filter to use in dispatchable.
	type BaseCallFilter = Everything;
	/// Weight information for the extrinsics of this pallet.
	type SystemWeightInfo = ();
	/// Block & extrinsics weights: base values and limits.
	type BlockWeights = BlockWeights;
	/// The maximum length of a block (in bytes).
	type BlockLength = BlockLength;
	/// This is used as an identifier of the chain. 42 is the generic substrate prefix.
	type SS58Prefix = SS58Prefix;
	/// The action to take on a Runtime Upgrade
	type OnSetCode = cumulus_pallet_parachain_system::ParachainSetCode<Self>;
	type MaxConsumers = frame_support::traits::ConstU32<16>;
}

parameter_types! {
	pub const MinimumPeriod: u64 = SLOT_DURATION / 2;
}

impl pallet_timestamp::Config for Runtime {
	/// A timestamp: milliseconds since the Unix epoch.
	type Moment = u64;
	type OnTimestampSet = ();
	type MinimumPeriod = MinimumPeriod;
	type WeightInfo = ();
}

parameter_types! {
	pub const ExistentialDeposit: u128 = MILLIUNIT;
	pub const TransferFee: u128 = MILLIUNIT;
	pub const CreationFee: u128 = MILLIUNIT;
	pub const TransactionByteFee: u128 = MICROUNIT;
	pub const OperationalFeeMultiplier: u8 = 5;
}

impl pallet_balances::Config for Runtime {
	/// The type for recording an account's balance.
	type Balance = Balance;
	/// The ubiquitous event type.
	type RuntimeEvent = RuntimeEvent;
	type DustRemoval = ();
	type ExistentialDeposit = ExistentialDeposit;
	type AccountStore = System;
	type WeightInfo = pallet_balances::weights::SubstrateWeight<Runtime>;
	type MaxLocks = ConstU32<50>;
	type MaxReserves = ConstU32<50>;
	type ReserveIdentifier = [u8; 8];
	type RuntimeHoldReason = RuntimeHoldReason;
	type FreezeIdentifier = ();
	type MaxHolds = ConstU32<0>;
	type MaxFreezes = ConstU32<0>;
}

impl pallet_transaction_payment::Config for Runtime {
	type OnChargeTransaction = pallet_transaction_payment::CurrencyAdapter<Balances, ()>;
	type OperationalFeeMultiplier = OperationalFeeMultiplier;
	type WeightToFee = IdentityFee<Balance>;
	type LengthToFee = IdentityFee<Balance>;
	type FeeMultiplierUpdate = ();
	type RuntimeEvent = RuntimeEvent;
}

impl pallet_sudo::Config for Runtime {
	type RuntimeCall = RuntimeCall;
	type RuntimeEvent = RuntimeEvent;
	type WeightInfo = pallet_sudo::weights::SubstrateWeight<Runtime>;
}

parameter_types! {
	pub const ReservedXcmpWeight: Weight = MAXIMUM_BLOCK_WEIGHT.saturating_div(4);
	pub const ReservedDmpWeight: Weight = MAXIMUM_BLOCK_WEIGHT.saturating_div(4);
}

impl cumulus_pallet_parachain_system::Config for Runtime {
	type RuntimeEvent = RuntimeEvent;
	type OnSystemEvent = ();
	type SelfParaId = parachain_info::Pallet<Runtime>;
	type OutboundXcmpMessageSource = XcmpQueue;
	type DmpMessageHandler = DmpQueue;
	type ReservedDmpWeight = ReservedDmpWeight;
	type XcmpMessageHandler = XcmpQueue;
	type ReservedXcmpWeight = ReservedXcmpWeight;
	type CheckAssociatedRelayNumber = AnyRelayNumber;
}

impl parachain_info::Config for Runtime {}

impl cumulus_pallet_aura_ext::Config for Runtime {}

parameter_types! {
	pub const RelayLocation: MultiLocation = MultiLocation::parent();
	pub const RelayNetwork: NetworkId = CustomNetworkId::Rialto.as_network_id();
	pub RelayOrigin: RuntimeOrigin = cumulus_pallet_xcm::Origin::Relay.into();
	pub UniversalLocation: InteriorMultiLocation = ThisNetwork::get().into();
	/// The Millau network ID.
	pub const MillauNetwork: NetworkId = CustomNetworkId::Millau.as_network_id();
	/// The RialtoParachain network ID.
	pub const ThisNetwork: NetworkId = CustomNetworkId::RialtoParachain.as_network_id();
}

/// Type for specifying how a `MultiLocation` can be converted into an `AccountId`. This is used
/// when determining ownership of accounts for asset transacting and when attempting to use XCM
/// `Transact` in order to determine the dispatch Origin.
pub type LocationToAccountId = (
	// The parent (Relay-chain) origin converts to the default `AccountId`.
	ParentIsPreset<AccountId>,
	// Sibling parachain origins convert to AccountId via the `ParaId::into`.
	SiblingParachainConvertsVia<Sibling, AccountId>,
	// Straight up local `AccountId32` origins just alias directly to `AccountId`.
	AccountId32Aliases<RelayNetwork, AccountId>,
	// Dummy stuff for our tests.
	Account32Hash<ThisNetwork, AccountId>,
);

/// Means for transacting assets on this chain.
pub type LocalAssetTransactor = CurrencyAdapter<
	// Use this currency:
	Balances,
	// Use this currency when it is a fungible asset matching the given location or name:
	IsConcrete<RelayLocation>,
	// Do a simple punn to convert an AccountId32 MultiLocation into a native chain account ID:
	LocationToAccountId,
	// Our chain's account ID type (we can't get away without mentioning it explicitly):
	AccountId,
	// We don't track any teleports.
	(),
>;

/// This is the type we use to convert an (incoming) XCM origin into a local `Origin` instance,
/// ready for dispatching a transaction with XCM `Transact`. There is an `OriginKind` which can
/// biases the kind of local `Origin` it will become.
pub type XcmOriginToTransactDispatchOrigin = (
	// Sovereign account converter; this attempts to derive an `AccountId` from the origin location
	// using `LocationToAccountId` and then turn that into the usual `Signed` origin. Useful for
	// foreign chains who want to have a local sovereign account on this chain which they control.
	SovereignSignedViaLocation<LocationToAccountId, RuntimeOrigin>,
	// Native converter for Relay-chain (Parent) location; will convert to a `Relay` origin when
	// recognised.
	RelayChainAsNative<RelayOrigin, RuntimeOrigin>,
	// Native converter for sibling Parachains; will convert to a `SiblingPara` origin when
	// recognised.
	SiblingParachainAsNative<cumulus_pallet_xcm::Origin, RuntimeOrigin>,
	// Superuser converter for the Relay-chain (Parent) location. This will allow it to issue a
	// transaction from the Root origin.
	ParentAsSuperuser<RuntimeOrigin>,
	// Native signed account converter; this just converts an `AccountId32` origin into a normal
	// `Origin::Signed` origin of the same 32-byte value.
	SignedAccountId32AsNative<RelayNetwork, RuntimeOrigin>,
	// Xcm origins can be represented natively under the Xcm pallet's Xcm origin.
	XcmPassthrough<RuntimeOrigin>,
);

// TODO: until https://github.com/paritytech/parity-bridges-common/issues/1417 is fixed (in either way),
// the following constant must match the similar constant in the Millau runtime.

parameter_types! {
	/// The amount of weight an XCM operation takes. We don't care much about those values as we're on testnet.
	pub const UnitWeightCost: Weight = Weight::from_parts(1_000_000, 1024);
	// One UNIT buys 1 second of weight.
	pub const WeightPrice: (MultiLocation, u128) = (MultiLocation::parent(), UNIT);
	pub const MaxInstructions: u32 = 100;
	pub const MaxAuthorities: u32 = 100_000;
	pub MaxAssetsIntoHolding: u32 = 64;
}

match_types! {
	pub type ParentOrParentsUnitPlurality: impl Contains<MultiLocation> = {
		MultiLocation { parents: 1, interior: Here } |
		MultiLocation { parents: 1, interior: X1(Plurality { id: BodyId::Unit, .. }) }
	};
}

pub type Barrier = TakeWeightCredit;

/// Dispatches received XCM messages from other chain.
pub type OnRialtoParachainBlobDispatcher =
	xcm_builder::BridgeBlobDispatcher<XcmRouter, UniversalLocation, ()>;

/// XCM weigher type.
pub type XcmWeigher = FixedWeightBounds<UnitWeightCost, RuntimeCall, MaxInstructions>;

pub struct XcmConfig;
impl Config for XcmConfig {
	type RuntimeCall = RuntimeCall;
	type XcmSender = ();
	type AssetTransactor = LocalAssetTransactor;
	type OriginConverter = XcmOriginToTransactDispatchOrigin;
	type IsReserve = NativeAsset;
	type IsTeleporter = NativeAsset; // <- should be enough to allow teleportation of UNIT
	type UniversalLocation = UniversalLocation;
	type Barrier = Barrier;
	type Weigher = XcmWeigher;
	type Trader = UsingComponents<IdentityFee<Balance>, RelayLocation, AccountId, Balances, ()>;
	type ResponseHandler = PolkadotXcm;
	type AssetTrap = PolkadotXcm;
	type AssetClaims = PolkadotXcm;
	type SubscriptionService = PolkadotXcm;
	type PalletInstancesInfo = ();
	type MaxAssetsIntoHolding = MaxAssetsIntoHolding;
	type AssetLocker = ();
	type AssetExchanger = ();
	type FeeManager = ();
	type MessageExporter = XcmMillauBridgeHub;
	type UniversalAliases = Nothing;
	type CallDispatcher = RuntimeCall;
	type SafeCallFilter = Everything;
	type Aliasers = Nothing;
}

/// No local origins on this chain are allowed to dispatch XCM sends/executions.
pub type LocalOriginToLocation = SignedToAccountId32<RuntimeOrigin, AccountId, RelayNetwork>;

/// The XCM router. We are not sending messages to sibling/parent/child chains here.
pub type XcmRouter = ();

#[cfg(feature = "runtime-benchmarks")]
parameter_types! {
	pub ReachableDest: Option<MultiLocation> = None;
}

impl pallet_xcm::Config for Runtime {
	type RuntimeEvent = RuntimeEvent;
	type SendXcmOrigin = EnsureXcmOrigin<RuntimeOrigin, LocalOriginToLocation>;
	type XcmRouter = XcmRouter;
	type ExecuteXcmOrigin = EnsureXcmOrigin<RuntimeOrigin, LocalOriginToLocation>;
	type XcmExecuteFilter = Everything;
	type XcmExecutor = XcmExecutor<XcmConfig>;
	type XcmTeleportFilter = Everything;
	type XcmReserveTransferFilter = Everything;
	type Weigher = XcmWeigher;
	type RuntimeOrigin = RuntimeOrigin;
	type RuntimeCall = RuntimeCall;
	const VERSION_DISCOVERY_QUEUE_SIZE: u32 = 100;
	type AdvertisedXcmVersion = pallet_xcm::CurrentXcmVersion;
	type Currency = Balances;
	type CurrencyMatcher = ();
	type TrustedLockers = ();
	type SovereignAccountOf = ();
	type MaxLockers = frame_support::traits::ConstU32<8>;
	type UniversalLocation = UniversalLocation;
	type WeightInfo = pallet_xcm::TestWeightInfo;
	#[cfg(feature = "runtime-benchmarks")]
	type ReachableDest = ReachableDest;
	type AdminOrigin = frame_system::EnsureRoot<AccountId>;
	type MaxRemoteLockConsumers = ConstU32<0>;
	type RemoteLockConsumerIdentifier = ();
}

impl cumulus_pallet_xcm::Config for Runtime {
	type RuntimeEvent = RuntimeEvent;
	type XcmExecutor = XcmExecutor<XcmConfig>;
}

impl cumulus_pallet_xcmp_queue::Config for Runtime {
	type RuntimeEvent = RuntimeEvent;
	type XcmExecutor = XcmExecutor<XcmConfig>;
	type ChannelInfo = ParachainSystem;
	type VersionWrapper = ();
	type ExecuteOverweightOrigin = EnsureRoot<AccountId>;
	type ControllerOrigin = EnsureRoot<AccountId>;
	type ControllerOriginConverter = XcmOriginToTransactDispatchOrigin;
	type WeightInfo = ();
	type PriceForSiblingDelivery = ();
}

impl cumulus_pallet_dmp_queue::Config for Runtime {
	type RuntimeEvent = RuntimeEvent;
	type XcmExecutor = XcmExecutor<XcmConfig>;
	type ExecuteOverweightOrigin = frame_system::EnsureRoot<AccountId>;
}

impl pallet_aura::Config for Runtime {
	type AuthorityId = AuraId;
	type DisabledValidators = ();
	type MaxAuthorities = MaxAuthorities;
	type AllowMultipleBlocksPerSlot = ConstBool<false>;
}

impl pallet_bridge_relayers::Config for Runtime {
	type RuntimeEvent = RuntimeEvent;
	type Reward = Balance;
	type PaymentProcedure =
		bp_relayers::PayRewardFromAccount<pallet_balances::Pallet<Runtime>, AccountId>;
	type StakeAndSlash = ();
<<<<<<< HEAD
	type MaxActiveRelayersPerLane = ConstU32<16>;
	type SlotLength = ConstU32<16>;
	type PriorityBoostPerMessage = ConstU64<0>;
	type PriorityBoostForLaneRelayer = ConstU64<0>;
=======
	type MaxRelayersPerLane = ConstU32<16>;
	type SlotLength = ConstU32<16>;
	type PriorityBoostPerMessage = ConstU64<0>;
	type PriorityBoostForActiveLaneRelayer = ConstU64<0>;
>>>>>>> 553d48d1
	type WeightInfo = ();
}

pub type MillauGrandpaInstance = ();
impl pallet_bridge_grandpa::Config for Runtime {
	type RuntimeEvent = RuntimeEvent;
	type BridgedChain = bp_millau::Millau;
	type MaxFreeMandatoryHeadersPerBlock = ConstU32<4>;
	type HeadersToKeep = ConstU32<{ bp_millau::DAYS as u32 }>;
	type WeightInfo = pallet_bridge_grandpa::weights::BridgeWeight<Runtime>;
}

parameter_types! {
	pub const MaxMessagesToPruneAtOnce: bp_messages::MessageNonce = 8;
	pub const RootAccountForPayments: Option<AccountId> = None;
}

/// Instance of the messages pallet used to relay messages to/from Millau chain.
pub type WithMillauMessagesInstance = ();

impl pallet_bridge_messages::Config<WithMillauMessagesInstance> for Runtime {
	type RuntimeEvent = RuntimeEvent;
	type WeightInfo = pallet_bridge_messages::weights::BridgeWeight<Runtime>;

	type ThisChain = bp_rialto_parachain::RialtoParachain;
	type BridgedChain = bp_millau::Millau;
	type BridgedHeaderChain = BridgeMillauGrandpa;

	type OutboundPayload = bp_xcm_bridge_hub::XcmAsPlainPayload;
	type InboundPayload = bp_xcm_bridge_hub::XcmAsPlainPayload;

	type DeliveryPayments = ();
	type DeliveryConfirmationPayments = pallet_bridge_relayers::DeliveryConfirmationPaymentsAdapter<
		Runtime,
		WithMillauMessagesInstance,
		frame_support::traits::ConstU128<100_000>,
	>;
	type OnMessagesDelivered = XcmMillauBridgeHub;

	type MessageDispatch = XcmMillauBridgeHub;
}

/// Instance of the XCM bridge hub pallet used to relay messages to/from Millau chain.
pub type WithMillauXcmBridgeHubInstance = ();

impl pallet_xcm_bridge_hub::Config<WithMillauXcmBridgeHubInstance> for Runtime {
	type RuntimeEvent = RuntimeEvent;

	type UniversalLocation = UniversalLocation;
	type BridgedNetworkId = MillauNetwork;
	type BridgeMessagesPalletInstance = WithMillauMessagesInstance;

	type OpenBridgeOrigin = frame_support::traits::NeverEnsureOrigin<xcm::latest::MultiLocation>;
	type BridgeOriginAccountIdConverter = LocationToAccountId;

	type BridgeReserve = ConstU128<1_000_000_000>;
	type NativeCurrency = Balances;

	type LocalXcmChannelManager = ();
	type BlobDispatcher = OnRialtoParachainBlobDispatcher;
	type MessageExportPrice = ();
}

// Create the runtime by composing the FRAME pallets that were previously configured.
construct_runtime!(
	pub enum Runtime {
		System: frame_system::{Pallet, Call, Storage, Config<T>, Event<T>},
		Timestamp: pallet_timestamp::{Pallet, Call, Storage, Inherent},
		Sudo: pallet_sudo::{Pallet, Call, Storage, Config<T>, Event<T>},
		TransactionPayment: pallet_transaction_payment::{Pallet, Storage, Event<T>},

		ParachainSystem: cumulus_pallet_parachain_system::{Pallet, Call, Storage, Inherent, Event<T>} = 20,
		ParachainInfo: parachain_info::{Pallet, Storage, Config<T>} = 21,

		Balances: pallet_balances::{Pallet, Call, Storage, Config<T>, Event<T>} = 30,

		Aura: pallet_aura::{Pallet, Config<T>},
		AuraExt: cumulus_pallet_aura_ext::{Pallet, Config<T>},

		// XCM helpers.
		XcmpQueue: cumulus_pallet_xcmp_queue::{Pallet, Call, Storage, Event<T>} = 50,
		PolkadotXcm: pallet_xcm::{Pallet, Call, Event<T>, Origin} = 51,
		CumulusXcm: cumulus_pallet_xcm::{Pallet, Call, Event<T>, Origin} = 52,
		DmpQueue: cumulus_pallet_dmp_queue::{Pallet, Call, Storage, Event<T>} = 53,

		// Millau bridge modules.
		BridgeRelayers: pallet_bridge_relayers::{Pallet, Call, Storage, Event<T>},
		BridgeMillauGrandpa: pallet_bridge_grandpa::{Pallet, Call, Storage, Event<T>},
		BridgeMillauMessages: pallet_bridge_messages::{Pallet, Call, Storage, Event<T>, Config<T>},
		XcmMillauBridgeHub: pallet_xcm_bridge_hub::{Pallet, Call, Storage, Event<T>, Config<T>},
	}
);

impl_runtime_apis! {
	impl sp_api::Core<Block> for Runtime {
		fn version() -> RuntimeVersion {
			VERSION
		}

		fn execute_block(block: Block) {
			Executive::execute_block(block)
		}

		fn initialize_block(header: &<Block as BlockT>::Header) {
			Executive::initialize_block(header)
		}
	}

	impl sp_api::Metadata<Block> for Runtime {
		fn metadata() -> OpaqueMetadata {
			OpaqueMetadata::new(Runtime::metadata().into())
		}

		fn metadata_at_version(version: u32) -> Option<OpaqueMetadata> {
			Runtime::metadata_at_version(version)
		}

		fn metadata_versions() -> sp_std::vec::Vec<u32> {
			Runtime::metadata_versions()
		}
	}

	impl sp_block_builder::BlockBuilder<Block> for Runtime {
		fn apply_extrinsic(
			extrinsic: <Block as BlockT>::Extrinsic,
		) -> ApplyExtrinsicResult {
			Executive::apply_extrinsic(extrinsic)
		}

		fn finalize_block() -> <Block as BlockT>::Header {
			Executive::finalize_block()
		}

		fn inherent_extrinsics(data: sp_inherents::InherentData) -> Vec<<Block as BlockT>::Extrinsic> {
			data.create_extrinsics()
		}

		fn check_inherents(
			block: Block,
			data: sp_inherents::InherentData,
		) -> sp_inherents::CheckInherentsResult {
			data.check_extrinsics(&block)
		}
	}

	impl sp_transaction_pool::runtime_api::TaggedTransactionQueue<Block> for Runtime {
		fn validate_transaction(
			source: TransactionSource,
			tx: <Block as BlockT>::Extrinsic,
			block_hash: <Block as BlockT>::Hash,
		) -> TransactionValidity {
			Executive::validate_transaction(source, tx, block_hash)
		}
	}

	impl sp_offchain::OffchainWorkerApi<Block> for Runtime {
		fn offchain_worker(header: &<Block as BlockT>::Header) {
			Executive::offchain_worker(header)
		}
	}

	impl sp_session::SessionKeys<Block> for Runtime {
		fn decode_session_keys(
			encoded: Vec<u8>,
		) -> Option<Vec<(Vec<u8>, KeyTypeId)>> {
			SessionKeys::decode_into_raw_public_keys(&encoded)
		}

		fn generate_session_keys(seed: Option<Vec<u8>>) -> Vec<u8> {
			SessionKeys::generate(seed)
		}
	}

	impl sp_consensus_aura::AuraApi<Block, AuraId> for Runtime {
		fn slot_duration() -> sp_consensus_aura::SlotDuration {
			sp_consensus_aura::SlotDuration::from_millis(Aura::slot_duration())
		}

		fn authorities() -> Vec<AuraId> {
			Aura::authorities().to_vec()
		}
	}

	impl cumulus_primitives_core::CollectCollationInfo<Block> for Runtime {
		fn collect_collation_info(header: &<Block as BlockT>::Header) -> cumulus_primitives_core::CollationInfo {
			ParachainSystem::collect_collation_info(header)
		}
	}

	impl frame_system_rpc_runtime_api::AccountNonceApi<Block, AccountId, Nonce> for Runtime {
		fn account_nonce(account: AccountId) -> Nonce {
			System::account_nonce(account)
		}
	}

	impl pallet_transaction_payment_rpc_runtime_api::TransactionPaymentApi<Block, Balance> for Runtime {
		fn query_info(
			uxt: <Block as BlockT>::Extrinsic,
			len: u32,
		) -> pallet_transaction_payment_rpc_runtime_api::RuntimeDispatchInfo<Balance> {
			TransactionPayment::query_info(uxt, len)
		}
		fn query_fee_details(
			uxt: <Block as BlockT>::Extrinsic,
			len: u32,
		) -> pallet_transaction_payment::FeeDetails<Balance> {
			TransactionPayment::query_fee_details(uxt, len)
		}
		fn query_weight_to_fee(weight: Weight) -> Balance {
			TransactionPayment::weight_to_fee(weight)
		}
		fn query_length_to_fee(length: u32) -> Balance {
			TransactionPayment::length_to_fee(length)
		}
	}

	impl bp_millau::MillauFinalityApi<Block> for Runtime {
		fn best_finalized() -> Option<HeaderId<bp_millau::Hash, bp_millau::BlockNumber>> {
			BridgeMillauGrandpa::best_finalized()
		}

		fn synced_headers_grandpa_info(
		) -> Vec<bp_header_chain::StoredHeaderGrandpaInfo<bp_millau::Header>> {
			BridgeMillauGrandpa::synced_headers_grandpa_info()
		}
	}

	impl bp_millau::ToMillauOutboundLaneApi<Block> for Runtime {
		fn message_details(
			lane: bp_messages::LaneId,
			begin: bp_messages::MessageNonce,
			end: bp_messages::MessageNonce,
		) -> Vec<bp_messages::OutboundMessageDetails> {
			bridge_runtime_common::messages_api::outbound_message_details::<
				Runtime,
				WithMillauMessagesInstance,
			>(lane, begin, end)
		}
	}

	impl bp_millau::FromMillauInboundLaneApi<Block> for Runtime {
		fn message_details(
			lane: bp_messages::LaneId,
			messages: Vec<(bp_messages::MessagePayload, bp_messages::OutboundMessageDetails)>,
		) -> Vec<bp_messages::InboundMessageDetails> {
			bridge_runtime_common::messages_api::inbound_message_details::<
				Runtime,
				WithMillauMessagesInstance,
			>(lane, messages)
		}
	}

	#[cfg(feature = "runtime-benchmarks")]
	impl frame_benchmarking::Benchmark<Block> for Runtime {
		fn benchmark_metadata(_extra: bool) -> (
			Vec<frame_benchmarking::BenchmarkList>,
			Vec<frame_support::traits::StorageInfo>,
		) {
			todo!("TODO: fix or remove")
		}

		fn dispatch_benchmark(
			config: frame_benchmarking::BenchmarkConfig
		) -> Result<Vec<frame_benchmarking::BenchmarkBatch>, sp_runtime::RuntimeString> {
			use frame_benchmarking::{Benchmarking, BenchmarkBatch, add_benchmark};
			use frame_support::traits::TrackedStorageKey;

			use frame_system_benchmarking::Pallet as SystemBench;
			impl frame_system_benchmarking::Config for Runtime {}

			let whitelist: Vec<TrackedStorageKey> = vec![
				// Block Number
				hex_literal::hex!("26aa394eea5630e07c48ae0c9558cef702a5c1b19ab7a04f536c519aca4983ac").to_vec().into(),
				// Total Issuance
				hex_literal::hex!("c2261276cc9d1f8598ea4b6a74b15c2f57c875e4cff74148e4628f264b974c80").to_vec().into(),
				// Execution Phase
				hex_literal::hex!("26aa394eea5630e07c48ae0c9558cef7ff553b5a9862a516939d82b3d3d8661a").to_vec().into(),
				// Event Count
				hex_literal::hex!("26aa394eea5630e07c48ae0c9558cef70a98fdbe9ce6c55837576c60c7af3850").to_vec().into(),
				// System Events
				hex_literal::hex!("26aa394eea5630e07c48ae0c9558cef780d41e5e16056765bc8461851072c9d7").to_vec().into(),
			];

			let mut batches = Vec::<BenchmarkBatch>::new();
			let params = (&config, &whitelist);

			add_benchmark!(params, batches, frame_system, SystemBench::<Runtime>);
			add_benchmark!(params, batches, pallet_balances, Balances);
			add_benchmark!(params, batches, pallet_timestamp, Timestamp);

			Ok(batches)
		}
	}
}

struct CheckInherents;

impl cumulus_pallet_parachain_system::CheckInherents<Block> for CheckInherents {
	fn check_inherents(
		block: &Block,
		relay_state_proof: &cumulus_pallet_parachain_system::RelayChainStateProof,
	) -> sp_inherents::CheckInherentsResult {
		let relay_chain_slot = relay_state_proof
			.read_slot()
			.expect("Could not read the relay chain slot from the proof");

		let inherent_data =
			cumulus_primitives_timestamp::InherentDataProvider::from_relay_chain_slot_and_duration(
				relay_chain_slot,
				sp_std::time::Duration::from_secs(6),
			)
			.create_inherent_data()
			.expect("Could not create the timestamp inherent data");

		inherent_data.check_extrinsics(block)
	}
}

cumulus_pallet_parachain_system::register_validate_block!(
	Runtime = Runtime,
	BlockExecutor = cumulus_pallet_aura_ext::BlockExecutor::<Runtime, Executive>,
	CheckInherents = CheckInherents,
);

#[cfg(test)]
mod tests {
	use super::*;
	use bp_messages::{
		target_chain::{DispatchMessage, DispatchMessageData, MessageDispatch},
		MessageKey, OutboundLaneData,
	};
	use bp_runtime::Chain;
	use bp_xcm_bridge_hub::{Bridge, BridgeState};
	use codec::Encode;
	use pallet_bridge_messages::OutboundLanes;
	use pallet_xcm_bridge_hub::Bridges;
	use sp_runtime::{generic::Era, traits::Zero};
	use xcm_executor::XcmExecutor;

	fn new_test_ext() -> sp_io::TestExternalities {
		sp_io::TestExternalities::new(
			frame_system::GenesisConfig::<Runtime>::default().build_storage().unwrap(),
		)
	}

	fn prepare_outbound_xcm_message(destination: NetworkId) -> Xcm<RuntimeCall> {
		vec![ExportMessage {
			network: destination,
			destination: destination.into(),
			xcm: vec![Instruction::Trap(42)].into(),
		}]
		.into()
	}

	#[test]
	fn runtime_version() {
		assert_eq!(
			VERSION.state_version,
			bp_rialto_parachain::RialtoParachain::STATE_VERSION as u8
		);
	}

	#[test]
	fn xcm_messages_to_millau_are_sent_using_bridge_exporter() {
		new_test_ext().execute_with(|| {
			// ensure that the there are no messages queued
			let bridge_id = crate::millau_messages::Bridge::get();
			let lane_id = bridge_id.lane_id();
			Bridges::<Runtime, WithMillauXcmBridgeHubInstance>::insert(
				bridge_id,
				Bridge {
					bridge_origin_relative_location: Box::new(MultiLocation::new(0, Here).into()),
					state: BridgeState::Opened,
					bridge_owner_account: [0u8; 32].into(),
					reserve: 0,
				},
			);
			OutboundLanes::<Runtime, WithMillauMessagesInstance>::insert(
				lane_id,
				OutboundLaneData::opened(),
			);
			assert_eq!(
				OutboundLanes::<Runtime, WithMillauMessagesInstance>::get(lane_id)
					.unwrap()
					.latest_generated_nonce,
				0,
			);

			// export message instruction "sends" message to Rialto
			XcmExecutor::<XcmConfig>::execute_xcm_in_credit(
				Here,
				prepare_outbound_xcm_message(MillauNetwork::get()),
				Default::default(),
				Weight::MAX,
				Weight::MAX,
			)
			.ensure_complete()
			.expect("runtime configuration must be correct");

			// ensure that the message has been queued
			assert_eq!(
				OutboundLanes::<Runtime, WithMillauMessagesInstance>::get(lane_id)
					.unwrap()
					.latest_generated_nonce,
				1,
			);
		})
	}

	fn prepare_inbound_bridge_message() -> DispatchMessage<Vec<u8>> {
		let xcm = xcm::VersionedXcm::<RuntimeCall>::V3(vec![Instruction::Trap(42)].into());
		let location =
			xcm::VersionedInteriorMultiLocation::V3(X1(GlobalConsensus(ThisNetwork::get())));
		// this is the `BridgeMessage` from polkadot xcm builder, but it has no constructor
		// or public fields, so just tuple
		let xcm_lane = crate::millau_messages::Bridge::get().lane_id();
		let bridge_message = (location, xcm).encode();
		DispatchMessage {
			key: MessageKey { lane_id: xcm_lane, nonce: 1 },
			data: DispatchMessageData { payload: Ok(bridge_message) },
		}
	}

	#[test]
	fn xcm_messages_from_millau_are_dispatched() {
		new_test_ext().execute_with(|| {
			let incoming_message = prepare_inbound_bridge_message();

			// we care only about handing message to the XCM dispatcher, so we don't care about its
			// actual dispatch
			let dispatch_result = XcmMillauBridgeHub::dispatch(incoming_message);
			assert!(matches!(
				dispatch_result.dispatch_level_result,
				pallet_xcm_bridge_hub::XcmBlobMessageDispatchResult::NotDispatched(_),
			));
		});
	}

	#[test]
	fn ensure_signed_extension_definition_is_correct() {
		use bp_polkadot_core::SuffixedCommonSignedExtensionExt;

		sp_io::TestExternalities::default().execute_with(|| {
			frame_system::BlockHash::<Runtime>::insert(BlockNumber::zero(), Hash::default());
			let payload: SignedExtra = (
				frame_system::CheckNonZeroSender::new(),
				frame_system::CheckSpecVersion::new(),
				frame_system::CheckTxVersion::new(),
				frame_system::CheckGenesis::new(),
				frame_system::CheckEra::from(Era::Immortal),
				frame_system::CheckNonce::from(10),
				frame_system::CheckWeight::new(),
				pallet_transaction_payment::ChargeTransactionPayment::from(10),
				BridgeRejectObsoleteHeadersAndMessages,
				DummyBridgeRefundMillauMessages,
			);
			let indirect_payload = bp_rialto_parachain::SignedExtension::from_params(
				VERSION.spec_version,
				VERSION.transaction_version,
				bp_runtime::TransactionEra::Immortal,
				System::block_hash(BlockNumber::zero()),
				10,
				10,
				(((), ()), ((), ())),
			);
			assert_eq!(payload.encode(), indirect_payload.encode());
			assert_eq!(
				payload.additional_signed().unwrap().encode(),
				indirect_payload.additional_signed().unwrap().encode()
			)
		});
	}
}<|MERGE_RESOLUTION|>--- conflicted
+++ resolved
@@ -541,17 +541,10 @@
 	type PaymentProcedure =
 		bp_relayers::PayRewardFromAccount<pallet_balances::Pallet<Runtime>, AccountId>;
 	type StakeAndSlash = ();
-<<<<<<< HEAD
 	type MaxActiveRelayersPerLane = ConstU32<16>;
 	type SlotLength = ConstU32<16>;
 	type PriorityBoostPerMessage = ConstU64<0>;
-	type PriorityBoostForLaneRelayer = ConstU64<0>;
-=======
-	type MaxRelayersPerLane = ConstU32<16>;
-	type SlotLength = ConstU32<16>;
-	type PriorityBoostPerMessage = ConstU64<0>;
 	type PriorityBoostForActiveLaneRelayer = ConstU64<0>;
->>>>>>> 553d48d1
 	type WeightInfo = ();
 }
 
