[package]
name = "rialto-parachain-collator"
version = "0.1.0"
authors = ["Parity Technologies <admin@parity.io>"]
edition = "2021"
repository = "https://github.com/paritytech/parity-bridges-common/"
license = "GPL-3.0-or-later WITH Classpath-exception-2.0"

[build-dependencies]
substrate-build-script-utils = { git = "https://github.com/paritytech/substrate", branch = "polkadot-v1.0.0" }

[[bin]]
name = 'rialto-parachain-collator'

[features]
default = []
runtime-benchmarks = ['rialto-parachain-runtime/runtime-benchmarks']

[dependencies]
clap = { version = "4.4.0", features = ["derive"] }
log = '0.4.20'
codec = { package = 'parity-scale-codec', version = '3.1.5' }
serde = { version = '1.0', features = ['derive'] }

# RPC related Dependencies
jsonrpsee = { version = "0.16.2", features = ["server"] }

# Local Dependencies

bp-messages = { path = "../../../primitives/messages" }
bridge-runtime-common = { path = "../../runtime-common" }
rialto-parachain-runtime = { path = '../runtime' }

# Substrate Dependencies
frame-benchmarking = { git = "https://github.com/paritytech/substrate", branch = "polkadot-v1.0.0" }
frame-benchmarking-cli = { git = "https://github.com/paritytech/substrate", branch = "polkadot-v1.0.0" }

pallet-transaction-payment-rpc = { git = "https://github.com/paritytech/substrate", branch = "polkadot-v1.0.0" }

substrate-frame-rpc-system = { git = "https://github.com/paritytech/substrate", branch = "polkadot-v1.0.0" }
substrate-prometheus-endpoint = { git = "https://github.com/paritytech/substrate", branch = "polkadot-v1.0.0" }

## Substrate Client Dependencies
sc-basic-authorship = { git = "https://github.com/paritytech/substrate", branch = "polkadot-v1.0.0" }
sc-chain-spec = { git = "https://github.com/paritytech/substrate", branch = "polkadot-v1.0.0" }
sc-cli = { git = "https://github.com/paritytech/substrate", branch = "polkadot-v1.0.0" }
sc-client-api = { git = "https://github.com/paritytech/substrate", branch = "polkadot-v1.0.0" }
sc-consensus = { git = "https://github.com/paritytech/substrate", branch = "polkadot-v1.0.0" }
sc-executor = { git = "https://github.com/paritytech/substrate", branch = "polkadot-v1.0.0" }
sc-network = { git = "https://github.com/paritytech/substrate", branch = "polkadot-v1.0.0" }
sc-network-sync = { git = "https://github.com/paritytech/substrate", branch = "polkadot-v1.0.0" }
sc-rpc = { git = "https://github.com/paritytech/substrate", branch = "polkadot-v1.0.0" }
sc-rpc-api = { git = "https://github.com/paritytech/substrate", branch = "polkadot-v1.0.0" }
sc-service = { git = "https://github.com/paritytech/substrate", branch = "polkadot-v1.0.0"}
sc-telemetry = { git = "https://github.com/paritytech/substrate", branch = "polkadot-v1.0.0" }
sc-transaction-pool = { git = "https://github.com/paritytech/substrate", branch = "polkadot-v1.0.0" }
sc-tracing = { git = "https://github.com/paritytech/substrate", branch = "polkadot-v1.0.0" }

## Substrate Primitive Dependencies
sp-api = { git = "https://github.com/paritytech/substrate", branch = "polkadot-v1.0.0" }
sp-block-builder = { git = "https://github.com/paritytech/substrate", branch = "polkadot-v1.0.0" }
sp-consensus-aura = { git = "https://github.com/paritytech/substrate", branch = "polkadot-v1.0.0" }
sp-core = { git = "https://github.com/paritytech/substrate", branch = "polkadot-v1.0.0" }
sp-keystore = { git = "https://github.com/paritytech/substrate", branch = "polkadot-v1.0.0" }
sp-offchain = { git = "https://github.com/paritytech/substrate", branch = "polkadot-v1.0.0" }
sp-runtime = { git = "https://github.com/paritytech/substrate", branch = "polkadot-v1.0.0" }
sp-session = { git = "https://github.com/paritytech/substrate", branch = "polkadot-v1.0.0" }
sp-timestamp = { git = "https://github.com/paritytech/substrate", branch = "polkadot-v1.0.0" }
sp-transaction-pool = { git = "https://github.com/paritytech/substrate", branch = "polkadot-v1.0.0" }

# Cumulus dependencies
cumulus-client-consensus-aura = { git = "https://github.com/paritytech/cumulus", branch = "polkadot-v1.0.0" }
cumulus-client-consensus-common = { git = "https://github.com/paritytech/cumulus", branch = "polkadot-v1.0.0" }
cumulus-client-cli = { git = "https://github.com/paritytech/cumulus", branch = "polkadot-v1.0.0" }
cumulus-client-network = { git = "https://github.com/paritytech/cumulus", branch = "polkadot-v1.0.0" }
cumulus-client-service = { git = "https://github.com/paritytech/cumulus", branch = "polkadot-v1.0.0" }
cumulus-primitives-core = { git = "https://github.com/paritytech/cumulus", branch = "polkadot-v1.0.0" }
cumulus-primitives-parachain-inherent = { git = "https://github.com/paritytech/cumulus", branch = "polkadot-v1.0.0" }
cumulus-relay-chain-interface = { git = "https://github.com/paritytech/cumulus", branch = "polkadot-v1.0.0" }

# Polkadot dependencies
<<<<<<< HEAD
polkadot-cli = { git = "https://github.com/paritytech/polkadot", branch = "release-v1.0.0" }
polkadot-primitives = { git = "https://github.com/paritytech/polkadot", branch = "release-v1.0.0" }
polkadot-service = { git = "https://github.com/paritytech/polkadot", branch = "release-v1.0.0" }
=======
polkadot-cli = { git = "https://github.com/paritytech/polkadot", branch = "master" }
polkadot-primitives = { git = "https://github.com/paritytech/polkadot", branch = "master" }
polkadot-service = { git = "https://github.com/paritytech/polkadot", branch = "master" }
xcm = { git = "https://github.com/paritytech/polkadot", branch = "master" }
>>>>>>> fda0f076
<|MERGE_RESOLUTION|>--- conflicted
+++ resolved
@@ -79,13 +79,7 @@
 cumulus-relay-chain-interface = { git = "https://github.com/paritytech/cumulus", branch = "polkadot-v1.0.0" }
 
 # Polkadot dependencies
-<<<<<<< HEAD
 polkadot-cli = { git = "https://github.com/paritytech/polkadot", branch = "release-v1.0.0" }
 polkadot-primitives = { git = "https://github.com/paritytech/polkadot", branch = "release-v1.0.0" }
 polkadot-service = { git = "https://github.com/paritytech/polkadot", branch = "release-v1.0.0" }
-=======
-polkadot-cli = { git = "https://github.com/paritytech/polkadot", branch = "master" }
-polkadot-primitives = { git = "https://github.com/paritytech/polkadot", branch = "master" }
-polkadot-service = { git = "https://github.com/paritytech/polkadot", branch = "master" }
-xcm = { git = "https://github.com/paritytech/polkadot", branch = "master" }
->>>>>>> fda0f076
+xcm = { git = "https://github.com/paritytech/polkadot", branch = "release-v1.0.0" }