--- conflicted
+++ resolved
@@ -35,19 +35,11 @@
 sp-runtime = { git = "https://github.com/paritytech/substrate", branch = "polkadot-v1.0.0" }
 
 # Polkadot Dependencies
-<<<<<<< HEAD
 polkadot-node-core-pvf = { git = "https://github.com/paritytech/polkadot", branch = "release-v1.0.0" }
 polkadot-primitives = { git = "https://github.com/paritytech/polkadot", branch = "release-v1.0.0" }
 polkadot-runtime-parachains = { git = "https://github.com/paritytech/polkadot", branch = "release-v1.0.0" }
 polkadot-service = { git = "https://github.com/paritytech/polkadot", branch = "release-v1.0.0", default-features = false, features = [ "full-node", "polkadot-native" ] }
-=======
-
-polkadot-node-core-pvf = { git = "https://github.com/paritytech/polkadot", branch = "master" }
-polkadot-primitives = { git = "https://github.com/paritytech/polkadot", branch = "master" }
-polkadot-runtime-parachains = { git = "https://github.com/paritytech/polkadot", branch = "master" }
-polkadot-service = { git = "https://github.com/paritytech/polkadot", branch = "master", default-features = false, features = [ "full-node", "polkadot-native" ] }
-xcm = { git = "https://github.com/paritytech/polkadot", branch = "master" }
->>>>>>> fda0f076
+xcm = { git = "https://github.com/paritytech/polkadot", branch = "release-v1.0.0" }
 
 [build-dependencies]
 substrate-build-script-utils = { git = "https://github.com/paritytech/substrate", branch = "polkadot-v1.0.0" }
