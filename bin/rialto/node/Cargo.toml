--- conflicted
+++ resolved
@@ -17,11 +17,7 @@
 
 bp-messages = { path = "../../../primitives/messages" }
 bp-runtime = { path = "../../../primitives/runtime" }
-<<<<<<< HEAD
-bp-rialto = { path = "../../../primitives/chains/rialto" }
-=======
 bp-rialto = { path = "../../../primitives/chain-rialto" }
->>>>>>> 5c2fba7d
 pallet-bridge-messages = { path = "../../../modules/messages" }
 pallet-bridge-messages-rpc = { path = "../../../modules/messages/rpc" }
 rialto-runtime = { path = "../runtime" }
