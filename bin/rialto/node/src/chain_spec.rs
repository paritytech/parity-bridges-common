--- conflicted
+++ resolved
@@ -17,13 +17,9 @@
 use bp_rialto::derive_account_from_millau_id;
 use polkadot_primitives::v1::{AssignmentId, ValidatorId};
 use rialto_runtime::{
-<<<<<<< HEAD
-	AccountId, BabeConfig, BalancesConfig, BridgeKovanConfig, BridgeRialtoPoaConfig, GenesisConfig, GrandpaConfig,
-	ParachainsConfigurationConfig, SessionConfig, SessionKeys, Signature, SudoConfig, SystemConfig, WASM_BINARY,
-=======
 	AccountId, BabeConfig, BalancesConfig, BridgeKovanConfig, BridgeMillauMessagesConfig, BridgeRialtoPoaConfig,
-	GenesisConfig, GrandpaConfig, SessionConfig, SessionKeys, Signature, SudoConfig, SystemConfig, WASM_BINARY,
->>>>>>> 1c5e0ec1
+	GenesisConfig, GrandpaConfig, ParachainsConfigurationConfig, SessionConfig, SessionKeys, Signature, SudoConfig,
+	SystemConfig, WASM_BINARY,
 };
 use serde_json::json;
 use sp_authority_discovery::AuthorityId as AuthorityDiscoveryId;
@@ -250,7 +246,6 @@
 				})
 				.collect::<Vec<_>>(),
 		},
-<<<<<<< HEAD
 		authority_discovery: Default::default(),
 		hrmp: Default::default(),
 		// this configuration is exact copy of configuration from Polkadot repo
@@ -298,12 +293,10 @@
 			},
 		},
 		paras: Default::default(),
-=======
 		bridge_millau_messages: BridgeMillauMessagesConfig {
 			owner: Some(get_account_id_from_seed::<sr25519::Public>("MillauMessagesOwner")),
 			..Default::default()
 		},
->>>>>>> 1c5e0ec1
 	}
 }
 
