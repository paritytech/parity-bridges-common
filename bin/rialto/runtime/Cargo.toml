--- conflicted
+++ resolved
@@ -21,24 +21,14 @@
 bp-header-chain = { path = "../../../primitives/header-chain", default-features = false }
 bp-message-dispatch = { path = "../../../primitives/message-dispatch", default-features = false }
 bp-messages = { path = "../../../primitives/messages", default-features = false }
-<<<<<<< HEAD
-bp-millau = { path = "../../../primitives/chains/millau", default-features = false }
-bp-rialto = { path = "../../../primitives/chains/rialto", default-features = false }
-=======
 bp-millau = { path = "../../../primitives/chain-millau", default-features = false }
 bp-rialto = { path = "../../../primitives/chain-rialto", default-features = false }
->>>>>>> 5c2fba7d
 bp-runtime = { path = "../../../primitives/runtime", default-features = false }
 bridge-runtime-common = { path = "../../runtime-common", default-features = false }
 pallet-bridge-currency-exchange = { path = "../../../modules/currency-exchange", default-features = false }
-<<<<<<< HEAD
-pallet-finality-verifier = { path = "../../../modules/finality-verifier", default-features = false }
-pallet-substrate-bridge = { path = "../../../modules/substrate", default-features = false }
-=======
 pallet-bridge-dispatch = { path = "../../../modules/dispatch", default-features = false }
 pallet-bridge-eth-poa = { path = "../../../modules/ethereum", default-features = false }
 pallet-bridge-grandpa = { path = "../../../modules/grandpa", default-features = false }
->>>>>>> 5c2fba7d
 pallet-bridge-messages = { path = "../../../modules/messages", default-features = false }
 pallet-shift-session-manager = { path = "../../../modules/shift-session-manager", default-features = false }
 pallet-substrate-bridge = { path = "../../../modules/substrate", default-features = false }
@@ -108,10 +98,6 @@
 	"pallet-bridge-grandpa/std",
 	"pallet-bridge-messages/std",
 	"pallet-grandpa/std",
-<<<<<<< HEAD
-	"pallet-bridge-messages/std",
-=======
->>>>>>> 5c2fba7d
 	"pallet-randomness-collective-flip/std",
 	"pallet-shift-session-manager/std",
 	"pallet-substrate-bridge/std",
