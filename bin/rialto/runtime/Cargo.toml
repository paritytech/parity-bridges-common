[package]
name = "rialto-runtime"
version = "0.1.0"
authors = ["Parity Technologies <admin@parity.io>"]
edition = "2018"
homepage = "https://substrate.dev"
repository = "https://github.com/paritytech/parity-bridges-common/"
license = "GPL-3.0-or-later WITH Classpath-exception-2.0"

[dependencies]
codec = { package = "parity-scale-codec", version = "2.0.0", default-features = false, features = ["derive"] }
hex-literal = "0.3"
libsecp256k1 = { version = "0.3.4", optional = true, default-features = false, features = ["hmac"] }
<<<<<<< HEAD
log = { version = "0.4.14", default-features = false }
serde = { version = "1.0.123", optional = true, features = ["derive"] }
=======
serde = { version = "1.0.124", optional = true, features = ["derive"] }
>>>>>>> 52f8f11e

# Bridge dependencies

bp-currency-exchange = { path = "../../../primitives/currency-exchange", default-features = false }
bp-eth-poa = { path = "../../../primitives/ethereum-poa", default-features = false }
bp-header-chain = { path = "../../../primitives/header-chain", default-features = false }
bp-message-dispatch = { path = "../../../primitives/message-dispatch", default-features = false }
bp-message-lane = { path = "../../../primitives/message-lane", default-features = false }
bp-millau = { path = "../../../primitives/millau", default-features = false }
bp-rialto = { path = "../../../primitives/rialto", default-features = false }
bp-runtime = { path = "../../../primitives/runtime", default-features = false }
bridge-runtime-common = { path = "../../runtime-common", default-features = false }
pallet-bridge-eth-poa = { path = "../../../modules/ethereum", default-features = false }
pallet-bridge-call-dispatch = { path = "../../../modules/call-dispatch", default-features = false }
pallet-bridge-currency-exchange = { path = "../../../modules/currency-exchange", default-features = false }
pallet-finality-verifier = { path = "../../../modules/finality-verifier", default-features = false }
pallet-substrate-bridge = { path = "../../../modules/substrate", default-features = false }
pallet-message-lane = { path = "../../../modules/message-lane", default-features = false }
pallet-shift-session-manager = { path = "../../../modules/shift-session-manager", default-features = false }

# Substrate Dependencies

frame-benchmarking = { git = "https://github.com/paritytech/substrate.git", branch = "master" , default-features = false, optional = true }
frame-executive = { git = "https://github.com/paritytech/substrate.git", branch = "master" , default-features = false }
frame-support = { git = "https://github.com/paritytech/substrate.git", branch = "master" , default-features = false }
frame-system = { git = "https://github.com/paritytech/substrate.git", branch = "master" , default-features = false }
frame-system-rpc-runtime-api = { git = "https://github.com/paritytech/substrate.git", branch = "master" , default-features = false }
pallet-aura = { git = "https://github.com/paritytech/substrate.git", branch = "master" , default-features = false }
pallet-balances = { git = "https://github.com/paritytech/substrate.git", branch = "master" , default-features = false }
pallet-grandpa = { git = "https://github.com/paritytech/substrate.git", branch = "master" , default-features = false }
pallet-randomness-collective-flip = { git = "https://github.com/paritytech/substrate.git", branch = "master" , default-features = false }
pallet-session = { git = "https://github.com/paritytech/substrate.git", branch = "master" , default-features = false }
pallet-sudo = { git = "https://github.com/paritytech/substrate.git", branch = "master" , default-features = false }
pallet-timestamp = { git = "https://github.com/paritytech/substrate.git", branch = "master" , default-features = false }
pallet-transaction-payment = { git = "https://github.com/paritytech/substrate.git", branch = "master" , default-features = false }
sp-api = { git = "https://github.com/paritytech/substrate.git", branch = "master" , default-features = false }
sp-block-builder = { git = "https://github.com/paritytech/substrate.git", branch = "master" , default-features = false }
sp-consensus-aura = { git = "https://github.com/paritytech/substrate.git", branch = "master" , default-features = false }
sp-core = { git = "https://github.com/paritytech/substrate.git", branch = "master" , default-features = false }
sp-finality-grandpa = { git = "https://github.com/paritytech/substrate.git", branch = "master" , default-features = false }
sp-inherents = { git = "https://github.com/paritytech/substrate.git", branch = "master" , default-features = false }
sp-io = { git = "https://github.com/paritytech/substrate.git", branch = "master" , default-features = false }
sp-offchain = { git = "https://github.com/paritytech/substrate.git", branch = "master" , default-features = false }
sp-runtime = { git = "https://github.com/paritytech/substrate.git", branch = "master" , default-features = false }
sp-session = { git = "https://github.com/paritytech/substrate.git", branch = "master" , default-features = false }
sp-std = { git = "https://github.com/paritytech/substrate.git", branch = "master" , default-features = false }
sp-transaction-pool = { git = "https://github.com/paritytech/substrate.git", branch = "master" , default-features = false }
sp-trie = { git = "https://github.com/paritytech/substrate.git", branch = "master" , default-features = false }
sp-version = { git = "https://github.com/paritytech/substrate.git", branch = "master" , default-features = false }

[dev-dependencies]
libsecp256k1 = { version = "0.3.4", features = ["hmac"] }

[build-dependencies]
wasm-builder-runner = { package = "substrate-wasm-builder-runner", version = "2.0.0" }

[features]
default = ["std"]
std = [
	"bp-currency-exchange/std",
	"bp-eth-poa/std",
	"bp-header-chain/std",
	"bp-message-dispatch/std",
	"bp-message-lane/std",
	"bp-millau/std",
	"bp-rialto/std",
	"bp-runtime/std",
	"bridge-runtime-common/std",
	"codec/std",
	"frame-benchmarking/std",
	"frame-executive/std",
	"frame-support/std",
	"frame-system-rpc-runtime-api/std",
	"frame-system/std",
	"log/std",
	"pallet-aura/std",
	"pallet-balances/std",
	"pallet-bridge-eth-poa/std",
	"pallet-bridge-call-dispatch/std",
	"pallet-bridge-currency-exchange/std",
	"pallet-finality-verifier/std",
	"pallet-grandpa/std",
	"pallet-message-lane/std",
	"pallet-randomness-collective-flip/std",
	"pallet-shift-session-manager/std",
	"pallet-substrate-bridge/std",
	"pallet-sudo/std",
	"pallet-timestamp/std",
	"pallet-transaction-payment/std",
	"serde",
	"sp-api/std",
	"sp-block-builder/std",
	"sp-consensus-aura/std",
	"sp-core/std",
	"sp-finality-grandpa/std",
	"sp-inherents/std",
	"sp-io/std",
	"sp-offchain/std",
	"sp-runtime/std",
	"sp-session/std",
	"sp-std/std",
	"sp-transaction-pool/std",
	"sp-trie/std",
	"sp-version/std",
]
runtime-benchmarks = [
	"bridge-runtime-common/runtime-benchmarks",
	"frame-benchmarking",
	"frame-support/runtime-benchmarks",
	"frame-system/runtime-benchmarks",
	"libsecp256k1",
	"pallet-bridge-currency-exchange/runtime-benchmarks",
	"pallet-bridge-eth-poa/runtime-benchmarks",
	"pallet-message-lane/runtime-benchmarks",
	"sp-runtime/runtime-benchmarks",
]<|MERGE_RESOLUTION|>--- conflicted
+++ resolved
@@ -11,12 +11,8 @@
 codec = { package = "parity-scale-codec", version = "2.0.0", default-features = false, features = ["derive"] }
 hex-literal = "0.3"
 libsecp256k1 = { version = "0.3.4", optional = true, default-features = false, features = ["hmac"] }
-<<<<<<< HEAD
 log = { version = "0.4.14", default-features = false }
-serde = { version = "1.0.123", optional = true, features = ["derive"] }
-=======
 serde = { version = "1.0.124", optional = true, features = ["derive"] }
->>>>>>> 52f8f11e
 
 # Bridge dependencies
 
