// Copyright 2019-2020 Parity Technologies (UK) Ltd.
// This file is part of Parity Bridges Common.

// Parity Bridges Common is free software: you can redistribute it and/or modify
// it under the terms of the GNU General Public License as published by
// the Free Software Foundation, either version 3 of the License, or
// (at your option) any later version.

// Parity Bridges Common is distributed in the hope that it will be useful,
// but WITHOUT ANY WARRANTY; without even the implied warranty of
// MERCHANTABILITY or FITNESS FOR A PARTICULAR PURPOSE.  See the
// GNU General Public License for more details.

// You should have received a copy of the GNU General Public License
// along with Parity Bridges Common.  If not, see <http://www.gnu.org/licenses/>.

//! The Rialto runtime. This can be compiled with `#[no_std]`, ready for Wasm.

#![cfg_attr(not(feature = "std"), no_std)]
// `construct_runtime!` does a lot of recursion and requires us to increase the limit to 256.
#![recursion_limit = "256"]
// Runtime-generated enums
#![allow(clippy::large_enum_variant)]
// Runtime-generated DecodeLimit::decode_all_With_depth_limit
#![allow(clippy::unnecessary_mut_passed)]

// Make the WASM binary available.
#[cfg(feature = "std")]
include!(concat!(env!("OUT_DIR"), "/wasm_binary.rs"));

pub mod exchange;

#[cfg(feature = "runtime-benchmarks")]
pub mod benches;
pub mod kovan;
pub mod millau_messages;
pub mod rialto_poa;

use codec::Decode;
use frame_system::limits;
use pallet_grandpa::{fg_primitives, AuthorityId as GrandpaId, AuthorityList as GrandpaAuthorityList};
use sp_api::impl_runtime_apis;
use sp_consensus_aura::sr25519::AuthorityId as AuraId;
use sp_core::{crypto::KeyTypeId, OpaqueMetadata};
use sp_runtime::traits::{Block as BlockT, IdentityLookup, NumberFor, OpaqueKeys};
use sp_runtime::{
	create_runtime_str, generic, impl_opaque_keys,
	transaction_validity::{TransactionSource, TransactionValidity},
	ApplyExtrinsicResult, MultiSignature, MultiSigner,
};
use sp_std::prelude::*;
#[cfg(feature = "std")]
use sp_version::NativeVersion;
use sp_version::RuntimeVersion;

// A few exports that help ease life for downstream crates.
pub use frame_support::{
	construct_runtime, parameter_types,
	traits::{Currency, ExistenceRequirement, Imbalance, KeyOwnerProofSystem, Randomness},
	weights::{constants::WEIGHT_PER_SECOND, DispatchClass, IdentityFee, RuntimeDbWeight, Weight},
	StorageValue,
};

pub use frame_system::Call as SystemCall;
pub use pallet_balances::Call as BalancesCall;
pub use pallet_bridge_currency_exchange::Call as BridgeCurrencyExchangeCall;
pub use pallet_bridge_eth_poa::Call as BridgeEthPoACall;
pub use pallet_message_lane::Call as MessageLaneCall;
pub use pallet_substrate_bridge::Call as BridgeMillauCall;
pub use pallet_sudo::Call as SudoCall;
pub use pallet_timestamp::Call as TimestampCall;

#[cfg(any(feature = "std", test))]
pub use sp_runtime::BuildStorage;
pub use sp_runtime::{Perbill, Permill};

/// An index to a block.
pub type BlockNumber = bp_rialto::BlockNumber;

/// Alias to 512-bit hash when used in the context of a transaction signature on the chain.
pub type Signature = bp_rialto::Signature;

/// Some way of identifying an account on the chain. We intentionally make it equivalent
/// to the public key of our transaction signing scheme.
pub type AccountId = bp_rialto::AccountId;

/// The type for looking up accounts. We don't expect more than 4 billion of them, but you
/// never know...
pub type AccountIndex = u32;

/// Balance of an account.
pub type Balance = bp_rialto::Balance;

/// Index of a transaction in the chain.
pub type Index = u32;

/// A hash of some data used by the chain.
pub type Hash = bp_rialto::Hash;

/// Hashing algorithm used by the chain.
pub type Hashing = bp_rialto::Hasher;

/// Digest item type.
pub type DigestItem = generic::DigestItem<Hash>;

/// Opaque types. These are used by the CLI to instantiate machinery that don't need to know
/// the specifics of the runtime. They can then be made to be agnostic over specific formats
/// of data like extrinsics, allowing for them to continue syncing the network through upgrades
/// to even the core data structures.
pub mod opaque {
	use super::*;

	pub use sp_runtime::OpaqueExtrinsic as UncheckedExtrinsic;

	/// Opaque block header type.
	pub type Header = generic::Header<BlockNumber, Hashing>;
	/// Opaque block type.
	pub type Block = generic::Block<Header, UncheckedExtrinsic>;
	/// Opaque block identifier type.
	pub type BlockId = generic::BlockId<Block>;
}

impl_opaque_keys! {
	pub struct SessionKeys {
		pub aura: Aura,
		pub grandpa: Grandpa,
	}
}

/// This runtime version.
pub const VERSION: RuntimeVersion = RuntimeVersion {
	spec_name: create_runtime_str!("rialto-runtime"),
	impl_name: create_runtime_str!("rialto-runtime"),
	authoring_version: 1,
	spec_version: 1,
	impl_version: 1,
	apis: RUNTIME_API_VERSIONS,
	transaction_version: 1,
};

pub const MILLISECS_PER_BLOCK: u64 = 6000;

pub const SLOT_DURATION: u64 = MILLISECS_PER_BLOCK;

// These time units are defined in number of blocks.
pub const MINUTES: BlockNumber = 60_000 / (MILLISECS_PER_BLOCK as BlockNumber);
pub const HOURS: BlockNumber = MINUTES * 60;
pub const DAYS: BlockNumber = HOURS * 24;

/// The version information used to identify this runtime when compiled natively.
#[cfg(feature = "std")]
pub fn native_version() -> NativeVersion {
	NativeVersion {
		runtime_version: VERSION,
		can_author_with: Default::default(),
	}
}

parameter_types! {
	pub const BlockHashCount: BlockNumber = 250;
	pub const Version: RuntimeVersion = VERSION;
	pub const DbWeight: RuntimeDbWeight = RuntimeDbWeight {
		read: 60_000_000, // ~0.06 ms = ~60 µs
		write: 200_000_000, // ~0.2 ms = 200 µs
	};

	pub RuntimeBlockLength: limits::BlockLength = bp_rialto::runtime_block_length();
	pub RuntimeBlockWeights: limits::BlockWeights = bp_rialto::runtime_block_weights();
}

impl frame_system::Config for Runtime {
	/// The basic call filter to use in dispatchable.
	type BaseCallFilter = ();
	/// The identifier used to distinguish between accounts.
	type AccountId = AccountId;
	/// The aggregated dispatch type that is available for extrinsics.
	type Call = Call;
	/// The lookup mechanism to get account ID from whatever is passed in dispatchers.
	type Lookup = IdentityLookup<AccountId>;
	/// The index type for storing how many extrinsics an account has signed.
	type Index = Index;
	/// The index type for blocks.
	type BlockNumber = BlockNumber;
	/// The type for hashing blocks and tries.
	type Hash = Hash;
	/// The hashing algorithm used.
	type Hashing = Hashing;
	/// The header type.
	type Header = generic::Header<BlockNumber, Hashing>;
	/// The ubiquitous event type.
	type Event = Event;
	/// The ubiquitous origin type.
	type Origin = Origin;
	/// Maximum number of block number to block hash mappings to keep (oldest pruned first).
	type BlockHashCount = BlockHashCount;
	/// Version of the runtime.
	type Version = Version;
	/// Provides information about the pallet setup in the runtime.
	type PalletInfo = PalletInfo;
	/// What to do if a new account is created.
	type OnNewAccount = ();
	/// What to do if an account is fully reaped from the system.
	type OnKilledAccount = ();
	/// The data to be stored in an account.
	type AccountData = pallet_balances::AccountData<Balance>;
	// TODO: update me (https://github.com/paritytech/parity-bridges-common/issues/78)
	/// Weight information for the extrinsics of this pallet.
	type SystemWeightInfo = ();
	/// Block and extrinsics weights: base values and limits.
	type BlockWeights = RuntimeBlockWeights;
	/// The maximum length of a block (in bytes).
	type BlockLength = RuntimeBlockLength;
	/// The weight of database operations that the runtime can invoke.
	type DbWeight = DbWeight;
}

impl pallet_aura::Config for Runtime {
	type AuthorityId = AuraId;
}

type RialtoPoA = pallet_bridge_eth_poa::Instance1;
impl pallet_bridge_eth_poa::Config<RialtoPoA> for Runtime {
	type AuraConfiguration = rialto_poa::BridgeAuraConfiguration;
	type FinalityVotesCachingInterval = rialto_poa::FinalityVotesCachingInterval;
	type ValidatorsConfiguration = rialto_poa::BridgeValidatorsConfiguration;
	type PruningStrategy = rialto_poa::PruningStrategy;
	type ChainTime = rialto_poa::ChainTime;
	type OnHeadersSubmitted = ();
}

type Kovan = pallet_bridge_eth_poa::Instance2;
impl pallet_bridge_eth_poa::Config<Kovan> for Runtime {
	type AuraConfiguration = kovan::BridgeAuraConfiguration;
	type FinalityVotesCachingInterval = kovan::FinalityVotesCachingInterval;
	type ValidatorsConfiguration = kovan::BridgeValidatorsConfiguration;
	type PruningStrategy = kovan::PruningStrategy;
	type ChainTime = kovan::ChainTime;
	type OnHeadersSubmitted = ();
}

type RialtoCurrencyExchange = pallet_bridge_currency_exchange::Instance1;
impl pallet_bridge_currency_exchange::Config<RialtoCurrencyExchange> for Runtime {
	type OnTransactionSubmitted = ();
	type PeerBlockchain = rialto_poa::RialtoBlockchain;
	type PeerMaybeLockFundsTransaction = exchange::EthTransaction;
	type RecipientsMap = bp_currency_exchange::IdentityRecipients<AccountId>;
	type Amount = Balance;
	type CurrencyConverter = bp_currency_exchange::IdentityCurrencyConverter<Balance>;
	type DepositInto = DepositInto;
}

type KovanCurrencyExchange = pallet_bridge_currency_exchange::Instance2;
impl pallet_bridge_currency_exchange::Config<KovanCurrencyExchange> for Runtime {
	type OnTransactionSubmitted = ();
	type PeerBlockchain = kovan::KovanBlockchain;
	type PeerMaybeLockFundsTransaction = exchange::EthTransaction;
	type RecipientsMap = bp_currency_exchange::IdentityRecipients<AccountId>;
	type Amount = Balance;
	type CurrencyConverter = bp_currency_exchange::IdentityCurrencyConverter<Balance>;
	type DepositInto = DepositInto;
}

impl pallet_bridge_call_dispatch::Config for Runtime {
	type Event = Event;
	type MessageId = (bp_message_lane::LaneId, bp_message_lane::MessageNonce);
	type Call = Call;
	type SourceChainAccountId = bp_millau::AccountId;
	type TargetChainAccountPublic = MultiSigner;
	type TargetChainSignature = MultiSignature;
	type AccountIdConverter = bp_rialto::AccountIdConverter;
}

pub struct DepositInto;

impl bp_currency_exchange::DepositInto for DepositInto {
	type Recipient = AccountId;
	type Amount = Balance;

	fn deposit_into(recipient: Self::Recipient, amount: Self::Amount) -> bp_currency_exchange::Result<()> {
		// let balances module make all checks for us (it won't allow depositing lower than existential
		// deposit, balance overflow, ...)
		let deposited = <pallet_balances::Module<Runtime> as Currency<AccountId>>::deposit_creating(&recipient, amount);

		// I'm dropping deposited here explicitly to illustrate the fact that it'll update `TotalIssuance`
		// on drop
		let deposited_amount = deposited.peek();
		drop(deposited);

		// we have 3 cases here:
		// - deposited == amount: success
		// - deposited == 0: deposit has failed and no changes to storage were made
		// - deposited != 0: (should never happen in practice) deposit has been partially completed
		match deposited_amount {
			_ if deposited_amount == amount => {
				frame_support::debug::trace!(
					target: "runtime",
					"Deposited {} to {:?}",
					amount,
					recipient,
				);

				Ok(())
			}
			_ if deposited_amount == 0 => {
				frame_support::debug::error!(
					target: "runtime",
					"Deposit of {} to {:?} has failed",
					amount,
					recipient,
				);

				Err(bp_currency_exchange::Error::DepositFailed)
			}
			_ => {
				frame_support::debug::error!(
					target: "runtime",
					"Deposit of {} to {:?} has partially competed. {} has been deposited",
					amount,
					recipient,
					deposited_amount,
				);

				// we can't return DepositFailed error here, because storage changes were made
				Err(bp_currency_exchange::Error::DepositPartiallyFailed)
			}
		}
	}
}

impl pallet_grandpa::Config for Runtime {
	type Event = Event;
	type Call = Call;
	type KeyOwnerProofSystem = ();
	type KeyOwnerProof = <Self::KeyOwnerProofSystem as KeyOwnerProofSystem<(KeyTypeId, GrandpaId)>>::Proof;
	type KeyOwnerIdentification =
		<Self::KeyOwnerProofSystem as KeyOwnerProofSystem<(KeyTypeId, GrandpaId)>>::IdentificationTuple;
	type HandleEquivocation = ();
	// TODO: update me (https://github.com/paritytech/parity-bridges-common/issues/78)
	type WeightInfo = ();
}

parameter_types! {
	pub const MinimumPeriod: u64 = SLOT_DURATION / 2;
}

impl pallet_timestamp::Config for Runtime {
	/// A timestamp: milliseconds since the unix epoch.
	type Moment = u64;
	type OnTimestampSet = Aura;
	type MinimumPeriod = MinimumPeriod;
	// TODO: update me (https://github.com/paritytech/parity-bridges-common/issues/78)
	type WeightInfo = ();
}

parameter_types! {
	pub const ExistentialDeposit: bp_rialto::Balance = 500;
	// For weight estimation, we assume that the most locks on an individual account will be 50.
	// This number may need to be adjusted in the future if this assumption no longer holds true.
	pub const MaxLocks: u32 = 50;
}

impl pallet_balances::Config for Runtime {
	/// The type for recording an account's balance.
	type Balance = Balance;
	/// The ubiquitous event type.
	type Event = Event;
	type DustRemoval = ();
	type ExistentialDeposit = ExistentialDeposit;
	type AccountStore = System;
	// TODO: update me (https://github.com/paritytech/parity-bridges-common/issues/78)
	type WeightInfo = ();
	type MaxLocks = MaxLocks;
}

parameter_types! {
	pub const TransactionBaseFee: Balance = 0;
	pub const TransactionByteFee: Balance = 1;
}

impl pallet_transaction_payment::Config for Runtime {
	type OnChargeTransaction = pallet_transaction_payment::CurrencyAdapter<Balances, ()>;
	type TransactionByteFee = TransactionByteFee;
	type WeightToFee = IdentityFee<Balance>;
	type FeeMultiplierUpdate = ();
}

impl pallet_sudo::Config for Runtime {
	type Event = Event;
	type Call = Call;
}

parameter_types! {
	pub const Period: BlockNumber = 4;
	pub const Offset: BlockNumber = 0;
}

impl pallet_session::Config for Runtime {
	type Event = Event;
	type ValidatorId = <Self as frame_system::Config>::AccountId;
	type ValidatorIdOf = ();
	type ShouldEndSession = pallet_session::PeriodicSessions<Period, Offset>;
	type NextSessionRotation = pallet_session::PeriodicSessions<Period, Offset>;
	type SessionManager = pallet_shift_session_manager::Module<Runtime>;
	type SessionHandler = <SessionKeys as OpaqueKeys>::KeyTypeIdProviders;
	type Keys = SessionKeys;
	type DisabledValidatorsThreshold = ();
	// TODO: update me (https://github.com/paritytech/parity-bridges-common/issues/78)
	type WeightInfo = ();
}

impl pallet_substrate_bridge::Config for Runtime {
	type BridgedChain = bp_millau::Millau;
}

impl pallet_shift_session_manager::Config for Runtime {}

parameter_types! {
	pub const MaxMessagesToPruneAtOnce: bp_message_lane::MessageNonce = 8;
	pub const MaxUnrewardedRelayerEntriesAtInboundLane: bp_message_lane::MessageNonce =
		bp_millau::MAX_UNREWARDED_RELAYER_ENTRIES_AT_INBOUND_LANE;
	pub const MaxUnconfirmedMessagesAtInboundLane: bp_message_lane::MessageNonce =
		bp_rialto::MAX_UNCONFIRMED_MESSAGES_AT_INBOUND_LANE;
	pub const MaxMessagesInDeliveryTransaction: bp_message_lane::MessageNonce =
		bp_rialto::MAX_MESSAGES_IN_DELIVERY_TRANSACTION;
}

pub(crate) type WithMillauMessageLaneInstance = pallet_message_lane::DefaultInstance;
impl pallet_message_lane::Config for Runtime {
	type Event = Event;
	type MaxMessagesToPruneAtOnce = MaxMessagesToPruneAtOnce;
	type MaxUnrewardedRelayerEntriesAtInboundLane = MaxUnrewardedRelayerEntriesAtInboundLane;
	type MaxUnconfirmedMessagesAtInboundLane = MaxUnconfirmedMessagesAtInboundLane;
	type MaxMessagesInDeliveryTransaction = MaxMessagesInDeliveryTransaction;

	type OutboundPayload = crate::millau_messages::ToMillauMessagePayload;
	type OutboundMessageFee = Balance;

	type InboundPayload = crate::millau_messages::FromMillauMessagePayload;
	type InboundMessageFee = bp_millau::Balance;
	type InboundRelayer = bp_millau::AccountId;

	type AccountIdConverter = bp_rialto::AccountIdConverter;

	type TargetHeaderChain = crate::millau_messages::Millau;
	type LaneMessageVerifier = crate::millau_messages::ToMillauMessageVerifier;
	type MessageDeliveryAndDispatchPayment =
		pallet_message_lane::instant_payments::InstantCurrencyPayments<AccountId, pallet_balances::Module<Runtime>>;

	type SourceHeaderChain = crate::millau_messages::Millau;
	type MessageDispatch = crate::millau_messages::FromMillauMessageDispatch;
}

construct_runtime!(
	pub enum Runtime where
		Block = Block,
		NodeBlock = opaque::Block,
		UncheckedExtrinsic = UncheckedExtrinsic
	{
		BridgeRialtoPoA: pallet_bridge_eth_poa::<Instance1>::{Module, Call, Config, Storage, ValidateUnsigned},
		BridgeKovan: pallet_bridge_eth_poa::<Instance2>::{Module, Call, Config, Storage, ValidateUnsigned},
		BridgeRialtoCurrencyExchange: pallet_bridge_currency_exchange::<Instance1>::{Module, Call},
		BridgeKovanCurrencyExchange: pallet_bridge_currency_exchange::<Instance2>::{Module, Call},
		BridgeMillau: pallet_substrate_bridge::{Module, Call, Storage, Config<T>},
		BridgeCallDispatch: pallet_bridge_call_dispatch::{Module, Event<T>},
		BridgeMillauMessageLane: pallet_message_lane::{Module, Call, Event<T>},
		System: frame_system::{Module, Call, Config, Storage, Event<T>},
		RandomnessCollectiveFlip: pallet_randomness_collective_flip::{Module, Call, Storage},
		Timestamp: pallet_timestamp::{Module, Call, Storage, Inherent},
		Aura: pallet_aura::{Module, Config<T>, Inherent},
		Grandpa: pallet_grandpa::{Module, Call, Storage, Config, Event},
		Balances: pallet_balances::{Module, Call, Storage, Config<T>, Event<T>},
		TransactionPayment: pallet_transaction_payment::{Module, Storage},
		Sudo: pallet_sudo::{Module, Call, Config<T>, Storage, Event<T>},
		Session: pallet_session::{Module, Call, Storage, Event, Config<T>},
		ShiftSessionManager: pallet_shift_session_manager::{Module},
	}
);

/// The address format for describing accounts.
pub type Address = AccountId;
/// Block header type as expected by this runtime.
pub type Header = generic::Header<BlockNumber, Hashing>;
/// Block type as expected by this runtime.
pub type Block = generic::Block<Header, UncheckedExtrinsic>;
/// A Block signed with a Justification
pub type SignedBlock = generic::SignedBlock<Block>;
/// BlockId type as expected by this runtime.
pub type BlockId = generic::BlockId<Block>;
/// The SignedExtension to the basic transaction logic.
pub type SignedExtra = (
	frame_system::CheckSpecVersion<Runtime>,
	frame_system::CheckTxVersion<Runtime>,
	frame_system::CheckGenesis<Runtime>,
	frame_system::CheckEra<Runtime>,
	frame_system::CheckNonce<Runtime>,
	frame_system::CheckWeight<Runtime>,
	pallet_transaction_payment::ChargeTransactionPayment<Runtime>,
);
/// The payload being signed in transactions.
pub type SignedPayload = generic::SignedPayload<Call, SignedExtra>;
/// Unchecked extrinsic type as expected by this runtime.
pub type UncheckedExtrinsic = generic::UncheckedExtrinsic<Address, Call, Signature, SignedExtra>;
/// Extrinsic type that has already been checked.
pub type CheckedExtrinsic = generic::CheckedExtrinsic<AccountId, Call, SignedExtra>;
/// Executive: handles dispatch to the various modules.
pub type Executive =
	frame_executive::Executive<Runtime, Block, frame_system::ChainContext<Runtime>, Runtime, AllModules>;

impl_runtime_apis! {
	impl sp_api::Core<Block> for Runtime {
		fn version() -> RuntimeVersion {
			VERSION
		}

		fn execute_block(block: Block) {
			Executive::execute_block(block)
		}

		fn initialize_block(header: &<Block as BlockT>::Header) {
			Executive::initialize_block(header)
		}
	}

	impl sp_api::Metadata<Block> for Runtime {
		fn metadata() -> OpaqueMetadata {
			Runtime::metadata().into()
		}
	}

	impl sp_block_builder::BlockBuilder<Block> for Runtime {
		fn apply_extrinsic(extrinsic: <Block as BlockT>::Extrinsic) -> ApplyExtrinsicResult {
			Executive::apply_extrinsic(extrinsic)
		}

		fn finalize_block() -> <Block as BlockT>::Header {
			Executive::finalize_block()
		}

		fn inherent_extrinsics(data: sp_inherents::InherentData) -> Vec<<Block as BlockT>::Extrinsic> {
			data.create_extrinsics()
		}

		fn check_inherents(
			block: Block,
			data: sp_inherents::InherentData,
		) -> sp_inherents::CheckInherentsResult {
			data.check_extrinsics(&block)
		}

		fn random_seed() -> <Block as BlockT>::Hash {
			RandomnessCollectiveFlip::random_seed()
		}
	}

	impl frame_system_rpc_runtime_api::AccountNonceApi<Block, AccountId, Index> for Runtime {
		fn account_nonce(account: AccountId) -> Index {
			System::account_nonce(account)
		}
	}

	impl bp_eth_poa::RialtoPoAHeaderApi<Block> for Runtime {
		fn best_block() -> (u64, bp_eth_poa::H256) {
			let best_block = BridgeRialtoPoA::best_block();
			(best_block.number, best_block.hash)
		}

		fn finalized_block() -> (u64, bp_eth_poa::H256) {
			let finalized_block = BridgeRialtoPoA::finalized_block();
			(finalized_block.number, finalized_block.hash)
		}

		fn is_import_requires_receipts(header: bp_eth_poa::AuraHeader) -> bool {
			BridgeRialtoPoA::is_import_requires_receipts(header)
		}

		fn is_known_block(hash: bp_eth_poa::H256) -> bool {
			BridgeRialtoPoA::is_known_block(hash)
		}
	}

	impl bp_eth_poa::KovanHeaderApi<Block> for Runtime {
		fn best_block() -> (u64, bp_eth_poa::H256) {
			let best_block = BridgeKovan::best_block();
			(best_block.number, best_block.hash)
		}

		fn finalized_block() -> (u64, bp_eth_poa::H256) {
			let finalized_block = BridgeKovan::finalized_block();
			(finalized_block.number, finalized_block.hash)
		}

		fn is_import_requires_receipts(header: bp_eth_poa::AuraHeader) -> bool {
			BridgeKovan::is_import_requires_receipts(header)
		}

		fn is_known_block(hash: bp_eth_poa::H256) -> bool {
			BridgeKovan::is_known_block(hash)
		}
	}

	impl bp_millau::MillauHeaderApi<Block> for Runtime {
		fn best_blocks() -> Vec<(bp_millau::BlockNumber, bp_millau::Hash)> {
			BridgeMillau::best_headers()
		}

		fn finalized_block() -> (bp_millau::BlockNumber, bp_millau::Hash) {
			let header = BridgeMillau::best_finalized();
			(header.number, header.hash())
		}

		fn incomplete_headers() -> Vec<(bp_millau::BlockNumber, bp_millau::Hash)> {
			BridgeMillau::require_justifications()
		}

		fn is_known_block(hash: bp_millau::Hash) -> bool {
			BridgeMillau::is_known_header(hash)
		}

		fn is_finalized_block(hash: bp_millau::Hash) -> bool {
			BridgeMillau::is_finalized_header(hash)
		}
	}

	impl bp_currency_exchange::RialtoCurrencyExchangeApi<Block, exchange::EthereumTransactionInclusionProof> for Runtime {
		fn filter_transaction_proof(proof: exchange::EthereumTransactionInclusionProof) -> bool {
			BridgeRialtoCurrencyExchange::filter_transaction_proof(&proof)
		}
	}

	impl bp_currency_exchange::KovanCurrencyExchangeApi<Block, exchange::EthereumTransactionInclusionProof> for Runtime {
		fn filter_transaction_proof(proof: exchange::EthereumTransactionInclusionProof) -> bool {
			BridgeKovanCurrencyExchange::filter_transaction_proof(&proof)
		}
	}

	impl sp_transaction_pool::runtime_api::TaggedTransactionQueue<Block> for Runtime {
		fn validate_transaction(
			source: TransactionSource,
			tx: <Block as BlockT>::Extrinsic,
		) -> TransactionValidity {
			Executive::validate_transaction(source, tx)
		}
	}

	impl sp_offchain::OffchainWorkerApi<Block> for Runtime {
		fn offchain_worker(header: &<Block as BlockT>::Header) {
			Executive::offchain_worker(header)
		}
	}

	impl sp_consensus_aura::AuraApi<Block, AuraId> for Runtime {
		fn slot_duration() -> u64 {
			Aura::slot_duration()
		}

		fn authorities() -> Vec<AuraId> {
			Aura::authorities()
		}
	}

	impl sp_session::SessionKeys<Block> for Runtime {
		fn generate_session_keys(seed: Option<Vec<u8>>) -> Vec<u8> {
			SessionKeys::generate(seed)
		}

		fn decode_session_keys(
			encoded: Vec<u8>,
		) -> Option<Vec<(Vec<u8>, sp_core::crypto::KeyTypeId)>> {
			SessionKeys::decode_into_raw_public_keys(&encoded)
		}
	}

	impl fg_primitives::GrandpaApi<Block> for Runtime {
		fn grandpa_authorities() -> GrandpaAuthorityList {
			Grandpa::grandpa_authorities()
		}

		fn submit_report_equivocation_unsigned_extrinsic(
			equivocation_proof: fg_primitives::EquivocationProof<
				<Block as BlockT>::Hash,
				NumberFor<Block>,
			>,
			key_owner_proof: fg_primitives::OpaqueKeyOwnershipProof,
		) -> Option<()> {
			let key_owner_proof = key_owner_proof.decode()?;

			Grandpa::submit_unsigned_equivocation_report(
				equivocation_proof,
				key_owner_proof,
			)
		}

		fn generate_key_ownership_proof(
			_set_id: fg_primitives::SetId,
			_authority_id: GrandpaId,
		) -> Option<fg_primitives::OpaqueKeyOwnershipProof> {
			// NOTE: this is the only implementation possible since we've
			// defined our key owner proof type as a bottom type (i.e. a type
			// with no values).
			None
		}
	}

	impl bp_millau::ToMillauOutboundLaneApi<Block> for Runtime {
		fn messages_dispatch_weight(
			lane: bp_message_lane::LaneId,
			begin: bp_message_lane::MessageNonce,
			end: bp_message_lane::MessageNonce,
		) -> Vec<(bp_message_lane::MessageNonce, Weight, u32)> {
			(begin..=end).filter_map(|nonce| {
				let encoded_payload = BridgeMillauMessageLane::outbound_message_payload(lane, nonce)?;
				let decoded_payload = millau_messages::ToMillauMessagePayload::decode(
					&mut &encoded_payload[..]
				).ok()?;
				Some((nonce, decoded_payload.weight, encoded_payload.len() as _))
			})
			.collect()
		}

		fn latest_received_nonce(lane: bp_message_lane::LaneId) -> bp_message_lane::MessageNonce {
			BridgeMillauMessageLane::outbound_latest_received_nonce(lane)
		}

		fn latest_generated_nonce(lane: bp_message_lane::LaneId) -> bp_message_lane::MessageNonce {
			BridgeMillauMessageLane::outbound_latest_generated_nonce(lane)
		}
	}

	impl bp_millau::FromMillauInboundLaneApi<Block> for Runtime {
		fn latest_received_nonce(lane: bp_message_lane::LaneId) -> bp_message_lane::MessageNonce {
			BridgeMillauMessageLane::inbound_latest_received_nonce(lane)
		}

		fn latest_confirmed_nonce(lane: bp_message_lane::LaneId) -> bp_message_lane::MessageNonce {
			BridgeMillauMessageLane::inbound_latest_confirmed_nonce(lane)
		}

		fn unrewarded_relayers_state(lane: bp_message_lane::LaneId) -> bp_message_lane::UnrewardedRelayersState {
			BridgeMillauMessageLane::inbound_unrewarded_relayers_state(lane)
		}
	}

	#[cfg(feature = "runtime-benchmarks")]
	impl frame_benchmarking::Benchmark<Block> for Runtime {
		fn dispatch_benchmark(
			config: frame_benchmarking::BenchmarkConfig,
		) -> Result<Vec<frame_benchmarking::BenchmarkBatch>, sp_runtime::RuntimeString> {
			use frame_benchmarking::{Benchmarking, BenchmarkBatch, TrackedStorageKey, add_benchmark};
			let whitelist: Vec<TrackedStorageKey> = vec![
				// Block Number
				hex_literal::hex!("26aa394eea5630e07c48ae0c9558cef702a5c1b19ab7a04f536c519aca4983ac").to_vec().into(),
				// Execution Phase
				hex_literal::hex!("26aa394eea5630e07c48ae0c9558cef7ff553b5a9862a516939d82b3d3d8661a").to_vec().into(),
				// Event Count
				hex_literal::hex!("26aa394eea5630e07c48ae0c9558cef70a98fdbe9ce6c55837576c60c7af3850").to_vec().into(),
				// System Events
				hex_literal::hex!("26aa394eea5630e07c48ae0c9558cef780d41e5e16056765bc8461851072c9d7").to_vec().into(),
				// Caller 0 Account
				hex_literal::hex!("26aa394eea5630e07c48ae0c9558cef7b99d880ec681799c0cf30e8886371da946c154ffd9992e395af90b5b13cc6f295c77033fce8a9045824a6690bbf99c6db269502f0a8d1d2a008542d5690a0749").to_vec().into(),
			];

			let mut batches = Vec::<BenchmarkBatch>::new();
			let params = (&config, &whitelist);

			use pallet_bridge_currency_exchange::benchmarking::{
				Module as BridgeCurrencyExchangeBench,
				Config as BridgeCurrencyExchangeConfig,
				ProofParams as BridgeCurrencyExchangeProofParams,
			};

			impl BridgeCurrencyExchangeConfig<KovanCurrencyExchange> for Runtime {
				fn make_proof(
					proof_params: BridgeCurrencyExchangeProofParams<AccountId>,
				) -> crate::exchange::EthereumTransactionInclusionProof {
					use bp_currency_exchange::DepositInto;

					if proof_params.recipient_exists {
						<Runtime as pallet_bridge_currency_exchange::Config<KovanCurrencyExchange>>::DepositInto::deposit_into(
							proof_params.recipient.clone(),
							ExistentialDeposit::get(),
						).unwrap();
					}

					let (transaction, receipt) = crate::exchange::prepare_ethereum_transaction(
						&proof_params.recipient,
						|tx| {
							// our runtime only supports transactions where data is exactly 32 bytes long
							// (receiver key)
							// => we are ignoring `transaction_size_factor` here
							tx.value = (ExistentialDeposit::get() * 10).into();
						},
					);
					let transactions = sp_std::iter::repeat((transaction, receipt))
						.take(1 + proof_params.proof_size_factor as usize)
						.collect::<Vec<_>>();
					let block_hash = crate::exchange::prepare_environment_for_claim::<Runtime, Kovan>(&transactions);
					crate::exchange::EthereumTransactionInclusionProof {
						block: block_hash,
						index: 0,
						proof: transactions,
					}
				}
			}

			use pallet_message_lane::benchmarking::{
				Module as MessageLaneBench,
				Config as MessageLaneConfig,
				MessageParams as MessageLaneMessageParams,
				MessageProofParams as MessageLaneMessageProofParams,
			};

<<<<<<< HEAD
			impl MessageLaneTrait<WithMillauMessageLaneInstance> for Runtime {
				fn bridged_relayer_id() -> Self::InboundRelayer {
					Default::default()
				}

=======
			impl MessageLaneConfig<WithMillauMessageLaneInstance> for Runtime {
>>>>>>> 64dab9c2
				fn endow_account(account: &Self::AccountId) {
					pallet_balances::Module::<Runtime>::make_free_balance_be(
						account,
						1_000_000_000_000,
					);
				}

<<<<<<< HEAD
				fn prepare_outbound_message(
					params: MessageLaneMessageParams,
=======
				fn prepare_message(
					params: MessageLaneMessageParams<Self::AccountId>,
>>>>>>> 64dab9c2
				) -> (millau_messages::ToMillauMessagePayload, Balance) {
					use crate::millau_messages::{ToMillauMessagePayload, WithMillauMessageBridge};
					use bridge_runtime_common::messages;
					use pallet_message_lane::benchmarking::WORST_MESSAGE_SIZE_FACTOR;

					let max_message_size = messages::source::maximal_message_size::<WithMillauMessageBridge>();
					let message_size = match params.size_factor {
						0 => 1,
						factor => max_message_size / WORST_MESSAGE_SIZE_FACTOR
							* sp_std::cmp::min(factor, WORST_MESSAGE_SIZE_FACTOR),
					};
					let message_payload = vec![0; message_size as usize];
					let dispatch_origin = pallet_bridge_call_dispatch::CallOrigin::SourceAccount(
						params.sender_account,
					);

					let message = ToMillauMessagePayload {
						spec_version: 0,
						weight: message_size as _,
						origin: dispatch_origin,
						call: message_payload,
					};
					(message, 1_000_000_000)
				}

				fn prepare_message_proof(
					params: MessageLaneMessageProofParams,
				) -> (millau_messages::FromMillauMessagesProof, Weight) {
					use crate::millau_messages::{Millau, WithMillauMessageBridge};
					use bp_message_lane::MessageKey;
					use bridge_runtime_common::{
						messages::ChainWithMessageLanes,
						messages_benchmarking::{ed25519_sign, prepare_message_proof},
					};
					use codec::Encode;
					use frame_support::weights::GetDispatchInfo;
					use pallet_message_lane::storage_keys;
					use sp_runtime::traits::Header;

					let call = Call::System(SystemCall::remark(vec![]));
					let call_weight = call.get_dispatch_info().weight;

					let millau_account_id: bp_millau::AccountId = Default::default();
					let (rialto_raw_public, rialto_raw_signature) = ed25519_sign(
						&call,
						&millau_account_id,
					);
					let rialto_public = MultiSigner::Ed25519(sp_core::ed25519::Public::from_raw(rialto_raw_public));
					let rialto_signature = MultiSignature::Ed25519(sp_core::ed25519::Signature::from_raw(
						rialto_raw_signature,
					));

					let make_millau_message_key = |message_key: MessageKey| storage_keys::message_key::<
						Runtime,
						<Millau as ChainWithMessageLanes>::MessageLaneInstance,
					>(
						&message_key.lane_id, message_key.nonce,
					).0;
					let make_millau_outbound_lane_data_key = |lane_id| storage_keys::outbound_lane_data_key::<
						<Millau as ChainWithMessageLanes>::MessageLaneInstance,
					>(
						&lane_id,
					).0;
					let make_millau_header = |state_root| bp_millau::Header::new(
						0,
						Default::default(),
						state_root,
						Default::default(),
						Default::default(),
					);

					prepare_message_proof::<WithMillauMessageBridge, bp_millau::Hasher, Runtime, _, _, _>(
						params,
						make_millau_message_key,
						make_millau_outbound_lane_data_key,
						make_millau_header,
						call_weight,
						pallet_bridge_call_dispatch::MessagePayload {
							spec_version: VERSION.spec_version,
							weight: call_weight,
							origin: pallet_bridge_call_dispatch::CallOrigin::<
								bp_millau::AccountId,
								MultiSigner,
								Signature,
							>::TargetAccount(
								millau_account_id,
								rialto_public,
								rialto_signature,
							),
							call: call.encode(),
						}.encode(),
					)
				}
			}

			add_benchmark!(params, batches, pallet_bridge_eth_poa, BridgeKovan);
			add_benchmark!(
				params,
				batches,
				pallet_bridge_currency_exchange,
				BridgeCurrencyExchangeBench::<Runtime, KovanCurrencyExchange>
			);
			add_benchmark!(
				params,
				batches,
				pallet_message_lane,
				MessageLaneBench::<Runtime, WithMillauMessageLaneInstance>
			);

			if batches.is_empty() { return Err("Benchmark not found for this pallet.".into()) }
			Ok(batches)
		}
	}
}

#[cfg(test)]
mod tests {
	use super::*;
	use bp_currency_exchange::DepositInto;

	fn run_deposit_into_test(test: impl Fn(AccountId) -> Balance) {
		let mut ext: sp_io::TestExternalities = SystemConfig::default().build_storage::<Runtime>().unwrap().into();
		ext.execute_with(|| {
			// initially issuance is zero
			assert_eq!(
				<pallet_balances::Module<Runtime> as Currency<AccountId>>::total_issuance(),
				0,
			);

			// create account
			let account: AccountId = [1u8; 32].into();
			let initial_amount = ExistentialDeposit::get();
			let deposited =
				<pallet_balances::Module<Runtime> as Currency<AccountId>>::deposit_creating(&account, initial_amount);
			drop(deposited);
			assert_eq!(
				<pallet_balances::Module<Runtime> as Currency<AccountId>>::total_issuance(),
				initial_amount,
			);
			assert_eq!(
				<pallet_balances::Module<Runtime> as Currency<AccountId>>::free_balance(&account),
				initial_amount,
			);

			// run test
			let total_issuance_change = test(account);

			// check that total issuance has changed by `run_deposit_into_test`
			assert_eq!(
				<pallet_balances::Module<Runtime> as Currency<AccountId>>::total_issuance(),
				initial_amount + total_issuance_change,
			);
		});
	}

	#[test]
	fn deposit_into_existing_account_works() {
		run_deposit_into_test(|existing_account| {
			let initial_amount =
				<pallet_balances::Module<Runtime> as Currency<AccountId>>::free_balance(&existing_account);
			let additional_amount = 10_000;
			<Runtime as pallet_bridge_currency_exchange::Config<KovanCurrencyExchange>>::DepositInto::deposit_into(
				existing_account.clone(),
				additional_amount,
			)
			.unwrap();
			assert_eq!(
				<pallet_balances::Module<Runtime> as Currency<AccountId>>::free_balance(&existing_account),
				initial_amount + additional_amount,
			);
			additional_amount
		});
	}

	#[test]
	fn deposit_into_new_account_works() {
		run_deposit_into_test(|_| {
			let initial_amount = 0;
			let additional_amount = ExistentialDeposit::get() + 10_000;
			let new_account: AccountId = [42u8; 32].into();
			<Runtime as pallet_bridge_currency_exchange::Config<KovanCurrencyExchange>>::DepositInto::deposit_into(
				new_account.clone(),
				additional_amount,
			)
			.unwrap();
			assert_eq!(
				<pallet_balances::Module<Runtime> as Currency<AccountId>>::free_balance(&new_account),
				initial_amount + additional_amount,
			);
			additional_amount
		});
	}
}<|MERGE_RESOLUTION|>--- conflicted
+++ resolved
@@ -809,15 +809,11 @@
 				MessageProofParams as MessageLaneMessageProofParams,
 			};
 
-<<<<<<< HEAD
-			impl MessageLaneTrait<WithMillauMessageLaneInstance> for Runtime {
+			impl MessageLaneConfig<WithMillauMessageLaneInstance> for Runtime {
 				fn bridged_relayer_id() -> Self::InboundRelayer {
 					Default::default()
 				}
 
-=======
-			impl MessageLaneConfig<WithMillauMessageLaneInstance> for Runtime {
->>>>>>> 64dab9c2
 				fn endow_account(account: &Self::AccountId) {
 					pallet_balances::Module::<Runtime>::make_free_balance_be(
 						account,
@@ -825,13 +821,8 @@
 					);
 				}
 
-<<<<<<< HEAD
 				fn prepare_outbound_message(
-					params: MessageLaneMessageParams,
-=======
-				fn prepare_message(
 					params: MessageLaneMessageParams<Self::AccountId>,
->>>>>>> 64dab9c2
 				) -> (millau_messages::ToMillauMessagePayload, Balance) {
 					use crate::millau_messages::{ToMillauMessagePayload, WithMillauMessageBridge};
 					use bridge_runtime_common::messages;
