--- conflicted
+++ resolved
@@ -70,12 +70,8 @@
 
 pub use frame_system::Call as SystemCall;
 pub use pallet_balances::Call as BalancesCall;
-<<<<<<< HEAD
 pub use pallet_bridge_beefy::Call as BridgeBeefyCall;
-pub use pallet_bridge_grandpa::Call as BridgeGrandpaMillauCall;
-=======
 pub use pallet_bridge_grandpa::Call as BridgeGrandpaCall;
->>>>>>> edf3c402
 pub use pallet_bridge_messages::Call as MessagesCall;
 pub use pallet_sudo::Call as SudoCall;
 pub use pallet_timestamp::Call as TimestampCall;
@@ -510,12 +506,8 @@
 		Mmr: pallet_mmr::{Pallet, Storage},
 		MmrLeaf: pallet_beefy_mmr::{Pallet, Storage},
 
-<<<<<<< HEAD
 		// Millau bridge modules (GRANDPA based).
-=======
-		// Millau bridge modules.
 		BridgeRelayers: pallet_bridge_relayers::{Pallet, Call, Storage, Event<T>},
->>>>>>> edf3c402
 		BridgeMillauGrandpa: pallet_bridge_grandpa::{Pallet, Call, Storage},
 		BridgeMillauMessages: pallet_bridge_messages::{Pallet, Call, Storage, Event<T>, Config<T>},
 
