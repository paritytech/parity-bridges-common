--- conflicted
+++ resolved
@@ -626,7 +626,6 @@
 		) -> Result<Vec<frame_benchmarking::BenchmarkBatch>, sp_runtime::RuntimeString> {
 			use frame_benchmarking::{Benchmarking, BenchmarkBatch, add_benchmark};
 			let mut batches = Vec::<BenchmarkBatch>::new();
-<<<<<<< HEAD
 			let whitelist: Vec<Vec<u8>> = vec![
 				// Block Number
 				hex_literal::hex!("26aa394eea5630e07c48ae0c9558cef702a5c1b19ab7a04f536c519aca4983ac").to_vec(),
@@ -639,10 +638,6 @@
 				// Caller 0 Account
 				hex_literal::hex!("26aa394eea5630e07c48ae0c9558cef7b99d880ec681799c0cf30e8886371da946c154ffd9992e395af90b5b13cc6f295c77033fce8a9045824a6690bbf99c6db269502f0a8d1d2a008542d5690a0749").to_vec(),
 			];
-			let params = (&pallet, &benchmark, &lowest_range_values, &highest_range_values, &steps, repeat, &whitelist);
-=======
-
-			let whitelist: Vec<Vec<u8>> = vec![];
 			let params = (&pallet, &benchmark, &lowest_range_values, &highest_range_values, &steps, repeat, &whitelist);
 
 			use pallet_bridge_currency_exchange::benchmarking::{
@@ -684,7 +679,6 @@
 					}
 				}
 			}
->>>>>>> f2d29ced
 
 			add_benchmark!(params, batches, b"bridge-eth-poa", BridgeEthPoA);
 			add_benchmark!(params, batches, b"bridge-currency-exchange", BridgeCurrencyExchangeBench::<Runtime>);
