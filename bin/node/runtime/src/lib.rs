// Copyright 2019-2020 Parity Technologies (UK) Ltd.
// This file is part of Parity Bridges Common.

// Parity Bridges Common is free software: you can redistribute it and/or modify
// it under the terms of the GNU General Public License as published by
// the Free Software Foundation, either version 3 of the License, or
// (at your option) any later version.

// Parity Bridges Common is distributed in the hope that it will be useful,
// but WITHOUT ANY WARRANTY; without even the implied warranty of
// MERCHANTABILITY or FITNESS FOR A PARTICULAR PURPOSE.  See the
// GNU General Public License for more details.

// You should have received a copy of the GNU General Public License
// along with Parity Bridges Common.  If not, see <http://www.gnu.org/licenses/>.

//! The Substrate Node Template runtime. This can be compiled with `#[no_std]`, ready for Wasm.

#![cfg_attr(not(feature = "std"), no_std)]
// `construct_runtime!` does a lot of recursion and requires us to increase the limit to 256.
#![recursion_limit = "256"]

// Make the WASM binary available.
#[cfg(feature = "std")]
include!(concat!(env!("OUT_DIR"), "/wasm_binary.rs"));

<<<<<<< HEAD
mod exchange;
=======
pub mod kovan;
>>>>>>> c3055996

use codec::{Decode, Encode};
use pallet_grandpa::fg_primitives;
use pallet_grandpa::AuthorityList as GrandpaAuthorityList;
use sp_api::impl_runtime_apis;
use sp_consensus_aura::sr25519::AuthorityId as AuraId;
use sp_core::OpaqueMetadata;
use sp_runtime::traits::{
	BlakeTwo256, Block as BlockT, ConvertInto, IdentifyAccount, IdentityLookup, OpaqueKeys, Verify,
};
use sp_runtime::{
	create_runtime_str, generic, impl_opaque_keys,
	transaction_validity::{TransactionSource, TransactionValidity},
	ApplyExtrinsicResult, MultiSignature,
};
use sp_std::prelude::*;
#[cfg(feature = "std")]
use sp_version::NativeVersion;
use sp_version::RuntimeVersion;

// A few exports that help ease life for downstream crates.
pub use frame_support::{
	construct_runtime, parameter_types,
	traits::{Currency, ExistenceRequirement, Randomness},
	weights::{RuntimeDbWeight, Weight},
	StorageValue,
};
pub use pallet_balances::Call as BalancesCall;
pub use pallet_bridge_currency_exchange::Call as BridgeCurrencyExchangeCall;
pub use pallet_bridge_eth_poa::Call as BridgeEthPoACall;
pub use pallet_timestamp::Call as TimestampCall;
#[cfg(any(feature = "std", test))]
pub use sp_runtime::BuildStorage;
pub use sp_runtime::{Perbill, Permill};

/// An index to a block.
pub type BlockNumber = u32;

/// Alias to 512-bit hash when used in the context of a transaction signature on the chain.
pub type Signature = MultiSignature;

/// Some way of identifying an account on the chain. We intentionally make it equivalent
/// to the public key of our transaction signing scheme.
pub type AccountId = <<Signature as Verify>::Signer as IdentifyAccount>::AccountId;

/// The type for looking up accounts. We don't expect more than 4 billion of them, but you
/// never know...
pub type AccountIndex = u32;

/// Balance of an account.
pub type Balance = u128;

/// Index of a transaction in the chain.
pub type Index = u32;

/// A hash of some data used by the chain.
pub type Hash = sp_core::H256;

/// Digest item type.
pub type DigestItem = generic::DigestItem<Hash>;

/// Opaque types. These are used by the CLI to instantiate machinery that don't need to know
/// the specifics of the runtime. They can then be made to be agnostic over specific formats
/// of data like extrinsics, allowing for them to continue syncing the network through upgrades
/// to even the core data structures.
pub mod opaque {
	use super::*;

	pub use sp_runtime::OpaqueExtrinsic as UncheckedExtrinsic;

	/// Opaque block header type.
	pub type Header = generic::Header<BlockNumber, BlakeTwo256>;
	/// Opaque block type.
	pub type Block = generic::Block<Header, UncheckedExtrinsic>;
	/// Opaque block identifier type.
	pub type BlockId = generic::BlockId<Block>;
}

impl_opaque_keys! {
	pub struct SessionKeys {
		pub aura: Aura,
		pub grandpa: Grandpa,
	}
}

/// This runtime version.
pub const VERSION: RuntimeVersion = RuntimeVersion {
	spec_name: create_runtime_str!("bridge-node"),
	impl_name: create_runtime_str!("bridge-node"),
	authoring_version: 1,
	spec_version: 1,
	impl_version: 1,
	apis: RUNTIME_API_VERSIONS,
	transaction_version: 1,
};

pub const MILLISECS_PER_BLOCK: u64 = 6000;

pub const SLOT_DURATION: u64 = MILLISECS_PER_BLOCK;

// These time units are defined in number of blocks.
pub const MINUTES: BlockNumber = 60_000 / (MILLISECS_PER_BLOCK as BlockNumber);
pub const HOURS: BlockNumber = MINUTES * 60;
pub const DAYS: BlockNumber = HOURS * 24;

/// The version information used to identify this runtime when compiled natively.
#[cfg(feature = "std")]
pub fn native_version() -> NativeVersion {
	NativeVersion {
		runtime_version: VERSION,
		can_author_with: Default::default(),
	}
}

parameter_types! {
	pub const BlockHashCount: BlockNumber = 250;
	pub const MaximumBlockWeight: Weight = 2_000_000_000_000;
	pub const ExtrinsicBaseWeight: Weight = 10_000_000;
	pub const AvailableBlockRatio: Perbill = Perbill::from_percent(75);
	pub const MaximumBlockLength: u32 = 5 * 1024 * 1024;
	pub const Version: RuntimeVersion = VERSION;
	pub const DbWeight: RuntimeDbWeight = RuntimeDbWeight {
		read: 60_000_000, // ~0.06 ms = ~60 µs
		write: 200_000_000, // ~0.2 ms = 200 µs
	};
}

impl frame_system::Trait for Runtime {
	/// The identifier used to distinguish between accounts.
	type AccountId = AccountId;
	/// The aggregated dispatch type that is available for extrinsics.
	type Call = Call;
	/// The lookup mechanism to get account ID from whatever is passed in dispatchers.
	type Lookup = IdentityLookup<AccountId>;
	/// The index type for storing how many extrinsics an account has signed.
	type Index = Index;
	/// The index type for blocks.
	type BlockNumber = BlockNumber;
	/// The type for hashing blocks and tries.
	type Hash = Hash;
	/// The hashing algorithm used.
	type Hashing = BlakeTwo256;
	/// The header type.
	type Header = generic::Header<BlockNumber, BlakeTwo256>;
	/// The ubiquitous event type.
	type Event = Event;
	/// The ubiquitous origin type.
	type Origin = Origin;
	/// Maximum number of block number to block hash mappings to keep (oldest pruned first).
	type BlockHashCount = BlockHashCount;
	/// Maximum weight of each block.
	type MaximumBlockWeight = MaximumBlockWeight;
	/// The weight of database operations that the runtime can invoke.
	type DbWeight = DbWeight;
	/// The weight of the overhead invoked on the block import process, independent of the
	/// extrinsics included in that block.
	type BlockExecutionWeight = ();
	/// The base weight of any extrinsic processed by the runtime, independent of the
	/// logic of that extrinsic. (Signature verification, nonce increment, fee, etc...)
	type ExtrinsicBaseWeight = ExtrinsicBaseWeight;
	/// Maximum size of all encoded transactions (in bytes) that are allowed in one block.
	type MaximumBlockLength = MaximumBlockLength;
	/// Portion of the block weight that is available to all normal transactions.
	type AvailableBlockRatio = AvailableBlockRatio;
	/// Version of the runtime.
	type Version = Version;
	/// Converts a module to the index of the module in `construct_runtime!`.
	///
	/// This type is being generated by `construct_runtime!`.
	type ModuleToIndex = ModuleToIndex;
	/// What to do if a new account is created.
	type OnNewAccount = ();
	/// What to do if an account is fully reaped from the system.
	type OnKilledAccount = ();
	/// The data to be stored in an account.
	type AccountData = pallet_balances::AccountData<Balance>;
}

impl pallet_aura::Trait for Runtime {
	type AuthorityId = AuraId;
}

parameter_types! {
	pub const KovanAuraConfiguration: pallet_bridge_eth_poa::AuraConfiguration = kovan::kovan_aura_configuration();
	pub const KovanValidatorsConfiguration: pallet_bridge_eth_poa::ValidatorsConfiguration = kovan::kovan_validators_configuration();
}

impl pallet_bridge_eth_poa::Trait for Runtime {
	type AuraConfiguration = KovanAuraConfiguration;
	type ValidatorsConfiguration = KovanValidatorsConfiguration;
	type OnHeadersSubmitted = ();
}

impl pallet_bridge_currency_exchange::Trait for Runtime {
	type OnTransactionSubmitted = ();
	type PeerBlockchain = exchange::EthBlockchain;
	type PeerMaybeLockFundsTransaction = exchange::EthTransaction;
	type RecipientsMap = sp_currency_exchange::IdentityRecipients<AccountId>;
	type Amount = Balance;
	type CurrencyConverter = sp_currency_exchange::IdentityCurrencyConverter<Balance>;
	type DepositInto = DepositInto;
}

pub struct DepositInto;

impl sp_currency_exchange::DepositInto for DepositInto {
	type Recipient = AccountId;
	type Amount = Balance;

	fn deposit_into(recipient: Self::Recipient, amount: Self::Amount) -> sp_currency_exchange::Result<()> {
		<pallet_balances::Module<Runtime> as Currency<AccountId>>::deposit_into_existing(&recipient, amount)
			.map(|_| {
				frame_support::debug::trace!(
					target: "runtime",
					"Deposited {} to {:?}",
					amount,
					recipient,
				);
			})
			.map_err(|e| {
				frame_support::debug::error!(
					target: "runtime",
					"Deposit of {} to {:?} has failed with: {:?}",
					amount,
					recipient,
					e
				);

				sp_currency_exchange::Error::DepositFailed
			})
	}
}

impl pallet_grandpa::Trait for Runtime {
	type Event = Event;
}

parameter_types! {
	pub const MinimumPeriod: u64 = SLOT_DURATION / 2;
}

impl pallet_timestamp::Trait for Runtime {
	/// A timestamp: milliseconds since the unix epoch.
	type Moment = u64;
	type OnTimestampSet = Aura;
	type MinimumPeriod = MinimumPeriod;
}

parameter_types! {
	pub const ExistentialDeposit: u128 = 500;
}

impl pallet_balances::Trait for Runtime {
	/// The type for recording an account's balance.
	type Balance = Balance;
	/// The ubiquitous event type.
	type Event = Event;
	type DustRemoval = ();
	type ExistentialDeposit = ExistentialDeposit;
	type AccountStore = System;
}

parameter_types! {
	pub const TransactionBaseFee: Balance = 0;
	pub const TransactionByteFee: Balance = 1;
}

impl pallet_transaction_payment::Trait for Runtime {
	type Currency = pallet_balances::Module<Runtime>;
	type OnTransactionPayment = ();
	type TransactionByteFee = TransactionByteFee;
	type WeightToFee = ConvertInto;
	type FeeMultiplierUpdate = ();
}

impl pallet_sudo::Trait for Runtime {
	type Event = Event;
	type Call = Call;
}

parameter_types! {
	pub const Period: BlockNumber = 4;
	pub const Offset: BlockNumber = 0;
}

impl pallet_session::Trait for Runtime {
	type Event = Event;
	type ValidatorId = <Self as frame_system::Trait>::AccountId;
	type ValidatorIdOf = ();
	type ShouldEndSession = pallet_session::PeriodicSessions<Period, Offset>;
	type NextSessionRotation = pallet_session::PeriodicSessions<Period, Offset>;
	type SessionManager = ShiftSessionManager;
	type SessionHandler = <SessionKeys as OpaqueKeys>::KeyTypeIdProviders;
	type Keys = SessionKeys;
	type DisabledValidatorsThreshold = ();
}

pub struct ShiftSessionManager;

impl ShiftSessionManager {
	/// Select validators for session.
	fn select_validators(
		session_index: sp_staking::SessionIndex,
		available_validators: &[AccountId],
	) -> Vec<AccountId> {
		let available_validators_count = available_validators.len();
		let count = sp_std::cmp::max(1, 2 * available_validators_count / 3);
		let offset = session_index as usize % available_validators_count;
		let end = offset + count;
		let session_validators = match end.overflowing_sub(available_validators_count) {
			(wrapped_end, false) if wrapped_end != 0 => available_validators[offset..]
				.iter()
				.chain(available_validators[..wrapped_end].iter())
				.cloned()
				.collect(),
			_ => available_validators[offset..end].to_vec(),
		};

		session_validators
	}
}

impl pallet_session::SessionManager<AccountId> for ShiftSessionManager {
	fn end_session(_: sp_staking::SessionIndex) {}
	fn start_session(_: sp_staking::SessionIndex) {}
	fn new_session(session_index: sp_staking::SessionIndex) -> Option<Vec<AccountId>> {
		// can't access genesis config here :/
		if session_index == 0 || session_index == 1 {
			return None;
		}

		// the idea that on first call (i.e. when session 1 ends) we're reading current
		// set of validators from session module (they are initial validators) and save
		// in our 'local storage'.
		// then for every session we select (deterministically) 2/3 of these initial
		// validators to serve validators of new session
		let available_validators = sp_io::storage::get(b":available_validators")
			.and_then(|validators| Decode::decode(&mut &validators[..]).ok())
			.unwrap_or_else(|| {
				let validators = <pallet_session::Module<Runtime>>::validators();
				sp_io::storage::set(b":available_validators", &validators.encode());
				validators
			});

		Some(Self::select_validators(session_index, &available_validators))
	}
}

construct_runtime!(
	pub enum Runtime where
		Block = Block,
		NodeBlock = opaque::Block,
		UncheckedExtrinsic = UncheckedExtrinsic
	{
		System: frame_system::{Module, Call, Config, Storage, Event<T>},
		RandomnessCollectiveFlip: pallet_randomness_collective_flip::{Module, Call, Storage},
		Timestamp: pallet_timestamp::{Module, Call, Storage, Inherent},
		Aura: pallet_aura::{Module, Config<T>, Inherent(Timestamp)},
		Grandpa: pallet_grandpa::{Module, Call, Storage, Config, Event},
		Balances: pallet_balances::{Module, Call, Storage, Config<T>, Event<T>},
		TransactionPayment: pallet_transaction_payment::{Module, Storage},
		Sudo: pallet_sudo::{Module, Call, Config<T>, Storage, Event<T>},
		Session: pallet_session::{Module, Call, Storage, Event, Config<T>},
		BridgeEthPoA: pallet_bridge_eth_poa::{Module, Call, Config, Storage, ValidateUnsigned},
		BridgeCurrencyExchange: pallet_bridge_currency_exchange::{Module, Call},
	}
);

/// The address format for describing accounts.
pub type Address = AccountId;
/// Block header type as expected by this runtime.
pub type Header = generic::Header<BlockNumber, BlakeTwo256>;
/// Block type as expected by this runtime.
pub type Block = generic::Block<Header, UncheckedExtrinsic>;
/// A Block signed with a Justification
pub type SignedBlock = generic::SignedBlock<Block>;
/// BlockId type as expected by this runtime.
pub type BlockId = generic::BlockId<Block>;
/// The SignedExtension to the basic transaction logic.
pub type SignedExtra = (
	frame_system::CheckVersion<Runtime>,
	frame_system::CheckGenesis<Runtime>,
	frame_system::CheckEra<Runtime>,
	frame_system::CheckNonce<Runtime>,
	frame_system::CheckWeight<Runtime>,
	pallet_transaction_payment::ChargeTransactionPayment<Runtime>,
);
/// The payload being signed in transactions.
pub type SignedPayload = generic::SignedPayload<Call, SignedExtra>;
/// Unchecked extrinsic type as expected by this runtime.
pub type UncheckedExtrinsic = generic::UncheckedExtrinsic<Address, Call, Signature, SignedExtra>;
/// Extrinsic type that has already been checked.
pub type CheckedExtrinsic = generic::CheckedExtrinsic<AccountId, Call, SignedExtra>;
/// Executive: handles dispatch to the various modules.
pub type Executive =
	frame_executive::Executive<Runtime, Block, frame_system::ChainContext<Runtime>, Runtime, AllModules>;

impl_runtime_apis! {
	impl sp_api::Core<Block> for Runtime {
		fn version() -> RuntimeVersion {
			VERSION
		}

		fn execute_block(block: Block) {
			Executive::execute_block(block)
		}

		fn initialize_block(header: &<Block as BlockT>::Header) {
			Executive::initialize_block(header)
		}
	}

	impl sp_api::Metadata<Block> for Runtime {
		fn metadata() -> OpaqueMetadata {
			Runtime::metadata().into()
		}
	}

	impl sp_block_builder::BlockBuilder<Block> for Runtime {
		fn apply_extrinsic(extrinsic: <Block as BlockT>::Extrinsic) -> ApplyExtrinsicResult {
			Executive::apply_extrinsic(extrinsic)
		}

		fn finalize_block() -> <Block as BlockT>::Header {
			Executive::finalize_block()
		}

		fn inherent_extrinsics(data: sp_inherents::InherentData) -> Vec<<Block as BlockT>::Extrinsic> {
			data.create_extrinsics()
		}

		fn check_inherents(
			block: Block,
			data: sp_inherents::InherentData,
		) -> sp_inherents::CheckInherentsResult {
			data.check_extrinsics(&block)
		}

		fn random_seed() -> <Block as BlockT>::Hash {
			RandomnessCollectiveFlip::random_seed()
		}
	}

	impl frame_system_rpc_runtime_api::AccountNonceApi<Block, AccountId, Index> for Runtime {
		fn account_nonce(account: AccountId) -> Index {
			System::account_nonce(account)
		}
	}

	impl sp_bridge_eth_poa::EthereumHeadersApi<Block> for Runtime {
		fn best_block() -> (u64, sp_bridge_eth_poa::H256) {
			BridgeEthPoA::best_block()
		}

		fn is_import_requires_receipts(header: sp_bridge_eth_poa::Header) -> bool {
			BridgeEthPoA::is_import_requires_receipts(header)
		}

		fn is_known_block(hash: sp_bridge_eth_poa::H256) -> bool {
			BridgeEthPoA::is_known_block(hash)
		}
	}

	impl sp_transaction_pool::runtime_api::TaggedTransactionQueue<Block> for Runtime {
		fn validate_transaction(
			source: TransactionSource,
			tx: <Block as BlockT>::Extrinsic,
		) -> TransactionValidity {
			Executive::validate_transaction(source, tx)
		}
	}

	impl sp_offchain::OffchainWorkerApi<Block> for Runtime {
		fn offchain_worker(header: &<Block as BlockT>::Header) {
			Executive::offchain_worker(header)
		}
	}

	impl sp_consensus_aura::AuraApi<Block, AuraId> for Runtime {
		fn slot_duration() -> u64 {
			Aura::slot_duration()
		}

		fn authorities() -> Vec<AuraId> {
			Aura::authorities()
		}
	}

	impl sp_session::SessionKeys<Block> for Runtime {
		fn generate_session_keys(seed: Option<Vec<u8>>) -> Vec<u8> {
			SessionKeys::generate(seed)
		}

		fn decode_session_keys(
			encoded: Vec<u8>,
		) -> Option<Vec<(Vec<u8>, sp_core::crypto::KeyTypeId)>> {
			SessionKeys::decode_into_raw_public_keys(&encoded)
		}
	}

	impl fg_primitives::GrandpaApi<Block> for Runtime {
		fn grandpa_authorities() -> GrandpaAuthorityList {
			Grandpa::grandpa_authorities()
		}
	}
}

#[cfg(test)]
mod tests {
	use super::*;

	#[test]
	fn shift_session_manager_works() {
		let acc1 = AccountId::from([1u8; 32]);
		let acc2 = AccountId::from([2u8; 32]);
		let acc3 = AccountId::from([3u8; 32]);
		let acc4 = AccountId::from([4u8; 32]);
		let acc5 = AccountId::from([5u8; 32]);
		let all_accs = vec![acc1.clone(), acc2.clone(), acc3.clone(), acc4.clone(), acc5.clone()];

		// at least 1 validator is selected
		assert_eq!(
			ShiftSessionManager::select_validators(0, &[acc1.clone()]),
			vec![acc1.clone()],
		);

		// at session#0, shift is also 0
		assert_eq!(
			ShiftSessionManager::select_validators(0, &all_accs),
			vec![acc1.clone(), acc2.clone(), acc3.clone()],
		);

		// at session#1, shift is also 1
		assert_eq!(
			ShiftSessionManager::select_validators(1, &all_accs),
			vec![acc2.clone(), acc3.clone(), acc4.clone()],
		);

		// at session#3, we're wrapping
		assert_eq!(
			ShiftSessionManager::select_validators(3, &all_accs),
			vec![acc4, acc5, acc1.clone()],
		);

		// at session#5, we're starting from the beginning again
		assert_eq!(
			ShiftSessionManager::select_validators(5, &all_accs),
			vec![acc1, acc2, acc3],
		);
	}
}<|MERGE_RESOLUTION|>--- conflicted
+++ resolved
@@ -24,11 +24,9 @@
 #[cfg(feature = "std")]
 include!(concat!(env!("OUT_DIR"), "/wasm_binary.rs"));
 
-<<<<<<< HEAD
 mod exchange;
-=======
+
 pub mod kovan;
->>>>>>> c3055996
 
 use codec::{Decode, Encode};
 use pallet_grandpa::fg_primitives;
