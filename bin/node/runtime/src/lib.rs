--- conflicted
+++ resolved
@@ -268,15 +268,13 @@
 	type DepositInto = DepositInto;
 }
 
-<<<<<<< HEAD
-impl pallet_substrate_bridge::Trait for Runtime {}
-=======
 impl pallet_bridge_call_dispatch::Trait for Runtime {
 	type Event = Event;
 	type MessageId = (bp_message_lane::LaneId, bp_message_lane::MessageNonce);
 	type Call = Call;
 }
->>>>>>> fe36b94d
+
+impl pallet_substrate_bridge::Trait for Runtime {}
 
 pub struct DepositInto;
 
