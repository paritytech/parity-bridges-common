[package]
name = "millau-runtime"
version = "0.1.0"
authors = ["Parity Technologies <admin@parity.io>"]
edition = "2018"
homepage = "https://substrate.dev"
repository = "https://github.com/paritytech/parity-bridges-common/"
license = "GPL-3.0-or-later WITH Classpath-exception-2.0"

[dependencies]
<<<<<<< HEAD
codec = { package = "parity-scale-codec", version = "1.3.1", default-features = false, features = ["derive"] }
serde = { version = "1.0.115", optional = true, features = ["derive"] }
=======
bp-millau = { path = "../../primitives/millau", default-features = false }
hex-literal = "0.3"
>>>>>>> 057568aa

# Bridge dependencies

bp-message-lane = { path = "../../primitives/message-lane", default-features = false }
pallet-bridge-call-dispatch = { path = "../../modules/call-dispatch", default-features = false }
pallet-message-lane = { path = "../../modules/message-lane", default-features = false }
pallet-shift-session-manager = { path = "../../modules/shift-session-manager", default-features = false }

# Substrate Dependencies

frame-executive = { version = "2.0", default-features = false }
frame-support = { version = "2.0", default-features = false }
frame-system = { version = "2.0", default-features = false }
frame-system-rpc-runtime-api = { version = "2.0", default-features = false }
pallet-aura = { version = "2.0", default-features = false }
pallet-balances = { version = "2.0", default-features = false }
pallet-grandpa = { version = "2.0", default-features = false }
pallet-randomness-collective-flip = { version = "2.0", default-features = false }
pallet-session = { version = "2.0", default-features = false }
pallet-sudo = { version = "2.0", default-features = false }
pallet-timestamp = { version = "2.0", default-features = false }
pallet-transaction-payment = { version = "2.0", default-features = false }
sp-api = { version = "2.0", default-features = false }
sp-block-builder = { version = "2.0", default-features = false }
sp-consensus-aura = { version = "0.8", default-features = false }
sp-core = { version = "2.0", default-features = false }
sp-inherents = { version = "2.0", default-features = false }
sp-offchain = { version = "2.0", default-features = false }
sp-runtime = { version = "2.0", default-features = false }
sp-session = { version = "2.0", default-features = false }
sp-std = { version = "2.0", default-features = false }
sp-transaction-pool = { version = "2.0", default-features = false }
sp-version = { version = "2.0", default-features = false }

[build-dependencies]
wasm-builder-runner = { package = "substrate-wasm-builder-runner", version = "1.0.5" }

[features]
default = ["std"]
std = [
	"bp-message-lane/std",
	"bp-millau/std",
	"codec/std",
	"frame-executive/std",
	"frame-support/std",
	"frame-system/std",
	"frame-system-rpc-runtime-api/std",
	"pallet-aura/std",
	"pallet-balances/std",
	"pallet-bridge-call-dispatch/std",
	"pallet-grandpa/std",
	"pallet-message-lane/std",
	"pallet-randomness-collective-flip/std",
	"pallet-shift-session-manager/std",
	"pallet-session/std",
	"pallet-sudo/std",
	"pallet-timestamp/std",
	"pallet-transaction-payment/std",
	"serde",
	"sp-api/std",
	"sp-block-builder/std",
	"sp-consensus-aura/std",
	"sp-core/std",
	"sp-inherents/std",
	"sp-offchain/std",
	"sp-runtime/std",
	"sp-session/std",
	"sp-std/std",
	"sp-transaction-pool/std",
	"sp-version/std",
]<|MERGE_RESOLUTION|>--- conflicted
+++ resolved
@@ -8,17 +8,13 @@
 license = "GPL-3.0-or-later WITH Classpath-exception-2.0"
 
 [dependencies]
-<<<<<<< HEAD
 codec = { package = "parity-scale-codec", version = "1.3.1", default-features = false, features = ["derive"] }
 serde = { version = "1.0.115", optional = true, features = ["derive"] }
-=======
-bp-millau = { path = "../../primitives/millau", default-features = false }
-hex-literal = "0.3"
->>>>>>> 057568aa
 
 # Bridge dependencies
 
 bp-message-lane = { path = "../../primitives/message-lane", default-features = false }
+bp-millau = { path = "../../primitives/millau", default-features = false }
 pallet-bridge-call-dispatch = { path = "../../modules/call-dispatch", default-features = false }
 pallet-message-lane = { path = "../../modules/message-lane", default-features = false }
 pallet-shift-session-manager = { path = "../../modules/shift-session-manager", default-features = false }
