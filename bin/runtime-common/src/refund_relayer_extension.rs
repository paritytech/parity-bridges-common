--- conflicted
+++ resolved
@@ -227,11 +227,7 @@
 pub struct RefundBridgedParachainMessages<Runtime, Para, Msgs, Refund, Priority, Id>(
 	PhantomData<(
 		// runtime with `frame-utility`, `pallet-bridge-grandpa`, `pallet-bridge-parachains`,
-<<<<<<< HEAD
-		// `pallet=-bridge-messages` and `pallet-bridge-relayers` pallets deployed
-=======
 		// `pallet-bridge-messages` and `pallet-bridge-relayers` pallets deployed
->>>>>>> 3a658e36
 		Runtime,
 		// implementation of `RefundableParachainId` trait, which specifies the instance of
 		// the used `pallet-bridge-parachains` pallet and the bridged parachain id
@@ -316,11 +312,7 @@
 	}
 
 	/// Given post-dispatch information, analyze the outcome of relayer call and return
-<<<<<<< HEAD
-	/// actions that ened to be performed on relayer account.
-=======
 	/// actions that need to be performed on relayer account.
->>>>>>> 3a658e36
 	fn analyze_call_result(
 		pre: Option<Option<PreDispatchData<Runtime::AccountId>>>,
 		info: &DispatchInfo,
@@ -356,11 +348,7 @@
 		//
 		// there are couple of edge cases here:
 		//
-<<<<<<< HEAD
-		// - when the relayer becames registered during message dispatch: this is unlikely + relayer
-=======
 		// - when the relayer becomes registered during message dispatch: this is unlikely + relayer
->>>>>>> 3a658e36
 		//   should be ready for slashing after registration;
 		//
 		// - when relayer is registered after `validate` is called and priority is not boosted:
