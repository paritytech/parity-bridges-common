--- conflicted
+++ resolved
@@ -749,196 +749,7 @@
 	use bp_runtime::HeaderId;
 	use codec::Encode;
 	use sp_core::H256;
-<<<<<<< HEAD
-	use sp_runtime::traits::{BlakeTwo256, Header as _};
-	use std::cell::RefCell;
-
-	const BRIDGED_CHAIN_MIN_EXTRINSIC_WEIGHT: usize = 5;
-	const BRIDGED_CHAIN_MAX_EXTRINSIC_WEIGHT: usize = 2048;
-	const BRIDGED_CHAIN_MAX_EXTRINSIC_SIZE: u32 = 1024;
-
-	/// Bridge that is deployed on ThisChain and allows sending/receiving messages to/from
-	/// `BridgedChain`.
-	#[derive(Debug, PartialEq, Eq)]
-	struct OnThisChainBridge;
-
-	impl MessageBridge for OnThisChainBridge {
-		const THIS_CHAIN_ID: ChainId = *b"this";
-		const BRIDGED_CHAIN_ID: ChainId = *b"brdg";
-		const BRIDGED_MESSAGES_PALLET_NAME: &'static str = "";
-
-		type ThisChain = ThisChain;
-		type BridgedChain = BridgedChain;
-		type BridgedHeaderChain = BridgedHeaderChain;
-	}
-
-	/// Bridge that is deployed on `BridgedChain` and allows sending/receiving messages to/from
-	/// `ThisChain`.
-	#[derive(Debug, PartialEq, Eq)]
-	struct OnBridgedChainBridge;
-
-	impl MessageBridge for OnBridgedChainBridge {
-		const THIS_CHAIN_ID: ChainId = *b"brdg";
-		const BRIDGED_CHAIN_ID: ChainId = *b"this";
-		const BRIDGED_MESSAGES_PALLET_NAME: &'static str = "";
-
-		type ThisChain = BridgedChain;
-		type BridgedChain = ThisChain;
-		type BridgedHeaderChain = ThisHeaderChain;
-	}
-
-	#[derive(Clone, Debug)]
-	struct ThisChainOrigin(Result<frame_system::RawOrigin<ThisChainAccountId>, ()>);
-
-	impl From<ThisChainOrigin>
-		for Result<frame_system::RawOrigin<ThisChainAccountId>, ThisChainOrigin>
-	{
-		fn from(
-			origin: ThisChainOrigin,
-		) -> Result<frame_system::RawOrigin<ThisChainAccountId>, ThisChainOrigin> {
-			origin.clone().0.map_err(|_| origin)
-		}
-	}
-
-	#[derive(Clone, Debug)]
-	struct BridgedChainOrigin;
-
-	impl From<BridgedChainOrigin>
-		for Result<frame_system::RawOrigin<BridgedChainAccountId>, BridgedChainOrigin>
-	{
-		fn from(
-			_origin: BridgedChainOrigin,
-		) -> Result<frame_system::RawOrigin<BridgedChainAccountId>, BridgedChainOrigin> {
-			unreachable!()
-		}
-	}
-
-	struct ThisUnderlyingChain;
-	type ThisChainHeader = sp_runtime::generic::Header<u64, BlakeTwo256>;
-	type ThisChainAccountId = u32;
-	type ThisChainBalance = u32;
-	#[derive(Decode, Encode)]
-	struct ThisChainCall;
-
-	impl Chain for ThisUnderlyingChain {
-		type BlockNumber = u64;
-		type Hash = H256;
-		type Hasher = BlakeTwo256;
-		type Header = ThisChainHeader;
-		type AccountId = ThisChainAccountId;
-		type Balance = ThisChainBalance;
-		type Index = u32;
-		type Signature = sp_runtime::MultiSignature;
-
-		fn max_extrinsic_size() -> u32 {
-			BRIDGED_CHAIN_MAX_EXTRINSIC_SIZE
-		}
-
-		fn max_extrinsic_weight() -> Weight {
-			Weight::zero()
-		}
-	}
-
-	struct ThisChain;
-
-	impl UnderlyingChainProvider for ThisChain {
-		type Chain = ThisUnderlyingChain;
-	}
-
-	impl ThisChainWithMessages for ThisChain {
-		type RuntimeOrigin = ThisChainOrigin;
-		type RuntimeCall = ThisChainCall;
-
-		fn is_message_accepted(_send_origin: &Self::RuntimeOrigin, lane: &LaneId) -> bool {
-			lane == TEST_LANE_ID
-		}
-
-		fn maximal_pending_messages_at_outbound_lane() -> MessageNonce {
-			MAXIMAL_PENDING_MESSAGES_AT_TEST_LANE
-		}
-	}
-
-	impl BridgedChainWithMessages for ThisChain {
-		fn verify_dispatch_weight(_message_payload: &[u8]) -> bool {
-			unreachable!()
-		}
-	}
-
-	struct BridgedUnderlyingChain;
-	type BridgedChainHeader = sp_runtime::generic::Header<u64, BlakeTwo256>;
-	type BridgedChainAccountId = u128;
-	type BridgedChainBalance = u128;
-	#[derive(Decode, Encode)]
-	struct BridgedChainCall;
-
-	impl Chain for BridgedUnderlyingChain {
-		type BlockNumber = u64;
-		type Hash = H256;
-		type Hasher = BlakeTwo256;
-		type Header = BridgedChainHeader;
-		type AccountId = BridgedChainAccountId;
-		type Balance = BridgedChainBalance;
-		type Index = u32;
-		type Signature = sp_runtime::MultiSignature;
-
-		fn max_extrinsic_size() -> u32 {
-			BRIDGED_CHAIN_MAX_EXTRINSIC_SIZE
-		}
-		fn max_extrinsic_weight() -> Weight {
-			Weight::zero()
-		}
-	}
-
-	struct BridgedChain;
-
-	impl UnderlyingChainProvider for BridgedChain {
-		type Chain = BridgedUnderlyingChain;
-	}
-
-	impl ThisChainWithMessages for BridgedChain {
-		type RuntimeOrigin = BridgedChainOrigin;
-		type RuntimeCall = BridgedChainCall;
-
-		fn is_message_accepted(_send_origin: &Self::RuntimeOrigin, _lane: &LaneId) -> bool {
-			unreachable!()
-		}
-
-		fn maximal_pending_messages_at_outbound_lane() -> MessageNonce {
-			unreachable!()
-		}
-	}
-
-	impl BridgedChainWithMessages for BridgedChain {
-		fn verify_dispatch_weight(message_payload: &[u8]) -> bool {
-			message_payload.len() >= BRIDGED_CHAIN_MIN_EXTRINSIC_WEIGHT &&
-				message_payload.len() <= BRIDGED_CHAIN_MAX_EXTRINSIC_WEIGHT
-		}
-	}
-
-	thread_local! {
-		static TEST_BRIDGED_HEADER: RefCell<Option<BridgedChainHeader>> = RefCell::new(None);
-	}
-
-	struct BridgedHeaderChain;
-
-	impl HeaderChain<BridgedUnderlyingChain> for BridgedHeaderChain {
-		fn finalized_header_state_root(
-			_hash: HashOf<BridgedChain>,
-		) -> Option<HashOf<BridgedChain>> {
-			TEST_BRIDGED_HEADER.with(|h| h.borrow().clone()).map(|h| *h.state_root())
-		}
-	}
-
-	struct ThisHeaderChain;
-
-	impl HeaderChain<ThisUnderlyingChain> for ThisHeaderChain {
-		fn finalized_header_state_root(_hash: HashOf<ThisChain>) -> Option<HashOf<ThisChain>> {
-			unreachable!()
-		}
-	}
-=======
 	use sp_runtime::traits::Header as _;
->>>>>>> 33632313
 
 	fn test_lane_outbound_data() -> OutboundLaneData {
 		OutboundLaneData::default()
