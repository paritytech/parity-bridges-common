// Copyright 2019-2020 Parity Technologies (UK) Ltd.
// This file is part of Parity Bridges Common.

// Parity Bridges Common is free software: you can redistribute it and/or modify
// it under the terms of the GNU General Public License as published by
// the Free Software Foundation, either version 3 of the License, or
// (at your option) any later version.

// Parity Bridges Common is distributed in the hope that it will be useful,
// but WITHOUT ANY WARRANTY; without even the implied warranty of
// MERCHANTABILITY or FITNESS FOR A PARTICULAR PURPOSE.  See the
// GNU General Public License for more details.

// You should have received a copy of the GNU General Public License
// along with Parity Bridges Common.  If not, see <http://www.gnu.org/licenses/>.

//! Types that allow runtime to act as a source/target endpoint of message lanes.
//!
//! Messages are assumed to be encoded `Call`s of the target chain. Call-dispatch
//! pallet is used to dispatch incoming messages. Message identified by a tuple
//! of to elements - message lane id and message nonce.

use bp_message_dispatch::MessageDispatch as _;
use bp_message_lane::{
	source_chain::LaneMessageVerifier,
	target_chain::{DispatchMessage, MessageDispatch, ProvedLaneMessages, ProvedMessages},
	InboundLaneData, LaneId, Message, MessageData, MessageKey, MessageNonce, OutboundLaneData,
};
use bp_runtime::InstanceId;
use codec::{Compact, Decode, Input};
use frame_support::{traits::Instance, RuntimeDebug};
use hash_db::Hasher;
use pallet_substrate_bridge::StorageProofChecker;
use sp_runtime::traits::{CheckedAdd, CheckedDiv, CheckedMul};
use sp_std::{cmp::PartialOrd, marker::PhantomData, ops::RangeInclusive, vec::Vec};
use sp_trie::StorageProof;

/// Bidirectional message bridge.
pub trait MessageBridge {
	/// Instance id of this bridge.
	const INSTANCE: InstanceId;

	/// Relayer interest (in percents).
	const RELAYER_FEE_PERCENT: u32;

	/// This chain in context of message bridge.
	type ThisChain: ChainWithMessageLanes;
	/// Bridged chain in context of message bridge.
	type BridgedChain: ChainWithMessageLanes;

	/// Maximal extrinsic size on target chain.
	fn maximal_extrinsic_size_on_target_chain() -> u32;

	/// Returns feasible weights range for given message payload on the target chain.
	///
	/// If message is being sent with the weight that is out of this range, then it
	/// should be rejected.
	///
	/// Weights returned from this function shall not include transaction overhead
	/// (like weight of signature and signed extensions verification), because they're
	/// already accounted by the `weight_of_delivery_transaction`. So this function should
	/// return pure call dispatch weights range.
	fn weight_limits_of_message_on_bridged_chain(
		message_payload: &[u8],
	) -> RangeInclusive<WeightOf<BridgedChain<Self>>>;

	/// Maximal weight of single message delivery transaction on Bridged chain.
	fn weight_of_delivery_transaction() -> WeightOf<BridgedChain<Self>>;

	/// Maximal weight of single message delivery confirmation transaction on This chain.
	fn weight_of_delivery_confirmation_transaction_on_this_chain() -> WeightOf<ThisChain<Self>>;

	/// Weight of single message reward confirmation on the Bridged chain. This confirmation
	/// is a part of delivery transaction, so this weight is added to the delivery
	/// transaction weight.
	fn weight_of_reward_confirmation_transaction_on_target_chain() -> WeightOf<BridgedChain<Self>>;

	/// Convert weight of This chain to the fee (paid in Balance) of This chain.
	fn this_weight_to_this_balance(weight: WeightOf<ThisChain<Self>>) -> BalanceOf<ThisChain<Self>>;

	/// Convert weight of the Bridged chain to the fee (paid in Balance) of the Bridged chain.
	fn bridged_weight_to_bridged_balance(weight: WeightOf<BridgedChain<Self>>) -> BalanceOf<BridgedChain<Self>>;

	/// Convert This chain Balance into Bridged chain Balance.
	fn this_balance_to_bridged_balance(this_balance: BalanceOf<ThisChain<Self>>) -> BalanceOf<BridgedChain<Self>>;
}

/// Chain that has `message-lane` and `call-dispatch` modules.
pub trait ChainWithMessageLanes {
	/// Hash used in the chain.
	type Hash: Decode;
	/// Accound id on the chain.
	type AccountId: Decode;
	/// Public key of the chain account that may be used to verify signatures.
	type Signer: Decode;
	/// Signature type used on the chain.
	type Signature: Decode;
	/// Call type on the chain.
	type Call: Decode;
	/// Type of weight that is used on the chain. This would almost always be a regular
	/// `frame_support::weight::Weight`. But since the meaning of weight on different chains
	/// may be different, the `WeightOf<>` construct is used to avoid confusion between
	/// different weights.
	type Weight: From<frame_support::weights::Weight> + PartialOrd;
	/// Type of balances that is used on the chain.
	type Balance: Decode + CheckedAdd + CheckedDiv + CheckedMul + PartialOrd + From<u32> + Copy;

	/// Instance of the message-lane pallet.
	type MessageLaneInstance: Instance;
}

pub(crate) type ThisChain<B> = <B as MessageBridge>::ThisChain;
pub(crate) type BridgedChain<B> = <B as MessageBridge>::BridgedChain;
pub(crate) type HashOf<C> = <C as ChainWithMessageLanes>::Hash;
pub(crate) type AccountIdOf<C> = <C as ChainWithMessageLanes>::AccountId;
pub(crate) type SignerOf<C> = <C as ChainWithMessageLanes>::Signer;
pub(crate) type SignatureOf<C> = <C as ChainWithMessageLanes>::Signature;
pub(crate) type WeightOf<C> = <C as ChainWithMessageLanes>::Weight;
pub(crate) type BalanceOf<C> = <C as ChainWithMessageLanes>::Balance;
pub(crate) type CallOf<C> = <C as ChainWithMessageLanes>::Call;
pub(crate) type MessageLaneInstanceOf<C> = <C as ChainWithMessageLanes>::MessageLaneInstance;

/// Sub-module that is declaring types required for processing This -> Bridged chain messages.
pub mod source {
	use super::*;

	/// Encoded Call of the Bridged chain. We never try to decode it on This chain.
	pub type BridgedChainOpaqueCall = Vec<u8>;

	/// Message payload for This -> Bridged chain messages.
	pub type FromThisChainMessagePayload<B> = pallet_bridge_call_dispatch::MessagePayload<
		AccountIdOf<ThisChain<B>>,
		SignerOf<BridgedChain<B>>,
		SignatureOf<BridgedChain<B>>,
		BridgedChainOpaqueCall,
	>;

	/// Messages delivery proof from bridged chain:
	///
	/// - hash of finalized header;
	/// - storage proof of inbound lane state;
	/// - lane id.
	pub type FromBridgedChainMessagesDeliveryProof<B> = (HashOf<BridgedChain<B>>, StorageProof, LaneId);

	/// 'Parsed' message delivery proof - inbound lane id and its state.
	pub type ParsedMessagesDeliveryProofFromBridgedChain<B> = (LaneId, InboundLaneData<AccountIdOf<ThisChain<B>>>);

	/// Message verifier that requires submitter to pay minimal delivery and dispatch fee.
	#[derive(RuntimeDebug)]
	pub struct FromThisChainMessageVerifier<B>(PhantomData<B>);

	impl<B: MessageBridge>
		LaneMessageVerifier<AccountIdOf<ThisChain<B>>, FromThisChainMessagePayload<B>, BalanceOf<ThisChain<B>>>
		for FromThisChainMessageVerifier<B>
	{
		type Error = &'static str;

		fn verify_message(
			_submitter: &AccountIdOf<ThisChain<B>>,
			delivery_and_dispatch_fee: &BalanceOf<ThisChain<B>>,
			_lane: &LaneId,
			payload: &FromThisChainMessagePayload<B>,
		) -> Result<(), Self::Error> {
			let minimal_fee_in_bridged_tokens =
				estimate_message_dispatch_and_delivery_fee::<B>(payload, B::RELAYER_FEE_PERCENT)?;

			// compare with actual fee paid
			let actual_fee_in_bridged_tokens = B::this_balance_to_bridged_balance(*delivery_and_dispatch_fee);
			if actual_fee_in_bridged_tokens < minimal_fee_in_bridged_tokens {
				return Err("Too low fee paid");
			}

			Ok(())
		}
	}

	/// Do basic Bridged-chain specific verification of This -> Bridged chain message.
	///
	/// Ok result from this function means that the delivery transaction with this message
	/// may be 'mined' by the target chain. But the lane may have its own checks (e.g. fee
	/// check) that would reject message (see `FromThisChainMessageVerifier`).
	pub fn verify_chain_message<B: MessageBridge>(
		payload: &FromThisChainMessagePayload<B>,
	) -> Result<(), &'static str> {
		let weight_limits = B::weight_limits_of_message_on_bridged_chain(&payload.call);
		if !weight_limits.contains(&payload.weight.into()) {
			return Err("Incorrect message weight declared");
		}

		// The maximal size of extrinsic at Substrate-based chain depends on the
		// `frame_system::Trait::MaximumBlockLength` and `frame_system::Trait::AvailableBlockRatio`
		// constants. This check is here to be sure that the lane won't stuck because message is too
		// large to fit into delivery transaction.
		//
		// **IMPORTANT NOTE**: the delivery transaction contains storage proof of the message, not
		// the message itself. The proof is always larger than the message. But unless chain state
		// is enormously large, it should be several dozens/hundreds of bytes. The delivery
		// transaction also contains signatures and signed extensions. Because of this, we reserve
		// 1/3 of the the maximal extrinsic weight for this data.
		if payload.call.len() > B::maximal_extrinsic_size_on_target_chain() as usize * 2 / 3 {
			return Err("The message is too large to be sent over the lane");
		}

		Ok(())
	}

	/// Estimate delivery and dispatch fee that must be paid for delivering a message to the Bridged chain.
	///
	/// The fee is paid in This chain Balance, but we use Bridged chain balance to avoid additional conversions.
	/// Returns `None` if overflow has happened.
	pub fn estimate_message_dispatch_and_delivery_fee<B: MessageBridge>(
		payload: &FromThisChainMessagePayload<B>,
		relayer_fee_percent: u32,
	) -> Result<BalanceOf<BridgedChain<B>>, &'static str> {
		// the fee (in Bridged tokens) of all transactions that are made on the Bridged chain
		let delivery_fee = B::bridged_weight_to_bridged_balance(B::weight_of_delivery_transaction());
		let dispatch_fee = B::bridged_weight_to_bridged_balance(payload.weight.into());
		let reward_confirmation_fee =
			B::bridged_weight_to_bridged_balance(B::weight_of_reward_confirmation_transaction_on_target_chain());

		// the fee (in Bridged tokens) of all transactions that are made on This chain
		let delivery_confirmation_fee = B::this_balance_to_bridged_balance(B::this_weight_to_this_balance(
			B::weight_of_delivery_confirmation_transaction_on_this_chain(),
		));

		// minimal fee (in Bridged tokens) is a sum of all required fees
		let minimal_fee = delivery_fee
			.checked_add(&dispatch_fee)
			.and_then(|fee| fee.checked_add(&reward_confirmation_fee))
			.and_then(|fee| fee.checked_add(&delivery_confirmation_fee));

		// before returning, add extra fee that is paid to the relayer (relayer interest)
		minimal_fee
			.and_then(|fee|
			// having message with fee that is near the `Balance::MAX_VALUE` of the chain is
			// unlikely and should be treated as an error
			// => let's do multiplication first
			fee
				.checked_mul(&relayer_fee_percent.into())
				.and_then(|interest| interest.checked_div(&100u32.into()))
				.and_then(|interest| fee.checked_add(&interest)))
			.ok_or("Overflow when computing minimal required message delivery and dispatch fee")
	}

	/// Verify proof of This -> Bridged chain messages delivery.
	pub fn verify_messages_delivery_proof<B: MessageBridge, ThisRuntime>(
		proof: FromBridgedChainMessagesDeliveryProof<B>,
	) -> Result<ParsedMessagesDeliveryProofFromBridgedChain<B>, &'static str>
	where
		ThisRuntime: pallet_substrate_bridge::Trait,
		ThisRuntime: pallet_message_lane::Trait<MessageLaneInstanceOf<BridgedChain<B>>>,
		HashOf<BridgedChain<B>>:
			Into<bp_runtime::HashOf<<ThisRuntime as pallet_substrate_bridge::Trait>::BridgedChain>>,
	{
		let (bridged_header_hash, bridged_storage_proof, lane) = proof;
		pallet_substrate_bridge::Module::<ThisRuntime>::parse_finalized_storage_proof(
			bridged_header_hash.into(),
			bridged_storage_proof,
			|storage| {
				// Messages delivery proof is just proof of single storage key read => any error
				// is fatal.
				let storage_inbound_lane_data_key = pallet_message_lane::storage_keys::inbound_lane_data_key::<
					ThisRuntime,
					MessageLaneInstanceOf<BridgedChain<B>>,
				>(&lane);
				let raw_inbound_lane_data = storage
					.read_value(storage_inbound_lane_data_key.0.as_ref())
					.map_err(|_| "Failed to read inbound lane state from storage proof")?
					.ok_or("Inbound lane state is missing from the messages proof")?;
				let inbound_lane_data = InboundLaneData::decode(&mut &raw_inbound_lane_data[..])
					.map_err(|_| "Failed to decode inbound lane state from the proof")?;

				Ok((lane, inbound_lane_data))
			},
		)
		.map_err(<&'static str>::from)?
	}
}

/// Sub-module that is declaring types required for processing Bridged -> This chain messages.
pub mod target {
	use super::*;

	/// Call origin for Bridged -> This chain messages.
	pub type FromBridgedChainMessageCallOrigin<B> = pallet_bridge_call_dispatch::CallOrigin<
		AccountIdOf<BridgedChain<B>>,
		SignerOf<ThisChain<B>>,
		SignatureOf<ThisChain<B>>,
	>;

	/// Decoded Bridged -> This message payload.
	pub type FromBridgedChainDecodedMessagePayload<B> = pallet_bridge_call_dispatch::MessagePayload<
		AccountIdOf<BridgedChain<B>>,
		SignerOf<ThisChain<B>>,
		SignatureOf<ThisChain<B>>,
		CallOf<ThisChain<B>>,
	>;

	/// Messages proof from bridged chain:
	///
	/// - hash of finalized header;
	/// - storage proof of messages and (optionally) outbound lane state;
	/// - lane id;
	/// - nonces (inclusive range) of messages which are included in this proof.
	pub type FromBridgedChainMessagesProof<B> = (
		HashOf<BridgedChain<B>>,
		StorageProof,
		LaneId,
		MessageNonce,
		MessageNonce,
	);

	/// Message payload for Bridged -> This messages.
	pub struct FromBridgedChainMessagePayload<B: MessageBridge>(pub(crate) FromBridgedChainDecodedMessagePayload<B>);

	impl<B: MessageBridge> Decode for FromBridgedChainMessagePayload<B> {
		fn decode<I: Input>(input: &mut I) -> Result<Self, codec::Error> {
			// for bridged chain our Calls are opaque - they're encoded to Vec<u8> by submitter
			// => skip encoded vec length here before decoding Call
			let spec_version = pallet_bridge_call_dispatch::SpecVersion::decode(input)?;
			let weight = frame_support::weights::Weight::decode(input)?;
			let origin = FromBridgedChainMessageCallOrigin::<B>::decode(input)?;
			let _skipped_length = Compact::<u32>::decode(input)?;
			let call = CallOf::<ThisChain<B>>::decode(input)?;

			Ok(FromBridgedChainMessagePayload(
				pallet_bridge_call_dispatch::MessagePayload {
					spec_version,
					weight,
					origin,
					call,
				},
			))
		}
	}

	/// Dispatching Bridged -> This chain messages.
	#[derive(RuntimeDebug, Clone, Copy)]
	pub struct FromBridgedChainMessageDispatch<B, ThisRuntime, ThisCallDispatchInstance> {
		_marker: PhantomData<(B, ThisRuntime, ThisCallDispatchInstance)>,
	}

	impl<B: MessageBridge, ThisRuntime, ThisCallDispatchInstance>
		MessageDispatch<<BridgedChain<B> as ChainWithMessageLanes>::Balance>
		for FromBridgedChainMessageDispatch<B, ThisRuntime, ThisCallDispatchInstance>
	where
		ThisCallDispatchInstance: frame_support::traits::Instance,
		ThisRuntime: pallet_bridge_call_dispatch::Trait<ThisCallDispatchInstance>,
		pallet_bridge_call_dispatch::Module<ThisRuntime, ThisCallDispatchInstance>:
			bp_message_dispatch::MessageDispatch<
				(LaneId, MessageNonce),
				Message = FromBridgedChainDecodedMessagePayload<B>,
			>,
	{
		type DispatchPayload = FromBridgedChainMessagePayload<B>;

		fn dispatch_weight(
			message: &DispatchMessage<Self::DispatchPayload, BalanceOf<BridgedChain<B>>>,
		) -> frame_support::weights::Weight {
			message
				.data
				.payload
				.as_ref()
				.map(|payload| payload.0.weight)
				.unwrap_or(0)
		}

		fn dispatch(message: DispatchMessage<Self::DispatchPayload, BalanceOf<BridgedChain<B>>>) {
			if let Ok(payload) = message.data.payload {
				pallet_bridge_call_dispatch::Module::<ThisRuntime, ThisCallDispatchInstance>::dispatch(
					B::INSTANCE,
					(message.key.lane_id, message.key.nonce),
					payload.0,
				);
			}
		}
	}

	/// Verify proof of Bridged -> This chain messages.
	pub fn verify_messages_proof<B: MessageBridge, ThisRuntime>(
		proof: FromBridgedChainMessagesProof<B>,
		max_messages: MessageNonce,
	) -> Result<ProvedMessages<Message<BalanceOf<BridgedChain<B>>>>, &'static str>
	where
		ThisRuntime: pallet_substrate_bridge::Trait,
		ThisRuntime: pallet_message_lane::Trait<MessageLaneInstanceOf<BridgedChain<B>>>,
		HashOf<BridgedChain<B>>:
			Into<bp_runtime::HashOf<<ThisRuntime as pallet_substrate_bridge::Trait>::BridgedChain>>,
	{
		verify_messages_proof_with_parser::<B, _, _>(
			proof,
			max_messages,
			|bridged_header_hash, bridged_storage_proof| {
				pallet_substrate_bridge::Module::<ThisRuntime>::parse_finalized_storage_proof(
					bridged_header_hash.into(),
					bridged_storage_proof,
					|storage_adapter| storage_adapter,
				)
				.map(|storage| StorageProofCheckerAdapter::<_, B, ThisRuntime> {
					storage,
					_dummy: Default::default(),
				})
				.map_err(|err| MessageProofError::Custom(err.into()))
			},
		)
		.map_err(Into::into)
	}

	#[derive(Debug, PartialEq)]
	pub(crate) enum MessageProofError {
		Empty,
		TooManyMessages,
		MissingRequiredMessage,
		FailedToDecodeMessage,
		FailedToDecodeOutboundLaneState,
		Custom(&'static str),
	}

	impl From<MessageProofError> for &'static str {
		fn from(err: MessageProofError) -> &'static str {
			match err {
				MessageProofError::Empty => "Messages proof is empty",
				MessageProofError::TooManyMessages => "Too many messages in the proof",
				MessageProofError::MissingRequiredMessage => "Message is missing from the proof",
				MessageProofError::FailedToDecodeMessage => "Failed to decode message from the proof",
				MessageProofError::FailedToDecodeOutboundLaneState => {
					"Failed to decode outbound lane data from the proof"
				}
				MessageProofError::Custom(err) => err,
			}
		}
	}

	pub(crate) trait MessageProofParser {
		fn read_raw_outbound_lane_data(&self, lane_id: &LaneId) -> Option<Vec<u8>>;
		fn read_raw_message(&self, message_key: &MessageKey) -> Option<Vec<u8>>;
	}

	struct StorageProofCheckerAdapter<H: Hasher, B, ThisRuntime> {
		storage: StorageProofChecker<H>,
		_dummy: sp_std::marker::PhantomData<(B, ThisRuntime)>,
	}

	impl<H, B, ThisRuntime> MessageProofParser for StorageProofCheckerAdapter<H, B, ThisRuntime>
	where
		H: Hasher,
		B: MessageBridge,
		ThisRuntime: pallet_message_lane::Trait<MessageLaneInstanceOf<BridgedChain<B>>>,
	{
		fn read_raw_outbound_lane_data(&self, lane_id: &LaneId) -> Option<Vec<u8>> {
			let storage_outbound_lane_data_key = pallet_message_lane::storage_keys::outbound_lane_data_key::<
				MessageLaneInstanceOf<BridgedChain<B>>,
			>(lane_id);
			self.storage
				.read_value(storage_outbound_lane_data_key.0.as_ref())
				.ok()?
		}

		fn read_raw_message(&self, message_key: &MessageKey) -> Option<Vec<u8>> {
			let storage_message_key = pallet_message_lane::storage_keys::message_key::<
				ThisRuntime,
				MessageLaneInstanceOf<BridgedChain<B>>,
			>(&message_key.lane_id, message_key.nonce);
			self.storage.read_value(storage_message_key.0.as_ref()).ok()?
		}
	}

	/// Verify proof of Bridged -> This chain messages using given message proof parser.
	pub(crate) fn verify_messages_proof_with_parser<B: MessageBridge, BuildParser, Parser>(
		proof: FromBridgedChainMessagesProof<B>,
		max_messages: MessageNonce,
		build_parser: BuildParser,
	) -> Result<ProvedMessages<Message<BalanceOf<BridgedChain<B>>>>, MessageProofError>
	where
		BuildParser: FnOnce(HashOf<BridgedChain<B>>, StorageProof) -> Result<Parser, MessageProofError>,
		Parser: MessageProofParser,
	{
		let (bridged_header_hash, bridged_storage_proof, lane_id, begin, end) = proof;

		// receiving proofs where end < begin is ok (if proof includes outbound lane state)
		// => hence unwrap_or(0)
		let messages_in_the_proof = end.checked_sub(begin).and_then(|diff| diff.checked_add(1)).unwrap_or(0);
		if messages_in_the_proof > max_messages {
			return Err(MessageProofError::TooManyMessages);
		}

		let parser = build_parser(bridged_header_hash, bridged_storage_proof)?;

		// Read messages first. All messages that are claimed to be in the proof must
		// be in the proof. So any error in `read_value`, or even missing value is fatal.
		//
		// Mind that we allow proofs with no messages if outbound lane state is proved.
		let mut messages = Vec::with_capacity(end.saturating_sub(begin) as _);
		for nonce in begin..=end {
			let message_key = MessageKey { lane_id, nonce };
			let raw_message_data = parser
				.read_raw_message(&message_key)
				.ok_or(MessageProofError::MissingRequiredMessage)?;
			let message_data = MessageData::<BalanceOf<BridgedChain<B>>>::decode(&mut &raw_message_data[..])
				.map_err(|_| MessageProofError::FailedToDecodeMessage)?;
			messages.push(Message {
				key: message_key,
				data: message_data,
			});
		}

		// Now let's check if proof contains outbound lane state proof. It is optional, so we
		// simply ignore `read_value` errors and missing value.
		let mut proved_lane_messages = ProvedLaneMessages {
			lane_state: None,
			messages,
		};
		let raw_outbound_lane_data = parser.read_raw_outbound_lane_data(&lane_id);
		if let Some(raw_outbound_lane_data) = raw_outbound_lane_data {
			proved_lane_messages.lane_state = Some(
				OutboundLaneData::decode(&mut &raw_outbound_lane_data[..])
					.map_err(|_| MessageProofError::FailedToDecodeOutboundLaneState)?,
			);
		}

		// Now we may actually check if the proof is empty or not.
		if proved_lane_messages.lane_state.is_none() && proved_lane_messages.messages.is_empty() {
			return Err(MessageProofError::Empty);
		}

		// We only support single lane messages in this schema
		let mut proved_messages = ProvedMessages::new();
		proved_messages.insert(lane_id, proved_lane_messages);

		Ok(proved_messages)
	}
}

#[cfg(test)]
mod tests {
	use super::*;
	use codec::{Decode, Encode};
	use frame_support::weights::Weight;
	use std::ops::RangeInclusive;

	const DELIVERY_TRANSACTION_WEIGHT: Weight = 100;
	const DELIVERY_CONFIRMATION_TRANSACTION_WEIGHT: Weight = 100;
	const REWARD_CONFIRMATION_TRANSACTION_WEIGHT: Weight = 100;
	const THIS_CHAIN_WEIGHT_TO_BALANCE_RATE: Weight = 2;
	const BRIDGED_CHAIN_WEIGHT_TO_BALANCE_RATE: Weight = 4;
	const THIS_CHAIN_TO_BRIDGED_CHAIN_BALANCE_RATE: u32 = 6;
	const BRIDGED_CHAIN_MAX_EXTRINSIC_WEIGHT: Weight = 2048;
	const BRIDGED_CHAIN_MAX_EXTRINSIC_SIZE: u32 = 1024;

	/// Bridge that is deployed on ThisChain and allows sending/receiving messages to/from BridgedChain;
	struct OnThisChainBridge;

	impl MessageBridge for OnThisChainBridge {
		const INSTANCE: InstanceId = *b"this";
		const RELAYER_FEE_PERCENT: u32 = 10;

		type ThisChain = ThisChain;
		type BridgedChain = BridgedChain;

		fn maximal_extrinsic_size_on_target_chain() -> u32 {
			BRIDGED_CHAIN_MAX_EXTRINSIC_SIZE
		}

		fn weight_limits_of_message_on_bridged_chain(message_payload: &[u8]) -> RangeInclusive<Weight> {
			let begin = std::cmp::min(BRIDGED_CHAIN_MAX_EXTRINSIC_WEIGHT, message_payload.len() as Weight);
			begin..=BRIDGED_CHAIN_MAX_EXTRINSIC_WEIGHT
		}

		fn weight_of_delivery_transaction() -> Weight {
			DELIVERY_TRANSACTION_WEIGHT
		}

		fn weight_of_delivery_confirmation_transaction_on_this_chain() -> Weight {
			DELIVERY_CONFIRMATION_TRANSACTION_WEIGHT
		}

		fn weight_of_reward_confirmation_transaction_on_target_chain() -> Weight {
			REWARD_CONFIRMATION_TRANSACTION_WEIGHT
		}

		fn this_weight_to_this_balance(weight: Weight) -> ThisChainBalance {
			ThisChainBalance(weight as u32 * THIS_CHAIN_WEIGHT_TO_BALANCE_RATE as u32)
		}

		fn bridged_weight_to_bridged_balance(weight: Weight) -> BridgedChainBalance {
			BridgedChainBalance(weight as u32 * BRIDGED_CHAIN_WEIGHT_TO_BALANCE_RATE as u32)
		}

		fn this_balance_to_bridged_balance(this_balance: ThisChainBalance) -> BridgedChainBalance {
			BridgedChainBalance(this_balance.0 * THIS_CHAIN_TO_BRIDGED_CHAIN_BALANCE_RATE as u32)
		}
	}

	/// Bridge that is deployed on BridgedChain and allows sending/receiving messages to/from ThisChain;
	struct OnBridgedChainBridge;

	impl MessageBridge for OnBridgedChainBridge {
		const INSTANCE: InstanceId = *b"brdg";
		const RELAYER_FEE_PERCENT: u32 = 20;

		type ThisChain = BridgedChain;
		type BridgedChain = ThisChain;

		fn maximal_extrinsic_size_on_target_chain() -> u32 {
			unreachable!()
		}

		fn weight_limits_of_message_on_bridged_chain(_message_payload: &[u8]) -> RangeInclusive<Weight> {
			unreachable!()
		}

		fn weight_of_delivery_transaction() -> Weight {
			unreachable!()
		}

		fn weight_of_delivery_confirmation_transaction_on_this_chain() -> Weight {
			unreachable!()
		}

		fn weight_of_reward_confirmation_transaction_on_target_chain() -> Weight {
			unreachable!()
		}

		fn this_weight_to_this_balance(_weight: Weight) -> BridgedChainBalance {
			unreachable!()
		}

		fn bridged_weight_to_bridged_balance(_weight: Weight) -> ThisChainBalance {
			unreachable!()
		}

		fn this_balance_to_bridged_balance(_this_balance: BridgedChainBalance) -> ThisChainBalance {
			unreachable!()
		}
	}

	#[derive(Debug, PartialEq, Decode, Encode)]
	struct ThisChainAccountId(u32);
	#[derive(Debug, PartialEq, Decode, Encode)]
	struct ThisChainSigner(u32);
	#[derive(Debug, PartialEq, Decode, Encode)]
	struct ThisChainSignature(u32);
	#[derive(Debug, PartialEq, Decode, Encode)]
	enum ThisChainCall {
		#[codec(index = 42)]
		Transfer,
		#[codec(index = 84)]
		Mint,
	}

	#[derive(Debug, PartialEq, Decode, Encode)]
	struct BridgedChainAccountId(u32);
	#[derive(Debug, PartialEq, Decode, Encode)]
	struct BridgedChainSigner(u32);
	#[derive(Debug, PartialEq, Decode, Encode)]
	struct BridgedChainSignature(u32);
	#[derive(Debug, PartialEq, Decode, Encode)]
	enum BridgedChainCall {}

	macro_rules! impl_wrapped_balance {
		($name:ident) => {
			#[derive(Debug, PartialEq, Decode, Encode, Clone, Copy)]
			struct $name(u32);

			impl From<u32> for $name {
				fn from(balance: u32) -> Self {
					Self(balance)
				}
			}

			impl sp_std::ops::Add for $name {
				type Output = $name;

				fn add(self, other: Self) -> Self {
					Self(self.0 + other.0)
				}
			}

			impl sp_std::ops::Div for $name {
				type Output = $name;

				fn div(self, other: Self) -> Self {
					Self(self.0 / other.0)
				}
			}

			impl sp_std::ops::Mul for $name {
				type Output = $name;

				fn mul(self, other: Self) -> Self {
					Self(self.0 * other.0)
				}
			}

			impl sp_std::cmp::PartialOrd for $name {
				fn partial_cmp(&self, other: &Self) -> Option<sp_std::cmp::Ordering> {
					self.0.partial_cmp(&other.0)
				}
			}

			impl CheckedAdd for $name {
				fn checked_add(&self, other: &Self) -> Option<Self> {
					self.0.checked_add(other.0).map(Self)
				}
			}

			impl CheckedDiv for $name {
				fn checked_div(&self, other: &Self) -> Option<Self> {
					self.0.checked_div(other.0).map(Self)
				}
			}

			impl CheckedMul for $name {
				fn checked_mul(&self, other: &Self) -> Option<Self> {
					self.0.checked_mul(other.0).map(Self)
				}
			}
		};
	}

	impl_wrapped_balance!(ThisChainBalance);
	impl_wrapped_balance!(BridgedChainBalance);

	struct ThisChain;

	impl ChainWithMessageLanes for ThisChain {
		type Hash = ();
		type AccountId = ThisChainAccountId;
		type Signer = ThisChainSigner;
		type Signature = ThisChainSignature;
		type Call = ThisChainCall;
		type Weight = frame_support::weights::Weight;
		type Balance = ThisChainBalance;

		type MessageLaneInstance = pallet_message_lane::DefaultInstance;
	}

	struct BridgedChain;

	impl ChainWithMessageLanes for BridgedChain {
		type Hash = ();
		type AccountId = BridgedChainAccountId;
		type Signer = BridgedChainSigner;
		type Signature = BridgedChainSignature;
		type Call = BridgedChainCall;
		type Weight = frame_support::weights::Weight;
		type Balance = BridgedChainBalance;

		type MessageLaneInstance = pallet_message_lane::DefaultInstance;
	}

	#[test]
	fn message_from_bridged_chain_is_decoded() {
		// the message is encoded on the bridged chain
		let message_on_bridged_chain = source::FromThisChainMessagePayload::<OnBridgedChainBridge> {
			spec_version: 1,
			weight: 100,
			origin: pallet_bridge_call_dispatch::CallOrigin::SourceRoot,
			call: ThisChainCall::Transfer.encode(),
		}
		.encode();

		// and sent to this chain where it is decoded
		let message_on_this_chain =
			target::FromBridgedChainMessagePayload::<OnThisChainBridge>::decode(&mut &message_on_bridged_chain[..])
				.unwrap();
		assert_eq!(
			message_on_this_chain.0,
			target::FromBridgedChainDecodedMessagePayload::<OnThisChainBridge> {
				spec_version: 1,
				weight: 100,
				origin: pallet_bridge_call_dispatch::CallOrigin::SourceRoot,
				call: ThisChainCall::Transfer,
			}
		);
	}

	#[test]
	fn message_fee_is_checked_by_verifier() {
		const EXPECTED_MINIMAL_FEE: u32 = 2640;

		// payload of the This -> Bridged chain message
		let payload = source::FromThisChainMessagePayload::<OnThisChainBridge> {
			spec_version: 1,
			weight: 100,
			origin: pallet_bridge_call_dispatch::CallOrigin::SourceRoot,
			call: vec![42],
		};

		// let's check if estimation matching hardcoded value
		assert_eq!(
			source::estimate_message_dispatch_and_delivery_fee::<OnThisChainBridge>(
				&payload,
				OnThisChainBridge::RELAYER_FEE_PERCENT,
			),
			Ok(BridgedChainBalance(EXPECTED_MINIMAL_FEE)),
		);

		// and now check that the verifier checks the fee
		assert!(
			source::FromThisChainMessageVerifier::<OnThisChainBridge>::verify_message(
				&ThisChainAccountId(0),
				&ThisChainBalance(1),
				&*b"test",
				&payload,
			)
			.is_err(),
		);
		assert!(
			source::FromThisChainMessageVerifier::<OnThisChainBridge>::verify_message(
				&ThisChainAccountId(0),
				&ThisChainBalance(1_000_000),
				&*b"test",
				&payload,
			)
			.is_ok(),
		);
	}

<<<<<<< HEAD
	#[test]
	fn verify_chain_message_rejects_message_with_too_small_declared_weight() {
		assert!(
			source::verify_chain_message::<OnThisChainBridge>(&source::FromThisChainMessagePayload::<
				OnThisChainBridge,
			> {
				spec_version: 1,
				weight: 5,
				origin: pallet_bridge_call_dispatch::CallOrigin::SourceRoot,
				call: vec![1, 2, 3, 4, 5, 6],
			},)
			.is_err()
=======
	#[derive(Debug)]
	struct TestMessageProofParser {
		failing: bool,
		messages: RangeInclusive<MessageNonce>,
		outbound_lane_data: Option<OutboundLaneData>,
	}

	impl target::MessageProofParser for TestMessageProofParser {
		fn read_raw_outbound_lane_data(&self, _lane_id: &LaneId) -> Option<Vec<u8>> {
			if self.failing {
				Some(vec![])
			} else {
				self.outbound_lane_data.clone().map(|data| data.encode())
			}
		}

		fn read_raw_message(&self, message_key: &MessageKey) -> Option<Vec<u8>> {
			if self.failing {
				Some(vec![])
			} else if self.messages.contains(&message_key.nonce) {
				Some(
					MessageData::<BridgedChainBalance> {
						payload: message_key.nonce.encode(),
						fee: BridgedChainBalance(0),
					}
					.encode(),
				)
			} else {
				None
			}
		}
	}

	#[allow(clippy::reversed_empty_ranges)]
	fn no_messages_range() -> RangeInclusive<MessageNonce> {
		1..=0
	}

	#[test]
	fn messages_proof_is_rejected_if_there_are_too_many_messages() {
		assert_eq!(
			target::verify_messages_proof_with_parser::<OnThisChainBridge, _, TestMessageProofParser>(
				(Default::default(), StorageProof::new(vec![]), Default::default(), 1, 11),
				10,
				|_, _| unreachable!(),
			),
			Err(target::MessageProofError::TooManyMessages),
		);
	}

	#[test]
	fn message_proof_is_rejected_if_build_parser_fails() {
		assert_eq!(
			target::verify_messages_proof_with_parser::<OnThisChainBridge, _, TestMessageProofParser>(
				(Default::default(), StorageProof::new(vec![]), Default::default(), 1, 10),
				10,
				|_, _| Err(target::MessageProofError::Custom("test")),
			),
			Err(target::MessageProofError::Custom("test")),
		);
	}

	#[test]
	fn message_proof_is_rejected_if_required_message_is_missing() {
		assert_eq!(
			target::verify_messages_proof_with_parser::<OnThisChainBridge, _, _>(
				(Default::default(), StorageProof::new(vec![]), Default::default(), 1, 10),
				10,
				|_, _| Ok(TestMessageProofParser {
					failing: false,
					messages: 1..=5,
					outbound_lane_data: None,
				}),
			),
			Err(target::MessageProofError::MissingRequiredMessage),
>>>>>>> af062c8d
		);
	}

	#[test]
<<<<<<< HEAD
	fn verify_chain_message_rejects_message_with_too_large_declared_weight() {
		assert!(
			source::verify_chain_message::<OnThisChainBridge>(&source::FromThisChainMessagePayload::<
				OnThisChainBridge,
			> {
				spec_version: 1,
				weight: BRIDGED_CHAIN_MAX_EXTRINSIC_WEIGHT + 1,
				origin: pallet_bridge_call_dispatch::CallOrigin::SourceRoot,
				call: vec![1, 2, 3, 4, 5, 6],
			},)
			.is_err()
=======
	fn message_proof_is_rejected_if_message_decode_fails() {
		assert_eq!(
			target::verify_messages_proof_with_parser::<OnThisChainBridge, _, _>(
				(Default::default(), StorageProof::new(vec![]), Default::default(), 1, 10),
				10,
				|_, _| Ok(TestMessageProofParser {
					failing: true,
					messages: 1..=10,
					outbound_lane_data: None,
				}),
			),
			Err(target::MessageProofError::FailedToDecodeMessage),
>>>>>>> af062c8d
		);
	}

	#[test]
<<<<<<< HEAD
	fn verify_chain_message_rejects_message_too_large_message() {
		assert!(
			source::verify_chain_message::<OnThisChainBridge>(&source::FromThisChainMessagePayload::<
				OnThisChainBridge,
			> {
				spec_version: 1,
				weight: BRIDGED_CHAIN_MAX_EXTRINSIC_WEIGHT,
				origin: pallet_bridge_call_dispatch::CallOrigin::SourceRoot,
				call: vec![0; BRIDGED_CHAIN_MAX_EXTRINSIC_SIZE as usize * 2 / 3 + 1],
			},)
			.is_err()
=======
	fn message_proof_is_rejected_if_outbound_lane_state_decode_fails() {
		assert_eq!(
			target::verify_messages_proof_with_parser::<OnThisChainBridge, _, _>(
				(Default::default(), StorageProof::new(vec![]), Default::default(), 1, 0),
				10,
				|_, _| Ok(TestMessageProofParser {
					failing: true,
					messages: no_messages_range(),
					outbound_lane_data: Some(OutboundLaneData {
						oldest_unpruned_nonce: 1,
						latest_received_nonce: 1,
						latest_generated_nonce: 1,
					}),
				}),
			),
			Err(target::MessageProofError::FailedToDecodeOutboundLaneState),
		);
	}

	#[test]
	fn message_proof_is_rejected_if_it_is_empty() {
		assert_eq!(
			target::verify_messages_proof_with_parser::<OnThisChainBridge, _, _>(
				(Default::default(), StorageProof::new(vec![]), Default::default(), 1, 0),
				10,
				|_, _| Ok(TestMessageProofParser {
					failing: false,
					messages: no_messages_range(),
					outbound_lane_data: None,
				}),
			),
			Err(target::MessageProofError::Empty),
		);
	}

	#[test]
	fn non_empty_message_proof_without_messages_is_accepted() {
		assert_eq!(
			target::verify_messages_proof_with_parser::<OnThisChainBridge, _, _>(
				(Default::default(), StorageProof::new(vec![]), Default::default(), 1, 0),
				10,
				|_, _| Ok(TestMessageProofParser {
					failing: false,
					messages: no_messages_range(),
					outbound_lane_data: Some(OutboundLaneData {
						oldest_unpruned_nonce: 1,
						latest_received_nonce: 1,
						latest_generated_nonce: 1,
					}),
				}),
			),
			Ok(vec![(
				Default::default(),
				ProvedLaneMessages {
					lane_state: Some(OutboundLaneData {
						oldest_unpruned_nonce: 1,
						latest_received_nonce: 1,
						latest_generated_nonce: 1,
					}),
					messages: Vec::new(),
				},
			)]
			.into_iter()
			.collect()),
>>>>>>> af062c8d
		);
	}

	#[test]
<<<<<<< HEAD
	fn verify_chain_message_accepts_maximal_message() {
		assert_eq!(
			source::verify_chain_message::<OnThisChainBridge>(&source::FromThisChainMessagePayload::<
				OnThisChainBridge,
			> {
				spec_version: 1,
				weight: BRIDGED_CHAIN_MAX_EXTRINSIC_WEIGHT,
				origin: pallet_bridge_call_dispatch::CallOrigin::SourceRoot,
				call: vec![0; BRIDGED_CHAIN_MAX_EXTRINSIC_SIZE as usize * 2 / 3],
			},),
			Ok(()),
=======
	fn non_empty_message_proof_is_accepted() {
		assert_eq!(
			target::verify_messages_proof_with_parser::<OnThisChainBridge, _, _>(
				(Default::default(), StorageProof::new(vec![]), Default::default(), 1, 1),
				10,
				|_, _| Ok(TestMessageProofParser {
					failing: false,
					messages: 1..=1,
					outbound_lane_data: Some(OutboundLaneData {
						oldest_unpruned_nonce: 1,
						latest_received_nonce: 1,
						latest_generated_nonce: 1,
					}),
				}),
			),
			Ok(vec![(
				Default::default(),
				ProvedLaneMessages {
					lane_state: Some(OutboundLaneData {
						oldest_unpruned_nonce: 1,
						latest_received_nonce: 1,
						latest_generated_nonce: 1,
					}),
					messages: vec![Message {
						key: MessageKey {
							lane_id: Default::default(),
							nonce: 1
						},
						data: MessageData {
							payload: 1u64.encode(),
							fee: BridgedChainBalance(0)
						},
					}],
				},
			)]
			.into_iter()
			.collect()),
>>>>>>> af062c8d
		);
	}
}<|MERGE_RESOLUTION|>--- conflicted
+++ resolved
@@ -817,7 +817,6 @@
 		);
 	}
 
-<<<<<<< HEAD
 	#[test]
 	fn verify_chain_message_rejects_message_with_too_small_declared_weight() {
 		assert!(
@@ -830,7 +829,54 @@
 				call: vec![1, 2, 3, 4, 5, 6],
 			},)
 			.is_err()
-=======
+		);
+	}
+
+	#[test]
+	fn verify_chain_message_rejects_message_with_too_large_declared_weight() {
+		assert!(
+			source::verify_chain_message::<OnThisChainBridge>(&source::FromThisChainMessagePayload::<
+				OnThisChainBridge,
+			> {
+				spec_version: 1,
+				weight: BRIDGED_CHAIN_MAX_EXTRINSIC_WEIGHT + 1,
+				origin: pallet_bridge_call_dispatch::CallOrigin::SourceRoot,
+				call: vec![1, 2, 3, 4, 5, 6],
+			},)
+			.is_err()
+		);
+	}
+
+	#[test]
+	fn verify_chain_message_rejects_message_too_large_message() {
+		assert!(
+			source::verify_chain_message::<OnThisChainBridge>(&source::FromThisChainMessagePayload::<
+				OnThisChainBridge,
+			> {
+				spec_version: 1,
+				weight: BRIDGED_CHAIN_MAX_EXTRINSIC_WEIGHT,
+				origin: pallet_bridge_call_dispatch::CallOrigin::SourceRoot,
+				call: vec![0; BRIDGED_CHAIN_MAX_EXTRINSIC_SIZE as usize * 2 / 3 + 1],
+			},)
+			.is_err()
+		);
+	}
+
+	#[test]
+	fn verify_chain_message_accepts_maximal_message() {
+		assert_eq!(
+			source::verify_chain_message::<OnThisChainBridge>(&source::FromThisChainMessagePayload::<
+				OnThisChainBridge,
+			> {
+				spec_version: 1,
+				weight: BRIDGED_CHAIN_MAX_EXTRINSIC_WEIGHT,
+				origin: pallet_bridge_call_dispatch::CallOrigin::SourceRoot,
+				call: vec![0; BRIDGED_CHAIN_MAX_EXTRINSIC_SIZE as usize * 2 / 3],
+			},),
+			Ok(()),
+		);
+	}
+
 	#[derive(Debug)]
 	struct TestMessageProofParser {
 		failing: bool,
@@ -906,24 +952,10 @@
 				}),
 			),
 			Err(target::MessageProofError::MissingRequiredMessage),
->>>>>>> af062c8d
-		);
-	}
-
-	#[test]
-<<<<<<< HEAD
-	fn verify_chain_message_rejects_message_with_too_large_declared_weight() {
-		assert!(
-			source::verify_chain_message::<OnThisChainBridge>(&source::FromThisChainMessagePayload::<
-				OnThisChainBridge,
-			> {
-				spec_version: 1,
-				weight: BRIDGED_CHAIN_MAX_EXTRINSIC_WEIGHT + 1,
-				origin: pallet_bridge_call_dispatch::CallOrigin::SourceRoot,
-				call: vec![1, 2, 3, 4, 5, 6],
-			},)
-			.is_err()
-=======
+		);
+	}
+
+	#[test]
 	fn message_proof_is_rejected_if_message_decode_fails() {
 		assert_eq!(
 			target::verify_messages_proof_with_parser::<OnThisChainBridge, _, _>(
@@ -936,24 +968,10 @@
 				}),
 			),
 			Err(target::MessageProofError::FailedToDecodeMessage),
->>>>>>> af062c8d
-		);
-	}
-
-	#[test]
-<<<<<<< HEAD
-	fn verify_chain_message_rejects_message_too_large_message() {
-		assert!(
-			source::verify_chain_message::<OnThisChainBridge>(&source::FromThisChainMessagePayload::<
-				OnThisChainBridge,
-			> {
-				spec_version: 1,
-				weight: BRIDGED_CHAIN_MAX_EXTRINSIC_WEIGHT,
-				origin: pallet_bridge_call_dispatch::CallOrigin::SourceRoot,
-				call: vec![0; BRIDGED_CHAIN_MAX_EXTRINSIC_SIZE as usize * 2 / 3 + 1],
-			},)
-			.is_err()
-=======
+		);
+	}
+
+	#[test]
 	fn message_proof_is_rejected_if_outbound_lane_state_decode_fails() {
 		assert_eq!(
 			target::verify_messages_proof_with_parser::<OnThisChainBridge, _, _>(
@@ -1018,24 +1036,10 @@
 			)]
 			.into_iter()
 			.collect()),
->>>>>>> af062c8d
-		);
-	}
-
-	#[test]
-<<<<<<< HEAD
-	fn verify_chain_message_accepts_maximal_message() {
-		assert_eq!(
-			source::verify_chain_message::<OnThisChainBridge>(&source::FromThisChainMessagePayload::<
-				OnThisChainBridge,
-			> {
-				spec_version: 1,
-				weight: BRIDGED_CHAIN_MAX_EXTRINSIC_WEIGHT,
-				origin: pallet_bridge_call_dispatch::CallOrigin::SourceRoot,
-				call: vec![0; BRIDGED_CHAIN_MAX_EXTRINSIC_SIZE as usize * 2 / 3],
-			},),
-			Ok(()),
-=======
+		);
+	}
+
+	#[test]
 	fn non_empty_message_proof_is_accepted() {
 		assert_eq!(
 			target::verify_messages_proof_with_parser::<OnThisChainBridge, _, _>(
@@ -1073,7 +1077,6 @@
 			)]
 			.into_iter()
 			.collect()),
->>>>>>> af062c8d
 		);
 	}
 }