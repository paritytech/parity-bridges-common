// Copyright 2019-2021 Parity Technologies (UK) Ltd.
// This file is part of Parity Bridges Common.

// Parity Bridges Common is free software: you can redistribute it and/or modify
// it under the terms of the GNU General Public License as published by
// the Free Software Foundation, either version 3 of the License, or
// (at your option) any later version.

// Parity Bridges Common is distributed in the hope that it will be useful,
// but WITHOUT ANY WARRANTY; without even the implied warranty of
// MERCHANTABILITY or FITNESS FOR A PARTICULAR PURPOSE.  See the
// GNU General Public License for more details.

// You should have received a copy of the GNU General Public License
// along with Parity Bridges Common.  If not, see <http://www.gnu.org/licenses/>.

//! Types that allow runtime to act as a source/target endpoint of message lanes.
//!
//! Messages are assumed to be encoded `Call`s of the target chain. Call-dispatch
//! pallet is used to dispatch incoming messages. Message identified by a tuple
//! of to elements - message lane id and message nonce.

use bp_message_dispatch::MessageDispatch as _;
use bp_messages::{
	source_chain::LaneMessageVerifier,
	target_chain::{DispatchMessage, MessageDispatch, ProvedLaneMessages, ProvedMessages},
	InboundLaneData, LaneId, Message, MessageData, MessageKey, MessageNonce, OutboundLaneData,
};
use bp_runtime::{
	messages::{DispatchFeePayment, MessageDispatchResult},
	ChainId, Size, StorageProofChecker,
};
use codec::{Decode, Encode};
use frame_support::{
	traits::{Currency, ExistenceRequirement},
	weights::{Weight, WeightToFeePolynomial},
	RuntimeDebug,
};
use hash_db::Hasher;
use scale_info::TypeInfo;
use sp_runtime::{
	traits::{AtLeast32BitUnsigned, CheckedAdd, CheckedDiv, CheckedMul, Saturating, Zero},
	FixedPointNumber, FixedPointOperand, FixedU128,
};
use sp_std::{
	cmp::PartialOrd, convert::TryFrom, fmt::Debug, marker::PhantomData, ops::RangeInclusive,
	vec::Vec,
};
use sp_trie::StorageProof;

/// Bidirectional message bridge.
pub trait MessageBridge {
	/// Relayer interest (in percents).
	const RELAYER_FEE_PERCENT: u32;

	/// Identifier of this chain.
	const THIS_CHAIN_ID: ChainId;
	/// Identifier of the Bridged chain.
	const BRIDGED_CHAIN_ID: ChainId;
	/// Name of the paired messages pallet instance at the Bridged chain.
	///
	/// Should be the name that is used in the `construct_runtime!()` macro.
	const BRIDGED_MESSAGES_PALLET_NAME: &'static str;

	/// This chain in context of message bridge.
	type ThisChain: ThisChainWithMessages;
	/// Bridged chain in context of message bridge.
	type BridgedChain: BridgedChainWithMessages;

	/// Convert Bridged chain balance into This chain balance.
	fn bridged_balance_to_this_balance(
		bridged_balance: BalanceOf<BridgedChain<Self>>,
	) -> BalanceOf<ThisChain<Self>>;
}

/// Chain that has `pallet-bridge-messages` and `dispatch` modules.
pub trait ChainWithMessages {
	/// Hash used in the chain.
	type Hash: Decode;
	/// Accound id on the chain.
	type AccountId: Encode + Decode;
	/// Public key of the chain account that may be used to verify signatures.
	type Signer: Encode + Decode;
	/// Signature type used on the chain.
	type Signature: Encode + Decode;
	/// Type of weight that is used on the chain. This would almost always be a regular
	/// `frame_support::weight::Weight`. But since the meaning of weight on different chains
	/// may be different, the `WeightOf<>` construct is used to avoid confusion between
	/// different weights.
	type Weight: From<frame_support::weights::Weight> + PartialOrd;
	/// Type of balances that is used on the chain.
	type Balance: Encode
		+ Decode
		+ CheckedAdd
		+ CheckedDiv
		+ CheckedMul
		+ PartialOrd
		+ From<u32>
		+ Copy;
}

/// Message related transaction parameters estimation.
#[derive(RuntimeDebug)]
pub struct MessageTransaction<Weight> {
	/// The estimated dispatch weight of the transaction.
	pub dispatch_weight: Weight,
	/// The estimated size of the encoded transaction.
	pub size: u32,
}

/// This chain that has `pallet-bridge-messages` and `dispatch` modules.
pub trait ThisChainWithMessages: ChainWithMessages {
	/// Call origin on the chain.
	type Origin;
	/// Call type on the chain.
	type Call: Encode + Decode;

	/// Do we accept message sent by given origin to given lane?
	fn is_message_accepted(origin: &Self::Origin, lane: &LaneId) -> bool;

	/// Maximal number of pending (not yet delivered) messages at This chain.
	///
	/// Any messages over this limit, will be rejected.
	fn maximal_pending_messages_at_outbound_lane() -> MessageNonce;

	/// Estimate size and weight of single message delivery confirmation transaction at This chain.
	fn estimate_delivery_confirmation_transaction() -> MessageTransaction<WeightOf<Self>>;

	/// Returns minimal transaction fee that must be paid for given transaction at This chain.
	fn transaction_payment(transaction: MessageTransaction<WeightOf<Self>>) -> BalanceOf<Self>;
}

/// Bridged chain that has `pallet-bridge-messages` and `dispatch` modules.
pub trait BridgedChainWithMessages: ChainWithMessages {
	/// Maximal extrinsic size at Bridged chain.
	fn maximal_extrinsic_size() -> u32;

	/// Returns feasible weights range for given message payload at the Bridged chain.
	///
	/// If message is being sent with the weight that is out of this range, then it
	/// should be rejected.
	///
	/// Weights returned from this function shall not include transaction overhead
	/// (like weight of signature and signed extensions verification), because they're
	/// already accounted by the `weight_of_delivery_transaction`. So this function should
	/// return pure call dispatch weights range.
	fn message_weight_limits(message_payload: &[u8]) -> RangeInclusive<Self::Weight>;

	/// Estimate size and weight of single message delivery transaction at the Bridged chain.
	fn estimate_delivery_transaction(
		message_payload: &[u8],
		include_pay_dispatch_fee_cost: bool,
		message_dispatch_weight: WeightOf<Self>,
	) -> MessageTransaction<WeightOf<Self>>;

	/// Returns minimal transaction fee that must be paid for given transaction at the Bridged
	/// chain.
	fn transaction_payment(transaction: MessageTransaction<WeightOf<Self>>) -> BalanceOf<Self>;
}

<<<<<<< HEAD
pub(crate) type ThisChain<B> = <B as MessageBridge>::ThisChain;
pub(crate) type BridgedChain<B> = <B as MessageBridge>::BridgedChain;
pub(crate) type HashOf<C> = <C as ChainWithMessages>::Hash;
pub(crate) type AccountIdOf<C> = <C as ChainWithMessages>::AccountId;
pub(crate) type SignerOf<C> = <C as ChainWithMessages>::Signer;
pub(crate) type SignatureOf<C> = <C as ChainWithMessages>::Signature;
pub(crate) type WeightOf<C> = <C as ChainWithMessages>::Weight;
pub(crate) type BalanceOf<C> = <C as ChainWithMessages>::Balance;

pub(crate) type OriginOf<C> = <C as ThisChainWithMessages>::Origin;
pub(crate) type CallOf<C> = <C as ThisChainWithMessages>::Call;
=======
/// This chain in context of message bridge.
pub type ThisChain<B> = <B as MessageBridge>::ThisChain;
/// Bridged chain in context of message bridge.
pub type BridgedChain<B> = <B as MessageBridge>::BridgedChain;
/// Hash used on the chain.
pub type HashOf<C> = <C as ChainWithMessages>::Hash;
/// Account id used on the chain.
pub type AccountIdOf<C> = <C as ChainWithMessages>::AccountId;
/// Public key of the chain account that may be used to verify signature.
pub type SignerOf<C> = <C as ChainWithMessages>::Signer;
/// Signature type used on the chain.
pub type SignatureOf<C> = <C as ChainWithMessages>::Signature;
/// Type of weight that used on the chain.
pub type WeightOf<C> = <C as ChainWithMessages>::Weight;
/// Type of balances that is used on the chain.
pub type BalanceOf<C> = <C as ChainWithMessages>::Balance;
/// Type of call that is used on this chain.
pub type CallOf<C> = <C as ThisChainWithMessages>::Call;
>>>>>>> 1f0c0536

/// Raw storage proof type (just raw trie nodes).
pub type RawStorageProof = Vec<Vec<u8>>;

/// Compute fee of transaction at runtime where regular transaction payment pallet is being used.
///
/// The value of `multiplier` parameter is the expected value of
/// `pallet_transaction_payment::NextFeeMultiplier` at the moment when transaction is submitted. If
/// you're charging this payment in advance (and that's what happens with delivery and confirmation
/// transaction in this crate), then there's a chance that the actual fee will be larger than what
/// is paid in advance. So the value must be chosen carefully.
pub fn transaction_payment<Balance: AtLeast32BitUnsigned + FixedPointOperand>(
	base_extrinsic_weight: Weight,
	per_byte_fee: Balance,
	multiplier: FixedU128,
	weight_to_fee: impl Fn(Weight) -> Balance,
	transaction: MessageTransaction<Weight>,
) -> Balance {
	// base fee is charged for every tx
	let base_fee = weight_to_fee(base_extrinsic_weight);

	// non-adjustable per-byte fee
	let len_fee = per_byte_fee.saturating_mul(Balance::from(transaction.size));

	// the adjustable part of the fee
	let unadjusted_weight_fee = weight_to_fee(transaction.dispatch_weight);
	let adjusted_weight_fee = multiplier.saturating_mul_int(unadjusted_weight_fee);

	base_fee.saturating_add(len_fee).saturating_add(adjusted_weight_fee)
}

/// Sub-module that is declaring types required for processing This -> Bridged chain messages.
pub mod source {
	use super::*;

	/// Encoded Call of the Bridged chain. We never try to decode it on This chain.
	pub type BridgedChainOpaqueCall = Vec<u8>;

	/// Message payload for This -> Bridged chain messages.
	pub type FromThisChainMessagePayload<B> = bp_message_dispatch::MessagePayload<
		AccountIdOf<ThisChain<B>>,
		SignerOf<BridgedChain<B>>,
		SignatureOf<BridgedChain<B>>,
		BridgedChainOpaqueCall,
	>;

	/// Messages delivery proof from bridged chain:
	///
	/// - hash of finalized header;
	/// - storage proof of inbound lane state;
	/// - lane id.
	#[derive(Clone, Decode, Encode, Eq, PartialEq, RuntimeDebug, TypeInfo)]
	pub struct FromBridgedChainMessagesDeliveryProof<BridgedHeaderHash> {
		/// Hash of the bridge header the proof is for.
		pub bridged_header_hash: BridgedHeaderHash,
		/// Storage trie proof generated for [`Self::bridged_header_hash`].
		pub storage_proof: RawStorageProof,
		/// Lane id of which messages were delivered and the proof is for.
		pub lane: LaneId,
	}

	impl<BridgedHeaderHash> Size for FromBridgedChainMessagesDeliveryProof<BridgedHeaderHash> {
		fn size_hint(&self) -> u32 {
			u32::try_from(
				self.storage_proof
					.iter()
					.fold(0usize, |sum, node| sum.saturating_add(node.len())),
			)
			.unwrap_or(u32::MAX)
		}
	}

	/// 'Parsed' message delivery proof - inbound lane id and its state.
	pub type ParsedMessagesDeliveryProofFromBridgedChain<B> =
		(LaneId, InboundLaneData<AccountIdOf<ThisChain<B>>>);

	/// Message verifier that is doing all basic checks.
	///
	/// This verifier assumes following:
	///
	/// - all message lanes are equivalent, so all checks are the same;
	/// - messages are being dispatched using `pallet-bridge-dispatch` pallet on the target chain.
	///
	/// Following checks are made:
	///
	/// - message is rejected if its lane is currently blocked;
	/// - message is rejected if there are too many pending (undelivered) messages at the outbound
	///   lane;
	/// - check that the sender has rights to dispatch the call on target chain using provided
	///   dispatch origin;
	/// - check that the sender has paid enough funds for both message delivery and dispatch.
	#[derive(RuntimeDebug)]
	pub struct FromThisChainMessageVerifier<B>(PhantomData<B>);

<<<<<<< HEAD
	pub(crate) const MESSAGE_REJECTED_BY_OUTBOUND_LANE: &str =
		"The outbound message lane has rejected the message.";
	pub(crate) const TOO_MANY_PENDING_MESSAGES: &str = "Too many pending messages at the lane.";
	pub(crate) const BAD_ORIGIN: &str =
		"Unable to match the source origin to expected target origin.";
	pub(crate) const TOO_LOW_FEE: &str =
		"Provided fee is below minimal threshold required by the lane.";
=======
	/// The error message returned from LaneMessageVerifier when outbound lane is disabled.
	pub const OUTBOUND_LANE_DISABLED: &str = "The outbound message lane is disabled.";
	/// The error message returned from LaneMessageVerifier when too many pending messages at the
	/// lane.
	pub const TOO_MANY_PENDING_MESSAGES: &str = "Too many pending messages at the lane.";
	/// The error message returned from LaneMessageVerifier when call origin is mismatch.
	pub const BAD_ORIGIN: &str = "Unable to match the source origin to expected target origin.";
	/// The error message returned from LaneMessageVerifier when the message fee is too low.
	pub const TOO_LOW_FEE: &str = "Provided fee is below minimal threshold required by the lane.";
>>>>>>> 1f0c0536

	impl<B>
		LaneMessageVerifier<
			OriginOf<ThisChain<B>>,
			AccountIdOf<ThisChain<B>>,
			FromThisChainMessagePayload<B>,
			BalanceOf<ThisChain<B>>,
		> for FromThisChainMessageVerifier<B>
	where
		B: MessageBridge,
		// matches requirements from the `frame_system::Config::Origin`
		OriginOf<ThisChain<B>>: Clone
			+ Into<Result<frame_system::RawOrigin<AccountIdOf<ThisChain<B>>>, OriginOf<ThisChain<B>>>>,
		AccountIdOf<ThisChain<B>>: PartialEq + Clone,
	{
		type Error = &'static str;

		fn verify_message(
			submitter: &OriginOf<ThisChain<B>>,
			delivery_and_dispatch_fee: &BalanceOf<ThisChain<B>>,
			lane: &LaneId,
			lane_outbound_data: &OutboundLaneData,
			payload: &FromThisChainMessagePayload<B>,
		) -> Result<(), Self::Error> {
			// reject message if lane is blocked
			if !ThisChain::<B>::is_message_accepted(submitter, lane) {
				return Err(MESSAGE_REJECTED_BY_OUTBOUND_LANE)
			}

			// reject message if there are too many pending messages at this lane
			let max_pending_messages = ThisChain::<B>::maximal_pending_messages_at_outbound_lane();
			let pending_messages = lane_outbound_data
				.latest_generated_nonce
				.saturating_sub(lane_outbound_data.latest_received_nonce);
			if pending_messages > max_pending_messages {
				return Err(TOO_MANY_PENDING_MESSAGES)
			}

			// Do the dispatch-specific check. We assume that the target chain uses
			// `Dispatch`, so we verify the message accordingly.
			let raw_origin_or_err: Result<
				frame_system::RawOrigin<AccountIdOf<ThisChain<B>>>,
				OriginOf<ThisChain<B>>,
			> = submitter.clone().into();
			match raw_origin_or_err {
				Ok(raw_origin) =>
					pallet_bridge_dispatch::verify_message_origin(&raw_origin, payload)
						.map(drop)
						.map_err(|_| BAD_ORIGIN)?,
				Err(_) => {
					// so what it means that we've failed to convert origin to the
					// `frame_system::RawOrigin`? now it means that the custom pallet origin has
					// been used to send the message. Do we need to verify it? The answer is no,
					// because pallet may craft any origin (e.g. root) && we can't verify whether it
					// is valid, or not.
				},
			};

			let minimal_fee_in_this_tokens =
				estimate_message_dispatch_and_delivery_fee::<B>(payload, B::RELAYER_FEE_PERCENT)?;

			// compare with actual fee paid
			if *delivery_and_dispatch_fee < minimal_fee_in_this_tokens {
				return Err(TOO_LOW_FEE)
			}

			Ok(())
		}
	}

	/// Return maximal message size of This -> Bridged chain message.
	pub fn maximal_message_size<B: MessageBridge>() -> u32 {
		super::target::maximal_incoming_message_size(BridgedChain::<B>::maximal_extrinsic_size())
	}

	/// Do basic Bridged-chain specific verification of This -> Bridged chain message.
	///
	/// Ok result from this function means that the delivery transaction with this message
	/// may be 'mined' by the target chain. But the lane may have its own checks (e.g. fee
	/// check) that would reject message (see `FromThisChainMessageVerifier`).
	pub fn verify_chain_message<B: MessageBridge>(
		payload: &FromThisChainMessagePayload<B>,
	) -> Result<(), &'static str> {
		let weight_limits = BridgedChain::<B>::message_weight_limits(&payload.call);
		if !weight_limits.contains(&payload.weight.into()) {
			return Err("Incorrect message weight declared")
		}

		// The maximal size of extrinsic at Substrate-based chain depends on the
		// `frame_system::Config::MaximumBlockLength` and
		// `frame_system::Config::AvailableBlockRatio` constants. This check is here to be sure that
		// the lane won't stuck because message is too large to fit into delivery transaction.
		//
		// **IMPORTANT NOTE**: the delivery transaction contains storage proof of the message, not
		// the message itself. The proof is always larger than the message. But unless chain state
		// is enormously large, it should be several dozens/hundreds of bytes. The delivery
		// transaction also contains signatures and signed extensions. Because of this, we reserve
		// 1/3 of the the maximal extrinsic weight for this data.
		if payload.call.len() > maximal_message_size::<B>() as usize {
			return Err("The message is too large to be sent over the lane")
		}

		Ok(())
	}

	/// Estimate delivery and dispatch fee that must be paid for delivering a message to the Bridged
	/// chain.
	///
	/// The fee is paid in This chain Balance, but we use Bridged chain balance to avoid additional
	/// conversions. Returns `None` if overflow has happened.
	pub fn estimate_message_dispatch_and_delivery_fee<B: MessageBridge>(
		payload: &FromThisChainMessagePayload<B>,
		relayer_fee_percent: u32,
	) -> Result<BalanceOf<ThisChain<B>>, &'static str> {
		// the fee (in Bridged tokens) of all transactions that are made on the Bridged chain
		//
		// if we're going to pay dispatch fee at the target chain, then we don't include weight
		// of the message dispatch in the delivery transaction cost
		let pay_dispatch_fee_at_target_chain =
			payload.dispatch_fee_payment == DispatchFeePayment::AtTargetChain;
		let delivery_transaction = BridgedChain::<B>::estimate_delivery_transaction(
			&payload.encode(),
			pay_dispatch_fee_at_target_chain,
			if pay_dispatch_fee_at_target_chain { 0.into() } else { payload.weight.into() },
		);
		let delivery_transaction_fee = BridgedChain::<B>::transaction_payment(delivery_transaction);

		// the fee (in This tokens) of all transactions that are made on This chain
		let confirmation_transaction = ThisChain::<B>::estimate_delivery_confirmation_transaction();
		let confirmation_transaction_fee =
			ThisChain::<B>::transaction_payment(confirmation_transaction);

		// minimal fee (in This tokens) is a sum of all required fees
		let minimal_fee = B::bridged_balance_to_this_balance(delivery_transaction_fee)
			.checked_add(&confirmation_transaction_fee);

		// before returning, add extra fee that is paid to the relayer (relayer interest)
		minimal_fee
			.and_then(|fee|
			// having message with fee that is near the `Balance::MAX_VALUE` of the chain is
			// unlikely and should be treated as an error
			// => let's do multiplication first
			fee
				.checked_mul(&relayer_fee_percent.into())
				.and_then(|interest| interest.checked_div(&100u32.into()))
				.and_then(|interest| fee.checked_add(&interest)))
			.ok_or("Overflow when computing minimal required message delivery and dispatch fee")
	}

	/// Verify proof of This -> Bridged chain messages delivery.
	pub fn verify_messages_delivery_proof<B: MessageBridge, ThisRuntime, GrandpaInstance: 'static>(
		proof: FromBridgedChainMessagesDeliveryProof<HashOf<BridgedChain<B>>>,
	) -> Result<ParsedMessagesDeliveryProofFromBridgedChain<B>, &'static str>
	where
		ThisRuntime: pallet_bridge_grandpa::Config<GrandpaInstance>,
		HashOf<BridgedChain<B>>: Into<
			bp_runtime::HashOf<
				<ThisRuntime as pallet_bridge_grandpa::Config<GrandpaInstance>>::BridgedChain,
			>,
		>,
	{
		let FromBridgedChainMessagesDeliveryProof { bridged_header_hash, storage_proof, lane } =
			proof;
		pallet_bridge_grandpa::Pallet::<ThisRuntime, GrandpaInstance>::parse_finalized_storage_proof(
			bridged_header_hash.into(),
			StorageProof::new(storage_proof),
			|storage| {
				// Messages delivery proof is just proof of single storage key read => any error
				// is fatal.
				let storage_inbound_lane_data_key =
					bp_messages::storage_keys::inbound_lane_data_key(B::BRIDGED_MESSAGES_PALLET_NAME, &lane);
				let raw_inbound_lane_data = storage
					.read_value(storage_inbound_lane_data_key.0.as_ref())
					.map_err(|_| "Failed to read inbound lane state from storage proof")?
					.ok_or("Inbound lane state is missing from the messages proof")?;
				let inbound_lane_data = InboundLaneData::decode(&mut &raw_inbound_lane_data[..])
					.map_err(|_| "Failed to decode inbound lane state from the proof")?;

				Ok((lane, inbound_lane_data))
			},
		)
		.map_err(<&'static str>::from)?
	}
}

/// Sub-module that is declaring types required for processing Bridged -> This chain messages.
pub mod target {
	use super::*;

	/// Call origin for Bridged -> This chain messages.
	pub type FromBridgedChainMessageCallOrigin<B> = bp_message_dispatch::CallOrigin<
		AccountIdOf<BridgedChain<B>>,
		SignerOf<ThisChain<B>>,
		SignatureOf<ThisChain<B>>,
	>;

	/// Decoded Bridged -> This message payload.
	pub type FromBridgedChainMessagePayload<B> = bp_message_dispatch::MessagePayload<
		AccountIdOf<BridgedChain<B>>,
		SignerOf<ThisChain<B>>,
		SignatureOf<ThisChain<B>>,
		FromBridgedChainEncodedMessageCall<CallOf<ThisChain<B>>>,
	>;

	/// Messages proof from bridged chain:
	///
	/// - hash of finalized header;
	/// - storage proof of messages and (optionally) outbound lane state;
	/// - lane id;
	/// - nonces (inclusive range) of messages which are included in this proof.
	#[derive(Clone, Decode, Encode, Eq, PartialEq, RuntimeDebug, TypeInfo)]
	pub struct FromBridgedChainMessagesProof<BridgedHeaderHash> {
		/// Hash of the finalized bridged header the proof is for.
		pub bridged_header_hash: BridgedHeaderHash,
		/// A storage trie proof of messages being delivered.
		pub storage_proof: RawStorageProof,
		pub lane: LaneId,
		/// Nonce of the first message being delivered.
		pub nonces_start: MessageNonce,
		/// Nonce of the last message being delivered.
		pub nonces_end: MessageNonce,
	}

	impl<BridgedHeaderHash> Size for FromBridgedChainMessagesProof<BridgedHeaderHash> {
		fn size_hint(&self) -> u32 {
			u32::try_from(
				self.storage_proof
					.iter()
					.fold(0usize, |sum, node| sum.saturating_add(node.len())),
			)
			.unwrap_or(u32::MAX)
		}
	}

	/// Encoded Call of This chain as it is transferred over bridge.
	///
	/// Our Call is opaque (`Vec<u8>`) for Bridged chain. So it is encoded, prefixed with
	/// vector length. Custom decode implementation here is exactly to deal with this.
	#[derive(Decode, Encode, RuntimeDebug, PartialEq)]
	pub struct FromBridgedChainEncodedMessageCall<DecodedCall> {
		encoded_call: Vec<u8>,
		_marker: PhantomData<DecodedCall>,
	}

	impl<DecodedCall> FromBridgedChainEncodedMessageCall<DecodedCall> {
		/// Create encoded call.
		pub fn new(encoded_call: Vec<u8>) -> Self {
			FromBridgedChainEncodedMessageCall { encoded_call, _marker: PhantomData::default() }
		}
	}

	impl<DecodedCall: Decode> From<FromBridgedChainEncodedMessageCall<DecodedCall>>
		for Result<DecodedCall, ()>
	{
		fn from(encoded_call: FromBridgedChainEncodedMessageCall<DecodedCall>) -> Self {
			DecodedCall::decode(&mut &encoded_call.encoded_call[..]).map_err(drop)
		}
	}

	/// Dispatching Bridged -> This chain messages.
	#[derive(RuntimeDebug, Clone, Copy)]
	pub struct FromBridgedChainMessageDispatch<B, ThisRuntime, ThisCurrency, ThisDispatchInstance> {
		_marker: PhantomData<(B, ThisRuntime, ThisCurrency, ThisDispatchInstance)>,
	}

	impl<B: MessageBridge, ThisRuntime, ThisCurrency, ThisDispatchInstance>
		MessageDispatch<AccountIdOf<ThisChain<B>>, BalanceOf<BridgedChain<B>>>
		for FromBridgedChainMessageDispatch<B, ThisRuntime, ThisCurrency, ThisDispatchInstance>
	where
		BalanceOf<ThisChain<B>>: Saturating + FixedPointOperand,
		ThisDispatchInstance: 'static,
		ThisRuntime: pallet_bridge_dispatch::Config<
				ThisDispatchInstance,
				BridgeMessageId = (LaneId, MessageNonce),
			> + pallet_transaction_payment::Config,
		<ThisRuntime as pallet_transaction_payment::Config>::OnChargeTransaction:
			pallet_transaction_payment::OnChargeTransaction<
				ThisRuntime,
				Balance = BalanceOf<ThisChain<B>>,
			>,
		ThisCurrency: Currency<AccountIdOf<ThisChain<B>>, Balance = BalanceOf<ThisChain<B>>>,
		pallet_bridge_dispatch::Pallet<ThisRuntime, ThisDispatchInstance>:
			bp_message_dispatch::MessageDispatch<
				AccountIdOf<ThisChain<B>>,
				(LaneId, MessageNonce),
				Message = FromBridgedChainMessagePayload<B>,
			>,
	{
		type DispatchPayload = FromBridgedChainMessagePayload<B>;

		fn dispatch_weight(
			message: &DispatchMessage<Self::DispatchPayload, BalanceOf<BridgedChain<B>>>,
		) -> frame_support::weights::Weight {
			message.data.payload.as_ref().map(|payload| payload.weight).unwrap_or(0)
		}

		fn dispatch(
			relayer_account: &AccountIdOf<ThisChain<B>>,
			message: DispatchMessage<Self::DispatchPayload, BalanceOf<BridgedChain<B>>>,
		) -> MessageDispatchResult {
			let message_id = (message.key.lane_id, message.key.nonce);
			pallet_bridge_dispatch::Pallet::<ThisRuntime, ThisDispatchInstance>::dispatch(
				B::BRIDGED_CHAIN_ID,
				B::THIS_CHAIN_ID,
				message_id,
				message.data.payload.map_err(drop),
				|dispatch_origin, dispatch_weight| {
					let unadjusted_weight_fee = ThisRuntime::WeightToFee::calc(&dispatch_weight);
					let fee_multiplier =
						pallet_transaction_payment::Pallet::<ThisRuntime>::next_fee_multiplier();
					let adjusted_weight_fee =
						fee_multiplier.saturating_mul_int(unadjusted_weight_fee);
					if !adjusted_weight_fee.is_zero() {
						ThisCurrency::transfer(
							dispatch_origin,
							relayer_account,
							adjusted_weight_fee,
							ExistenceRequirement::AllowDeath,
						)
						.map_err(drop)
					} else {
						Ok(())
					}
				},
			)
		}
	}

	/// Return maximal dispatch weight of the message we're able to receive.
	pub fn maximal_incoming_message_dispatch_weight(maximal_extrinsic_weight: Weight) -> Weight {
		maximal_extrinsic_weight / 2
	}

	/// Return maximal message size given maximal extrinsic size.
	pub fn maximal_incoming_message_size(maximal_extrinsic_size: u32) -> u32 {
		maximal_extrinsic_size / 3 * 2
	}

	/// Verify proof of Bridged -> This chain messages.
	///
	/// The `messages_count` argument verification (sane limits) is supposed to be made
	/// outside of this function. This function only verifies that the proof declares exactly
	/// `messages_count` messages.
	pub fn verify_messages_proof<B: MessageBridge, ThisRuntime, GrandpaInstance: 'static>(
		proof: FromBridgedChainMessagesProof<HashOf<BridgedChain<B>>>,
		messages_count: u32,
	) -> Result<ProvedMessages<Message<BalanceOf<BridgedChain<B>>>>, &'static str>
	where
		ThisRuntime: pallet_bridge_grandpa::Config<GrandpaInstance>,
		HashOf<BridgedChain<B>>: Into<
			bp_runtime::HashOf<
				<ThisRuntime as pallet_bridge_grandpa::Config<GrandpaInstance>>::BridgedChain,
			>,
		>,
	{
		verify_messages_proof_with_parser::<B, _, _>(
			proof,
			messages_count,
			|bridged_header_hash, bridged_storage_proof| {
				pallet_bridge_grandpa::Pallet::<ThisRuntime, GrandpaInstance>::parse_finalized_storage_proof(
					bridged_header_hash.into(),
					StorageProof::new(bridged_storage_proof),
					|storage_adapter| storage_adapter,
				)
				.map(|storage| StorageProofCheckerAdapter::<_, B> {
					storage,
					_dummy: Default::default(),
				})
				.map_err(|err| MessageProofError::Custom(err.into()))
			},
		)
		.map_err(Into::into)
	}

	#[derive(Debug, PartialEq)]
	pub(crate) enum MessageProofError {
		Empty,
		MessagesCountMismatch,
		MissingRequiredMessage,
		FailedToDecodeMessage,
		FailedToDecodeOutboundLaneState,
		Custom(&'static str),
	}

	impl From<MessageProofError> for &'static str {
		fn from(err: MessageProofError) -> &'static str {
			match err {
				MessageProofError::Empty => "Messages proof is empty",
				MessageProofError::MessagesCountMismatch =>
					"Declared messages count doesn't match actual value",
				MessageProofError::MissingRequiredMessage => "Message is missing from the proof",
				MessageProofError::FailedToDecodeMessage =>
					"Failed to decode message from the proof",
				MessageProofError::FailedToDecodeOutboundLaneState =>
					"Failed to decode outbound lane data from the proof",
				MessageProofError::Custom(err) => err,
			}
		}
	}

	pub(crate) trait MessageProofParser {
		fn read_raw_outbound_lane_data(&self, lane_id: &LaneId) -> Option<Vec<u8>>;
		fn read_raw_message(&self, message_key: &MessageKey) -> Option<Vec<u8>>;
	}

	struct StorageProofCheckerAdapter<H: Hasher, B> {
		storage: StorageProofChecker<H>,
		_dummy: sp_std::marker::PhantomData<B>,
	}

	impl<H, B> MessageProofParser for StorageProofCheckerAdapter<H, B>
	where
		H: Hasher,
		B: MessageBridge,
	{
		fn read_raw_outbound_lane_data(&self, lane_id: &LaneId) -> Option<Vec<u8>> {
			let storage_outbound_lane_data_key = bp_messages::storage_keys::outbound_lane_data_key(
				B::BRIDGED_MESSAGES_PALLET_NAME,
				lane_id,
			);
			self.storage.read_value(storage_outbound_lane_data_key.0.as_ref()).ok()?
		}

		fn read_raw_message(&self, message_key: &MessageKey) -> Option<Vec<u8>> {
			let storage_message_key = bp_messages::storage_keys::message_key(
				B::BRIDGED_MESSAGES_PALLET_NAME,
				&message_key.lane_id,
				message_key.nonce,
			);
			self.storage.read_value(storage_message_key.0.as_ref()).ok()?
		}
	}

	/// Verify proof of Bridged -> This chain messages using given message proof parser.
	pub(crate) fn verify_messages_proof_with_parser<B: MessageBridge, BuildParser, Parser>(
		proof: FromBridgedChainMessagesProof<HashOf<BridgedChain<B>>>,
		messages_count: u32,
		build_parser: BuildParser,
	) -> Result<ProvedMessages<Message<BalanceOf<BridgedChain<B>>>>, MessageProofError>
	where
		BuildParser:
			FnOnce(HashOf<BridgedChain<B>>, RawStorageProof) -> Result<Parser, MessageProofError>,
		Parser: MessageProofParser,
	{
		let FromBridgedChainMessagesProof {
			bridged_header_hash,
			storage_proof,
			lane,
			nonces_start,
			nonces_end,
		} = proof;

		// receiving proofs where end < begin is ok (if proof includes outbound lane state)
		let messages_in_the_proof =
			if let Some(nonces_difference) = nonces_end.checked_sub(nonces_start) {
				// let's check that the user (relayer) has passed correct `messages_count`
				// (this bounds maximal capacity of messages vec below)
				let messages_in_the_proof = nonces_difference.saturating_add(1);
				if messages_in_the_proof != MessageNonce::from(messages_count) {
					return Err(MessageProofError::MessagesCountMismatch)
				}

				messages_in_the_proof
			} else {
				0
			};

		let parser = build_parser(bridged_header_hash, storage_proof)?;

		// Read messages first. All messages that are claimed to be in the proof must
		// be in the proof. So any error in `read_value`, or even missing value is fatal.
		//
		// Mind that we allow proofs with no messages if outbound lane state is proved.
		let mut messages = Vec::with_capacity(messages_in_the_proof as _);
		for nonce in nonces_start..=nonces_end {
			let message_key = MessageKey { lane_id: lane, nonce };
			let raw_message_data = parser
				.read_raw_message(&message_key)
				.ok_or(MessageProofError::MissingRequiredMessage)?;
			let message_data =
				MessageData::<BalanceOf<BridgedChain<B>>>::decode(&mut &raw_message_data[..])
					.map_err(|_| MessageProofError::FailedToDecodeMessage)?;
			messages.push(Message { key: message_key, data: message_data });
		}

		// Now let's check if proof contains outbound lane state proof. It is optional, so we
		// simply ignore `read_value` errors and missing value.
		let mut proved_lane_messages = ProvedLaneMessages { lane_state: None, messages };
		let raw_outbound_lane_data = parser.read_raw_outbound_lane_data(&lane);
		if let Some(raw_outbound_lane_data) = raw_outbound_lane_data {
			proved_lane_messages.lane_state = Some(
				OutboundLaneData::decode(&mut &raw_outbound_lane_data[..])
					.map_err(|_| MessageProofError::FailedToDecodeOutboundLaneState)?,
			);
		}

		// Now we may actually check if the proof is empty or not.
		if proved_lane_messages.lane_state.is_none() && proved_lane_messages.messages.is_empty() {
			return Err(MessageProofError::Empty)
		}

		// We only support single lane messages in this schema
		let mut proved_messages = ProvedMessages::new();
		proved_messages.insert(lane, proved_lane_messages);

		Ok(proved_messages)
	}
}

#[cfg(test)]
mod tests {
	use super::*;
	use codec::{Decode, Encode};
	use frame_support::weights::Weight;
	use std::ops::RangeInclusive;

	const DELIVERY_TRANSACTION_WEIGHT: Weight = 100;
	const DELIVERY_CONFIRMATION_TRANSACTION_WEIGHT: Weight = 100;
	const THIS_CHAIN_WEIGHT_TO_BALANCE_RATE: Weight = 2;
	const BRIDGED_CHAIN_WEIGHT_TO_BALANCE_RATE: Weight = 4;
	const BRIDGED_CHAIN_TO_THIS_CHAIN_BALANCE_RATE: u32 = 6;
	const BRIDGED_CHAIN_MAX_EXTRINSIC_WEIGHT: Weight = 2048;
	const BRIDGED_CHAIN_MAX_EXTRINSIC_SIZE: u32 = 1024;

	/// Bridge that is deployed on ThisChain and allows sending/receiving messages to/from
	/// BridgedChain;
	#[derive(Debug, PartialEq, Eq)]
	struct OnThisChainBridge;

	impl MessageBridge for OnThisChainBridge {
		const RELAYER_FEE_PERCENT: u32 = 10;
		const THIS_CHAIN_ID: ChainId = *b"this";
		const BRIDGED_CHAIN_ID: ChainId = *b"brdg";
		const BRIDGED_MESSAGES_PALLET_NAME: &'static str = "";

		type ThisChain = ThisChain;
		type BridgedChain = BridgedChain;

		fn bridged_balance_to_this_balance(
			bridged_balance: BridgedChainBalance,
		) -> ThisChainBalance {
			ThisChainBalance(bridged_balance.0 * BRIDGED_CHAIN_TO_THIS_CHAIN_BALANCE_RATE as u32)
		}
	}

	/// Bridge that is deployed on BridgedChain and allows sending/receiving messages to/from
	/// ThisChain;
	#[derive(Debug, PartialEq, Eq)]
	struct OnBridgedChainBridge;

	impl MessageBridge for OnBridgedChainBridge {
		const RELAYER_FEE_PERCENT: u32 = 20;
		const THIS_CHAIN_ID: ChainId = *b"brdg";
		const BRIDGED_CHAIN_ID: ChainId = *b"this";
		const BRIDGED_MESSAGES_PALLET_NAME: &'static str = "";

		type ThisChain = BridgedChain;
		type BridgedChain = ThisChain;

		fn bridged_balance_to_this_balance(_this_balance: ThisChainBalance) -> BridgedChainBalance {
			unreachable!()
		}
	}

	#[derive(Debug, PartialEq, Decode, Encode, Clone)]
	struct ThisChainAccountId(u32);
	#[derive(Debug, PartialEq, Decode, Encode)]
	struct ThisChainSigner(u32);
	#[derive(Debug, PartialEq, Decode, Encode)]
	struct ThisChainSignature(u32);
	#[derive(Debug, PartialEq, Decode, Encode)]
	enum ThisChainCall {
		#[codec(index = 42)]
		Transfer,
		#[codec(index = 84)]
		Mint,
	}
	#[derive(Clone, Debug)]
	struct ThisChainOrigin(Result<frame_system::RawOrigin<ThisChainAccountId>, ()>);

	impl From<ThisChainOrigin>
		for Result<frame_system::RawOrigin<ThisChainAccountId>, ThisChainOrigin>
	{
		fn from(
			origin: ThisChainOrigin,
		) -> Result<frame_system::RawOrigin<ThisChainAccountId>, ThisChainOrigin> {
			origin.clone().0.map_err(|_| origin)
		}
	}

	#[derive(Debug, PartialEq, Decode, Encode)]
	struct BridgedChainAccountId(u32);
	#[derive(Debug, PartialEq, Decode, Encode)]
	struct BridgedChainSigner(u32);
	#[derive(Debug, PartialEq, Decode, Encode)]
	struct BridgedChainSignature(u32);
	#[derive(Debug, PartialEq, Decode, Encode)]
	enum BridgedChainCall {}
	#[derive(Clone, Debug)]
	struct BridgedChainOrigin;

	impl From<BridgedChainOrigin>
		for Result<frame_system::RawOrigin<BridgedChainAccountId>, BridgedChainOrigin>
	{
		fn from(
			_origin: BridgedChainOrigin,
		) -> Result<frame_system::RawOrigin<BridgedChainAccountId>, BridgedChainOrigin> {
			unreachable!()
		}
	}

	macro_rules! impl_wrapped_balance {
		($name:ident) => {
			#[derive(Debug, PartialEq, Decode, Encode, Clone, Copy)]
			struct $name(u32);

			impl From<u32> for $name {
				fn from(balance: u32) -> Self {
					Self(balance)
				}
			}

			impl sp_std::ops::Add for $name {
				type Output = $name;

				fn add(self, other: Self) -> Self {
					Self(self.0 + other.0)
				}
			}

			impl sp_std::ops::Div for $name {
				type Output = $name;

				fn div(self, other: Self) -> Self {
					Self(self.0 / other.0)
				}
			}

			impl sp_std::ops::Mul for $name {
				type Output = $name;

				fn mul(self, other: Self) -> Self {
					Self(self.0 * other.0)
				}
			}

			impl sp_std::cmp::PartialOrd for $name {
				fn partial_cmp(&self, other: &Self) -> Option<sp_std::cmp::Ordering> {
					self.0.partial_cmp(&other.0)
				}
			}

			impl CheckedAdd for $name {
				fn checked_add(&self, other: &Self) -> Option<Self> {
					self.0.checked_add(other.0).map(Self)
				}
			}

			impl CheckedDiv for $name {
				fn checked_div(&self, other: &Self) -> Option<Self> {
					self.0.checked_div(other.0).map(Self)
				}
			}

			impl CheckedMul for $name {
				fn checked_mul(&self, other: &Self) -> Option<Self> {
					self.0.checked_mul(other.0).map(Self)
				}
			}
		};
	}

	impl_wrapped_balance!(ThisChainBalance);
	impl_wrapped_balance!(BridgedChainBalance);

	struct ThisChain;

	impl ChainWithMessages for ThisChain {
		type Hash = ();
		type AccountId = ThisChainAccountId;
		type Signer = ThisChainSigner;
		type Signature = ThisChainSignature;
		type Weight = frame_support::weights::Weight;
		type Balance = ThisChainBalance;
	}

	impl ThisChainWithMessages for ThisChain {
		type Origin = ThisChainOrigin;
		type Call = ThisChainCall;

		fn is_message_accepted(_send_origin: &Self::Origin, lane: &LaneId) -> bool {
			lane == TEST_LANE_ID
		}

		fn maximal_pending_messages_at_outbound_lane() -> MessageNonce {
			MAXIMAL_PENDING_MESSAGES_AT_TEST_LANE
		}

		fn estimate_delivery_confirmation_transaction() -> MessageTransaction<WeightOf<Self>> {
			MessageTransaction {
				dispatch_weight: DELIVERY_CONFIRMATION_TRANSACTION_WEIGHT,
				size: 0,
			}
		}

		fn transaction_payment(transaction: MessageTransaction<WeightOf<Self>>) -> BalanceOf<Self> {
			ThisChainBalance(
				transaction.dispatch_weight as u32 * THIS_CHAIN_WEIGHT_TO_BALANCE_RATE as u32,
			)
		}
	}

	impl BridgedChainWithMessages for ThisChain {
		fn maximal_extrinsic_size() -> u32 {
			unreachable!()
		}

		fn message_weight_limits(_message_payload: &[u8]) -> RangeInclusive<Self::Weight> {
			unreachable!()
		}

		fn estimate_delivery_transaction(
			_message_payload: &[u8],
			_include_pay_dispatch_fee_cost: bool,
			_message_dispatch_weight: WeightOf<Self>,
		) -> MessageTransaction<WeightOf<Self>> {
			unreachable!()
		}

		fn transaction_payment(
			_transaction: MessageTransaction<WeightOf<Self>>,
		) -> BalanceOf<Self> {
			unreachable!()
		}
	}

	struct BridgedChain;

	impl ChainWithMessages for BridgedChain {
		type Hash = ();
		type AccountId = BridgedChainAccountId;
		type Signer = BridgedChainSigner;
		type Signature = BridgedChainSignature;
		type Weight = frame_support::weights::Weight;
		type Balance = BridgedChainBalance;
	}

	impl ThisChainWithMessages for BridgedChain {
		type Origin = BridgedChainOrigin;
		type Call = BridgedChainCall;

		fn is_message_accepted(_send_origin: &Self::Origin, _lane: &LaneId) -> bool {
			unreachable!()
		}

		fn maximal_pending_messages_at_outbound_lane() -> MessageNonce {
			unreachable!()
		}

		fn estimate_delivery_confirmation_transaction() -> MessageTransaction<WeightOf<Self>> {
			unreachable!()
		}

		fn transaction_payment(
			_transaction: MessageTransaction<WeightOf<Self>>,
		) -> BalanceOf<Self> {
			unreachable!()
		}
	}

	impl BridgedChainWithMessages for BridgedChain {
		fn maximal_extrinsic_size() -> u32 {
			BRIDGED_CHAIN_MAX_EXTRINSIC_SIZE
		}

		fn message_weight_limits(message_payload: &[u8]) -> RangeInclusive<Self::Weight> {
			let begin =
				std::cmp::min(BRIDGED_CHAIN_MAX_EXTRINSIC_WEIGHT, message_payload.len() as Weight);
			begin..=BRIDGED_CHAIN_MAX_EXTRINSIC_WEIGHT
		}

		fn estimate_delivery_transaction(
			_message_payload: &[u8],
			_include_pay_dispatch_fee_cost: bool,
			message_dispatch_weight: WeightOf<Self>,
		) -> MessageTransaction<WeightOf<Self>> {
			MessageTransaction {
				dispatch_weight: DELIVERY_TRANSACTION_WEIGHT + message_dispatch_weight,
				size: 0,
			}
		}

		fn transaction_payment(transaction: MessageTransaction<WeightOf<Self>>) -> BalanceOf<Self> {
			BridgedChainBalance(
				transaction.dispatch_weight as u32 * BRIDGED_CHAIN_WEIGHT_TO_BALANCE_RATE as u32,
			)
		}
	}

	fn test_lane_outbound_data() -> OutboundLaneData {
		OutboundLaneData::default()
	}

	#[test]
	fn message_from_bridged_chain_is_decoded() {
		// the message is encoded on the bridged chain
		let message_on_bridged_chain =
			source::FromThisChainMessagePayload::<OnBridgedChainBridge> {
				spec_version: 1,
				weight: 100,
				origin: bp_message_dispatch::CallOrigin::SourceRoot,
				dispatch_fee_payment: DispatchFeePayment::AtTargetChain,
				call: ThisChainCall::Transfer.encode(),
			}
			.encode();

		// and sent to this chain where it is decoded
		let message_on_this_chain =
			target::FromBridgedChainMessagePayload::<OnThisChainBridge>::decode(
				&mut &message_on_bridged_chain[..],
			)
			.unwrap();
		assert_eq!(
			message_on_this_chain,
			target::FromBridgedChainMessagePayload::<OnThisChainBridge> {
				spec_version: 1,
				weight: 100,
				origin: bp_message_dispatch::CallOrigin::SourceRoot,
				dispatch_fee_payment: DispatchFeePayment::AtTargetChain,
				call: target::FromBridgedChainEncodedMessageCall::<ThisChainCall>::new(
					ThisChainCall::Transfer.encode(),
				),
			}
		);
		assert_eq!(Ok(ThisChainCall::Transfer), message_on_this_chain.call.into());
	}

	const TEST_LANE_ID: &LaneId = b"test";
	const MAXIMAL_PENDING_MESSAGES_AT_TEST_LANE: MessageNonce = 32;

	fn regular_outbound_message_payload() -> source::FromThisChainMessagePayload<OnThisChainBridge>
	{
		source::FromThisChainMessagePayload::<OnThisChainBridge> {
			spec_version: 1,
			weight: 100,
			origin: bp_message_dispatch::CallOrigin::SourceRoot,
			dispatch_fee_payment: DispatchFeePayment::AtSourceChain,
			call: vec![42],
		}
	}

	#[test]
	fn message_fee_is_checked_by_verifier() {
		const EXPECTED_MINIMAL_FEE: u32 = 5500;

		// payload of the This -> Bridged chain message
		let payload = regular_outbound_message_payload();

		// let's check if estimation matching hardcoded value
		assert_eq!(
			source::estimate_message_dispatch_and_delivery_fee::<OnThisChainBridge>(
				&payload,
				OnThisChainBridge::RELAYER_FEE_PERCENT,
			),
			Ok(ThisChainBalance(EXPECTED_MINIMAL_FEE)),
		);

		// let's check if estimation is less than hardcoded, if dispatch is paid at target chain
		let mut payload_with_pay_on_target = regular_outbound_message_payload();
		payload_with_pay_on_target.dispatch_fee_payment = DispatchFeePayment::AtTargetChain;
		let fee_at_source =
			source::estimate_message_dispatch_and_delivery_fee::<OnThisChainBridge>(
				&payload_with_pay_on_target,
				OnThisChainBridge::RELAYER_FEE_PERCENT,
			)
			.expect(
				"estimate_message_dispatch_and_delivery_fee failed for pay-at-target-chain message",
			);
		assert!(
			fee_at_source < EXPECTED_MINIMAL_FEE.into(),
			"Computed fee {:?} without prepaid dispatch must be less than the fee with prepaid dispatch {}",
			fee_at_source,
			EXPECTED_MINIMAL_FEE,
		);

		// and now check that the verifier checks the fee
		assert_eq!(
			source::FromThisChainMessageVerifier::<OnThisChainBridge>::verify_message(
				&ThisChainOrigin(Ok(frame_system::RawOrigin::Root)),
				&ThisChainBalance(1),
				TEST_LANE_ID,
				&test_lane_outbound_data(),
				&payload,
			),
			Err(source::TOO_LOW_FEE)
		);
		assert!(source::FromThisChainMessageVerifier::<OnThisChainBridge>::verify_message(
			&ThisChainOrigin(Ok(frame_system::RawOrigin::Root)),
			&ThisChainBalance(1_000_000),
			TEST_LANE_ID,
			&test_lane_outbound_data(),
			&payload,
		)
		.is_ok(),);
	}

	#[test]
	fn should_disallow_root_calls_from_regular_accounts() {
		// payload of the This -> Bridged chain message
		let payload = source::FromThisChainMessagePayload::<OnThisChainBridge> {
			spec_version: 1,
			weight: 100,
			origin: bp_message_dispatch::CallOrigin::SourceRoot,
			dispatch_fee_payment: DispatchFeePayment::AtSourceChain,
			call: vec![42],
		};

		// and now check that the verifier checks the fee
		assert_eq!(
			source::FromThisChainMessageVerifier::<OnThisChainBridge>::verify_message(
				&ThisChainOrigin(Ok(frame_system::RawOrigin::Signed(ThisChainAccountId(0)))),
				&ThisChainBalance(1_000_000),
				TEST_LANE_ID,
				&test_lane_outbound_data(),
				&payload,
			),
			Err(source::BAD_ORIGIN)
		);
		assert_eq!(
			source::FromThisChainMessageVerifier::<OnThisChainBridge>::verify_message(
				&ThisChainOrigin(Ok(frame_system::RawOrigin::None)),
				&ThisChainBalance(1_000_000),
				TEST_LANE_ID,
				&test_lane_outbound_data(),
				&payload,
			),
			Err(source::BAD_ORIGIN)
		);
		assert!(source::FromThisChainMessageVerifier::<OnThisChainBridge>::verify_message(
			&ThisChainOrigin(Ok(frame_system::RawOrigin::Root)),
			&ThisChainBalance(1_000_000),
			TEST_LANE_ID,
			&test_lane_outbound_data(),
			&payload,
		)
		.is_ok(),);
	}

	#[test]
	fn should_verify_source_and_target_origin_matching() {
		// payload of the This -> Bridged chain message
		let payload = source::FromThisChainMessagePayload::<OnThisChainBridge> {
			spec_version: 1,
			weight: 100,
			origin: bp_message_dispatch::CallOrigin::SourceAccount(ThisChainAccountId(1)),
			dispatch_fee_payment: DispatchFeePayment::AtSourceChain,
			call: vec![42],
		};

		// and now check that the verifier checks the fee
		assert_eq!(
			source::FromThisChainMessageVerifier::<OnThisChainBridge>::verify_message(
				&ThisChainOrigin(Ok(frame_system::RawOrigin::Signed(ThisChainAccountId(0)))),
				&ThisChainBalance(1_000_000),
				TEST_LANE_ID,
				&test_lane_outbound_data(),
				&payload,
			),
			Err(source::BAD_ORIGIN)
		);
		assert!(source::FromThisChainMessageVerifier::<OnThisChainBridge>::verify_message(
			&ThisChainOrigin(Ok(frame_system::RawOrigin::Signed(ThisChainAccountId(1)))),
			&ThisChainBalance(1_000_000),
			TEST_LANE_ID,
			&test_lane_outbound_data(),
			&payload,
		)
		.is_ok(),);
	}

	#[test]
	fn message_is_rejected_when_sent_using_disabled_lane() {
		assert_eq!(
			source::FromThisChainMessageVerifier::<OnThisChainBridge>::verify_message(
				&ThisChainOrigin(Ok(frame_system::RawOrigin::Root)),
				&ThisChainBalance(1_000_000),
				b"dsbl",
				&test_lane_outbound_data(),
				&regular_outbound_message_payload(),
			),
			Err(source::MESSAGE_REJECTED_BY_OUTBOUND_LANE)
		);
	}

	#[test]
	fn message_is_rejected_when_there_are_too_many_pending_messages_at_outbound_lane() {
		assert_eq!(
			source::FromThisChainMessageVerifier::<OnThisChainBridge>::verify_message(
				&ThisChainOrigin(Ok(frame_system::RawOrigin::Root)),
				&ThisChainBalance(1_000_000),
				TEST_LANE_ID,
				&OutboundLaneData {
					latest_received_nonce: 100,
					latest_generated_nonce: 100 + MAXIMAL_PENDING_MESSAGES_AT_TEST_LANE + 1,
					..Default::default()
				},
				&regular_outbound_message_payload(),
			),
			Err(source::TOO_MANY_PENDING_MESSAGES)
		);
	}

	#[test]
	fn verify_chain_message_rejects_message_with_too_small_declared_weight() {
		assert!(source::verify_chain_message::<OnThisChainBridge>(
			&source::FromThisChainMessagePayload::<OnThisChainBridge> {
				spec_version: 1,
				weight: 5,
				origin: bp_message_dispatch::CallOrigin::SourceRoot,
				dispatch_fee_payment: DispatchFeePayment::AtSourceChain,
				call: vec![1, 2, 3, 4, 5, 6],
			},
		)
		.is_err());
	}

	#[test]
	fn verify_chain_message_rejects_message_with_too_large_declared_weight() {
		assert!(source::verify_chain_message::<OnThisChainBridge>(
			&source::FromThisChainMessagePayload::<OnThisChainBridge> {
				spec_version: 1,
				weight: BRIDGED_CHAIN_MAX_EXTRINSIC_WEIGHT + 1,
				origin: bp_message_dispatch::CallOrigin::SourceRoot,
				dispatch_fee_payment: DispatchFeePayment::AtSourceChain,
				call: vec![1, 2, 3, 4, 5, 6],
			},
		)
		.is_err());
	}

	#[test]
	fn verify_chain_message_rejects_message_too_large_message() {
		assert!(source::verify_chain_message::<OnThisChainBridge>(
			&source::FromThisChainMessagePayload::<OnThisChainBridge> {
				spec_version: 1,
				weight: BRIDGED_CHAIN_MAX_EXTRINSIC_WEIGHT,
				origin: bp_message_dispatch::CallOrigin::SourceRoot,
				dispatch_fee_payment: DispatchFeePayment::AtSourceChain,
				call: vec![0; source::maximal_message_size::<OnThisChainBridge>() as usize + 1],
			},
		)
		.is_err());
	}

	#[test]
	fn verify_chain_message_accepts_maximal_message() {
		assert_eq!(
			source::verify_chain_message::<OnThisChainBridge>(
				&source::FromThisChainMessagePayload::<OnThisChainBridge> {
					spec_version: 1,
					weight: BRIDGED_CHAIN_MAX_EXTRINSIC_WEIGHT,
					origin: bp_message_dispatch::CallOrigin::SourceRoot,
					dispatch_fee_payment: DispatchFeePayment::AtSourceChain,
					call: vec![0; source::maximal_message_size::<OnThisChainBridge>() as _],
				},
			),
			Ok(()),
		);
	}

	#[derive(Debug)]
	struct TestMessageProofParser {
		failing: bool,
		messages: RangeInclusive<MessageNonce>,
		outbound_lane_data: Option<OutboundLaneData>,
	}

	impl target::MessageProofParser for TestMessageProofParser {
		fn read_raw_outbound_lane_data(&self, _lane_id: &LaneId) -> Option<Vec<u8>> {
			if self.failing {
				Some(vec![])
			} else {
				self.outbound_lane_data.clone().map(|data| data.encode())
			}
		}

		fn read_raw_message(&self, message_key: &MessageKey) -> Option<Vec<u8>> {
			if self.failing {
				Some(vec![])
			} else if self.messages.contains(&message_key.nonce) {
				Some(
					MessageData::<BridgedChainBalance> {
						payload: message_key.nonce.encode(),
						fee: BridgedChainBalance(0),
					}
					.encode(),
				)
			} else {
				None
			}
		}
	}

	#[allow(clippy::reversed_empty_ranges)]
	fn no_messages_range() -> RangeInclusive<MessageNonce> {
		1..=0
	}

	fn messages_proof(nonces_end: MessageNonce) -> target::FromBridgedChainMessagesProof<()> {
		target::FromBridgedChainMessagesProof {
			bridged_header_hash: (),
			storage_proof: vec![],
			lane: Default::default(),
			nonces_start: 1,
			nonces_end,
		}
	}

	#[test]
	fn messages_proof_is_rejected_if_declared_less_than_actual_number_of_messages() {
		assert_eq!(
			target::verify_messages_proof_with_parser::<OnThisChainBridge, _, TestMessageProofParser>(
				messages_proof(10),
				5,
				|_, _| unreachable!(),
			),
			Err(target::MessageProofError::MessagesCountMismatch),
		);
	}

	#[test]
	fn messages_proof_is_rejected_if_declared_more_than_actual_number_of_messages() {
		assert_eq!(
			target::verify_messages_proof_with_parser::<OnThisChainBridge, _, TestMessageProofParser>(
				messages_proof(10),
				15,
				|_, _| unreachable!(),
			),
			Err(target::MessageProofError::MessagesCountMismatch),
		);
	}

	#[test]
	fn message_proof_is_rejected_if_build_parser_fails() {
		assert_eq!(
			target::verify_messages_proof_with_parser::<OnThisChainBridge, _, TestMessageProofParser>(
				messages_proof(10),
				10,
				|_, _| Err(target::MessageProofError::Custom("test")),
			),
			Err(target::MessageProofError::Custom("test")),
		);
	}

	#[test]
	fn message_proof_is_rejected_if_required_message_is_missing() {
		assert_eq!(
			target::verify_messages_proof_with_parser::<OnThisChainBridge, _, _>(
				messages_proof(10),
				10,
				|_, _| Ok(TestMessageProofParser {
					failing: false,
					messages: 1..=5,
					outbound_lane_data: None,
				}),
			),
			Err(target::MessageProofError::MissingRequiredMessage),
		);
	}

	#[test]
	fn message_proof_is_rejected_if_message_decode_fails() {
		assert_eq!(
			target::verify_messages_proof_with_parser::<OnThisChainBridge, _, _>(
				messages_proof(10),
				10,
				|_, _| Ok(TestMessageProofParser {
					failing: true,
					messages: 1..=10,
					outbound_lane_data: None,
				}),
			),
			Err(target::MessageProofError::FailedToDecodeMessage),
		);
	}

	#[test]
	fn message_proof_is_rejected_if_outbound_lane_state_decode_fails() {
		assert_eq!(
			target::verify_messages_proof_with_parser::<OnThisChainBridge, _, _>(
				messages_proof(0),
				0,
				|_, _| Ok(TestMessageProofParser {
					failing: true,
					messages: no_messages_range(),
					outbound_lane_data: Some(OutboundLaneData {
						oldest_unpruned_nonce: 1,
						latest_received_nonce: 1,
						latest_generated_nonce: 1,
					}),
				}),
			),
			Err(target::MessageProofError::FailedToDecodeOutboundLaneState),
		);
	}

	#[test]
	fn message_proof_is_rejected_if_it_is_empty() {
		assert_eq!(
			target::verify_messages_proof_with_parser::<OnThisChainBridge, _, _>(
				messages_proof(0),
				0,
				|_, _| Ok(TestMessageProofParser {
					failing: false,
					messages: no_messages_range(),
					outbound_lane_data: None,
				}),
			),
			Err(target::MessageProofError::Empty),
		);
	}

	#[test]
	fn non_empty_message_proof_without_messages_is_accepted() {
		assert_eq!(
			target::verify_messages_proof_with_parser::<OnThisChainBridge, _, _>(
				messages_proof(0),
				0,
				|_, _| Ok(TestMessageProofParser {
					failing: false,
					messages: no_messages_range(),
					outbound_lane_data: Some(OutboundLaneData {
						oldest_unpruned_nonce: 1,
						latest_received_nonce: 1,
						latest_generated_nonce: 1,
					}),
				}),
			),
			Ok(vec![(
				Default::default(),
				ProvedLaneMessages {
					lane_state: Some(OutboundLaneData {
						oldest_unpruned_nonce: 1,
						latest_received_nonce: 1,
						latest_generated_nonce: 1,
					}),
					messages: Vec::new(),
				},
			)]
			.into_iter()
			.collect()),
		);
	}

	#[test]
	fn non_empty_message_proof_is_accepted() {
		assert_eq!(
			target::verify_messages_proof_with_parser::<OnThisChainBridge, _, _>(
				messages_proof(1),
				1,
				|_, _| Ok(TestMessageProofParser {
					failing: false,
					messages: 1..=1,
					outbound_lane_data: Some(OutboundLaneData {
						oldest_unpruned_nonce: 1,
						latest_received_nonce: 1,
						latest_generated_nonce: 1,
					}),
				}),
			),
			Ok(vec![(
				Default::default(),
				ProvedLaneMessages {
					lane_state: Some(OutboundLaneData {
						oldest_unpruned_nonce: 1,
						latest_received_nonce: 1,
						latest_generated_nonce: 1,
					}),
					messages: vec![Message {
						key: MessageKey { lane_id: Default::default(), nonce: 1 },
						data: MessageData { payload: 1u64.encode(), fee: BridgedChainBalance(0) },
					}],
				},
			)]
			.into_iter()
			.collect()),
		);
	}

	#[test]
	fn verify_messages_proof_with_parser_does_not_panic_if_messages_count_mismatches() {
		assert_eq!(
			target::verify_messages_proof_with_parser::<OnThisChainBridge, _, _>(
				messages_proof(u64::MAX),
				0,
				|_, _| Ok(TestMessageProofParser {
					failing: false,
					messages: 0..=u64::MAX,
					outbound_lane_data: Some(OutboundLaneData {
						oldest_unpruned_nonce: 1,
						latest_received_nonce: 1,
						latest_generated_nonce: 1,
					}),
				}),
			),
			Err(target::MessageProofError::MessagesCountMismatch),
		);
	}

	#[test]
	fn transaction_payment_works_with_zero_multiplier() {
		use sp_runtime::traits::Zero;

		assert_eq!(
			transaction_payment(
				100,
				10,
				FixedU128::zero(),
				|weight| weight,
				MessageTransaction { size: 50, dispatch_weight: 777 },
			),
			100 + 50 * 10,
		);
	}

	#[test]
	fn transaction_payment_works_with_non_zero_multiplier() {
		use sp_runtime::traits::One;

		assert_eq!(
			transaction_payment(
				100,
				10,
				FixedU128::one(),
				|weight| weight,
				MessageTransaction { size: 50, dispatch_weight: 777 },
			),
			100 + 50 * 10 + 777,
		);
	}
}<|MERGE_RESOLUTION|>--- conflicted
+++ resolved
@@ -158,19 +158,6 @@
 	fn transaction_payment(transaction: MessageTransaction<WeightOf<Self>>) -> BalanceOf<Self>;
 }
 
-<<<<<<< HEAD
-pub(crate) type ThisChain<B> = <B as MessageBridge>::ThisChain;
-pub(crate) type BridgedChain<B> = <B as MessageBridge>::BridgedChain;
-pub(crate) type HashOf<C> = <C as ChainWithMessages>::Hash;
-pub(crate) type AccountIdOf<C> = <C as ChainWithMessages>::AccountId;
-pub(crate) type SignerOf<C> = <C as ChainWithMessages>::Signer;
-pub(crate) type SignatureOf<C> = <C as ChainWithMessages>::Signature;
-pub(crate) type WeightOf<C> = <C as ChainWithMessages>::Weight;
-pub(crate) type BalanceOf<C> = <C as ChainWithMessages>::Balance;
-
-pub(crate) type OriginOf<C> = <C as ThisChainWithMessages>::Origin;
-pub(crate) type CallOf<C> = <C as ThisChainWithMessages>::Call;
-=======
 /// This chain in context of message bridge.
 pub type ThisChain<B> = <B as MessageBridge>::ThisChain;
 /// Bridged chain in context of message bridge.
@@ -187,9 +174,10 @@
 pub type WeightOf<C> = <C as ChainWithMessages>::Weight;
 /// Type of balances that is used on the chain.
 pub type BalanceOf<C> = <C as ChainWithMessages>::Balance;
+/// Type of origin that is used on the chain.
+pub type OriginOf<C> = <C as ThisChainWithMessages>::Origin;
 /// Type of call that is used on this chain.
 pub type CallOf<C> = <C as ThisChainWithMessages>::Call;
->>>>>>> 1f0c0536
 
 /// Raw storage proof type (just raw trie nodes).
 pub type RawStorageProof = Vec<Vec<u8>>;
@@ -284,17 +272,9 @@
 	#[derive(RuntimeDebug)]
 	pub struct FromThisChainMessageVerifier<B>(PhantomData<B>);
 
-<<<<<<< HEAD
-	pub(crate) const MESSAGE_REJECTED_BY_OUTBOUND_LANE: &str =
+	/// The error message returned from LaneMessageVerifier when outbound lane is disabled.
+	pub const MESSAGE_REJECTED_BY_OUTBOUND_LANE: &str =
 		"The outbound message lane has rejected the message.";
-	pub(crate) const TOO_MANY_PENDING_MESSAGES: &str = "Too many pending messages at the lane.";
-	pub(crate) const BAD_ORIGIN: &str =
-		"Unable to match the source origin to expected target origin.";
-	pub(crate) const TOO_LOW_FEE: &str =
-		"Provided fee is below minimal threshold required by the lane.";
-=======
-	/// The error message returned from LaneMessageVerifier when outbound lane is disabled.
-	pub const OUTBOUND_LANE_DISABLED: &str = "The outbound message lane is disabled.";
 	/// The error message returned from LaneMessageVerifier when too many pending messages at the
 	/// lane.
 	pub const TOO_MANY_PENDING_MESSAGES: &str = "Too many pending messages at the lane.";
@@ -302,7 +282,6 @@
 	pub const BAD_ORIGIN: &str = "Unable to match the source origin to expected target origin.";
 	/// The error message returned from LaneMessageVerifier when the message fee is too low.
 	pub const TOO_LOW_FEE: &str = "Provided fee is below minimal threshold required by the lane.";
->>>>>>> 1f0c0536
 
 	impl<B>
 		LaneMessageVerifier<
