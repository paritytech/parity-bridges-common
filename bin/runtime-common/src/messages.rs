// Copyright 2019-2020 Parity Technologies (UK) Ltd.
// This file is part of Parity Bridges Common.

// Parity Bridges Common is free software: you can redistribute it and/or modify
// it under the terms of the GNU General Public License as published by
// the Free Software Foundation, either version 3 of the License, or
// (at your option) any later version.

// Parity Bridges Common is distributed in the hope that it will be useful,
// but WITHOUT ANY WARRANTY; without even the implied warranty of
// MERCHANTABILITY or FITNESS FOR A PARTICULAR PURPOSE.  See the
// GNU General Public License for more details.

// You should have received a copy of the GNU General Public License
// along with Parity Bridges Common.  If not, see <http://www.gnu.org/licenses/>.

//! Types that allow runtime to act as a source/target endpoint of message lanes.
//!
//! Messages are assumed to be encoded `Call`s of the target chain. Call-dispatch
//! pallet is used to dispatch incoming messages. Message identified by a tuple
//! of to elements - message lane id and message nonce.

use bp_message_dispatch::MessageDispatch as _;
use bp_message_lane::{
	source_chain::{LaneMessageVerifier, Sender},
	target_chain::{DispatchMessage, MessageDispatch, ProvedLaneMessages, ProvedMessages},
	InboundLaneData, LaneId, Message, MessageData, MessageKey, MessageNonce, OutboundLaneData,
};
use bp_runtime::InstanceId;
<<<<<<< HEAD
use codec::{Compact, Decode, Encode};
use frame_support::{traits::Instance, RuntimeDebug};
=======
use codec::{Compact, Decode, Encode, Input};
use frame_support::{traits::Instance, weights::Weight, RuntimeDebug};
>>>>>>> 165714ad
use hash_db::Hasher;
use pallet_substrate_bridge::StorageProofChecker;
use sp_runtime::traits::{CheckedAdd, CheckedDiv, CheckedMul};
use sp_std::{cmp::PartialOrd, marker::PhantomData, ops::RangeInclusive, vec::Vec};
use sp_trie::StorageProof;

/// Bidirectional message bridge.
pub trait MessageBridge {
	/// Instance id of this bridge.
	const INSTANCE: InstanceId;

	/// Relayer interest (in percents).
	const RELAYER_FEE_PERCENT: u32;

	/// This chain in context of message bridge.
	type ThisChain: ChainWithMessageLanes;
	/// Bridged chain in context of message bridge.
	type BridgedChain: ChainWithMessageLanes;

	/// Maximal extrinsic size on target chain.
	fn maximal_extrinsic_size_on_target_chain() -> u32;

	/// Returns feasible weights range for given message payload on the target chain.
	///
	/// If message is being sent with the weight that is out of this range, then it
	/// should be rejected.
	///
	/// Weights returned from this function shall not include transaction overhead
	/// (like weight of signature and signed extensions verification), because they're
	/// already accounted by the `weight_of_delivery_transaction`. So this function should
	/// return pure call dispatch weights range.
	fn weight_limits_of_message_on_bridged_chain(
		message_payload: &[u8],
	) -> RangeInclusive<WeightOf<BridgedChain<Self>>>;

	/// Maximal weight of single message delivery transaction on Bridged chain.
	fn weight_of_delivery_transaction(message_payload: &[u8]) -> WeightOf<BridgedChain<Self>>;

	/// Maximal weight of single message delivery confirmation transaction on This chain.
	fn weight_of_delivery_confirmation_transaction_on_this_chain() -> WeightOf<ThisChain<Self>>;

	/// Convert weight of This chain to the fee (paid in Balance) of This chain.
	fn this_weight_to_this_balance(weight: WeightOf<ThisChain<Self>>) -> BalanceOf<ThisChain<Self>>;

	/// Convert weight of the Bridged chain to the fee (paid in Balance) of the Bridged chain.
	fn bridged_weight_to_bridged_balance(weight: WeightOf<BridgedChain<Self>>) -> BalanceOf<BridgedChain<Self>>;

	/// Convert Bridged chain Balance into This chain Balance.
	fn bridged_balance_to_this_balance(bridged_balance: BalanceOf<BridgedChain<Self>>) -> BalanceOf<ThisChain<Self>>;
}

/// Chain that has `message-lane` and `call-dispatch` modules.
pub trait ChainWithMessageLanes {
	/// Hash used in the chain.
	type Hash: Decode;
	/// Accound id on the chain.
	type AccountId: Encode + Decode;
	/// Public key of the chain account that may be used to verify signatures.
	type Signer: Decode;
	/// Signature type used on the chain.
	type Signature: Decode;
	/// Call type on the chain.
	type Call: Encode + Decode;
	/// Type of weight that is used on the chain. This would almost always be a regular
	/// `frame_support::weight::Weight`. But since the meaning of weight on different chains
	/// may be different, the `WeightOf<>` construct is used to avoid confusion between
	/// different weights.
	type Weight: From<frame_support::weights::Weight> + PartialOrd;
	/// Type of balances that is used on the chain.
	type Balance: Encode + Decode + CheckedAdd + CheckedDiv + CheckedMul + PartialOrd + From<u32> + Copy;

	/// Instance of the message-lane pallet.
	type MessageLaneInstance: Instance;
}

pub(crate) type ThisChain<B> = <B as MessageBridge>::ThisChain;
pub(crate) type BridgedChain<B> = <B as MessageBridge>::BridgedChain;
pub(crate) type HashOf<C> = <C as ChainWithMessageLanes>::Hash;
pub(crate) type AccountIdOf<C> = <C as ChainWithMessageLanes>::AccountId;
pub(crate) type SignerOf<C> = <C as ChainWithMessageLanes>::Signer;
pub(crate) type SignatureOf<C> = <C as ChainWithMessageLanes>::Signature;
pub(crate) type WeightOf<C> = <C as ChainWithMessageLanes>::Weight;
pub(crate) type BalanceOf<C> = <C as ChainWithMessageLanes>::Balance;
pub(crate) type CallOf<C> = <C as ChainWithMessageLanes>::Call;
pub(crate) type MessageLaneInstanceOf<C> = <C as ChainWithMessageLanes>::MessageLaneInstance;

/// Compute weight of transaction at runtime where:
///
/// - transaction payment pallet is being used;
/// - fee multiplier is zero.
pub fn transaction_weight_without_multiplier(
	base_weight: Weight,
	payload_size: Weight,
	dispatch_weight: Weight,
) -> Weight {
	// non-adjustable per-byte weight is mapped 1:1 to tx weight
	let per_byte_weight = payload_size;

	// we assume that adjustable per-byte weight is always zero
	let adjusted_per_byte_weight = 0;

	// we assume that transaction tip we use is also zero
	let transaction_tip_weight = 0;

	base_weight
		.saturating_add(per_byte_weight)
		.saturating_add(adjusted_per_byte_weight)
		.saturating_add(transaction_tip_weight)
		.saturating_add(dispatch_weight)
}

/// Sub-module that is declaring types required for processing This -> Bridged chain messages.
pub mod source {
	use super::*;

	/// Encoded Call of the Bridged chain. We never try to decode it on This chain.
	pub type BridgedChainOpaqueCall = Vec<u8>;

	/// Message payload for This -> Bridged chain messages.
	pub type FromThisChainMessagePayload<B> = pallet_bridge_call_dispatch::MessagePayload<
		AccountIdOf<ThisChain<B>>,
		SignerOf<BridgedChain<B>>,
		SignatureOf<BridgedChain<B>>,
		BridgedChainOpaqueCall,
	>;

	/// Messages delivery proof from bridged chain:
	///
	/// - hash of finalized header;
	/// - storage proof of inbound lane state;
	/// - lane id.
	pub type FromBridgedChainMessagesDeliveryProof<B> = (HashOf<BridgedChain<B>>, StorageProof, LaneId);

	/// 'Parsed' message delivery proof - inbound lane id and its state.
	pub type ParsedMessagesDeliveryProofFromBridgedChain<B> = (LaneId, InboundLaneData<AccountIdOf<ThisChain<B>>>);

	/// Message verifier that requires submitter to pay minimal delivery and dispatch fee.
	#[derive(RuntimeDebug)]
	pub struct FromThisChainMessageVerifier<B>(PhantomData<B>);

	pub(crate) const BAD_ORIGIN: &str = "Unable to match the source origin to expected target origin.";
	pub(crate) const TOO_LOW_FEE: &str = "Provided fee is below minimal threshold required by the lane.";

	impl<B> LaneMessageVerifier<AccountIdOf<ThisChain<B>>, FromThisChainMessagePayload<B>, BalanceOf<ThisChain<B>>>
		for FromThisChainMessageVerifier<B>
	where
		B: MessageBridge,
		AccountIdOf<ThisChain<B>>: PartialEq + Clone,
	{
		type Error = &'static str;

		fn verify_message(
			submitter: &Sender<AccountIdOf<ThisChain<B>>>,
			delivery_and_dispatch_fee: &BalanceOf<ThisChain<B>>,
			_lane: &LaneId,
			payload: &FromThisChainMessagePayload<B>,
		) -> Result<(), Self::Error> {
			// Do the dispatch-specific check. We assume that the target chain uses
			// `CallDispatch`, so we verify the message accordingly.
			pallet_bridge_call_dispatch::verify_message_origin(submitter, payload).map_err(|_| BAD_ORIGIN)?;

			let minimal_fee_in_this_tokens =
				estimate_message_dispatch_and_delivery_fee::<B>(payload, B::RELAYER_FEE_PERCENT)?;

			// compare with actual fee paid
			if *delivery_and_dispatch_fee < minimal_fee_in_this_tokens {
				return Err(TOO_LOW_FEE);
			}

			Ok(())
		}
	}

	/// Return maximal message size of This -> Bridged chain message.
	pub fn maximal_message_size<B: MessageBridge>() -> u32 {
		B::maximal_extrinsic_size_on_target_chain() / 3 * 2
	}

	/// Do basic Bridged-chain specific verification of This -> Bridged chain message.
	///
	/// Ok result from this function means that the delivery transaction with this message
	/// may be 'mined' by the target chain. But the lane may have its own checks (e.g. fee
	/// check) that would reject message (see `FromThisChainMessageVerifier`).
	pub fn verify_chain_message<B: MessageBridge>(
		payload: &FromThisChainMessagePayload<B>,
	) -> Result<(), &'static str> {
		let weight_limits = B::weight_limits_of_message_on_bridged_chain(&payload.call);
		if !weight_limits.contains(&payload.weight.into()) {
			return Err("Incorrect message weight declared");
		}

		// The maximal size of extrinsic at Substrate-based chain depends on the
		// `frame_system::Config::MaximumBlockLength` and `frame_system::Config::AvailableBlockRatio`
		// constants. This check is here to be sure that the lane won't stuck because message is too
		// large to fit into delivery transaction.
		//
		// **IMPORTANT NOTE**: the delivery transaction contains storage proof of the message, not
		// the message itself. The proof is always larger than the message. But unless chain state
		// is enormously large, it should be several dozens/hundreds of bytes. The delivery
		// transaction also contains signatures and signed extensions. Because of this, we reserve
		// 1/3 of the the maximal extrinsic weight for this data.
		if payload.call.len() > maximal_message_size::<B>() as usize {
			return Err("The message is too large to be sent over the lane");
		}

		Ok(())
	}

	/// Estimate delivery and dispatch fee that must be paid for delivering a message to the Bridged chain.
	///
	/// The fee is paid in This chain Balance, but we use Bridged chain balance to avoid additional conversions.
	/// Returns `None` if overflow has happened.
	pub fn estimate_message_dispatch_and_delivery_fee<B: MessageBridge>(
		payload: &FromThisChainMessagePayload<B>,
		relayer_fee_percent: u32,
	) -> Result<BalanceOf<ThisChain<B>>, &'static str> {
		// the fee (in Bridged tokens) of all transactions that are made on the Bridged chain
		let delivery_fee = B::bridged_weight_to_bridged_balance(B::weight_of_delivery_transaction(&payload.call));
		let dispatch_fee = B::bridged_weight_to_bridged_balance(payload.weight.into());

		// the fee (in This tokens) of all transactions that are made on This chain
		let delivery_confirmation_fee =
			B::this_weight_to_this_balance(B::weight_of_delivery_confirmation_transaction_on_this_chain());

		// minimal fee (in This tokens) is a sum of all required fees
		let minimal_fee = delivery_fee
			.checked_add(&dispatch_fee)
			.map(B::bridged_balance_to_this_balance)
			.and_then(|fee| fee.checked_add(&delivery_confirmation_fee));

		// before returning, add extra fee that is paid to the relayer (relayer interest)
		minimal_fee
			.and_then(|fee|
			// having message with fee that is near the `Balance::MAX_VALUE` of the chain is
			// unlikely and should be treated as an error
			// => let's do multiplication first
			fee
				.checked_mul(&relayer_fee_percent.into())
				.and_then(|interest| interest.checked_div(&100u32.into()))
				.and_then(|interest| fee.checked_add(&interest)))
			.ok_or("Overflow when computing minimal required message delivery and dispatch fee")
	}

	/// Verify proof of This -> Bridged chain messages delivery.
	pub fn verify_messages_delivery_proof<B: MessageBridge, ThisRuntime>(
		proof: FromBridgedChainMessagesDeliveryProof<B>,
	) -> Result<ParsedMessagesDeliveryProofFromBridgedChain<B>, &'static str>
	where
		ThisRuntime: pallet_substrate_bridge::Config,
		ThisRuntime: pallet_message_lane::Config<MessageLaneInstanceOf<BridgedChain<B>>>,
		HashOf<BridgedChain<B>>:
			Into<bp_runtime::HashOf<<ThisRuntime as pallet_substrate_bridge::Config>::BridgedChain>>,
	{
		let (bridged_header_hash, bridged_storage_proof, lane) = proof;
		pallet_substrate_bridge::Module::<ThisRuntime>::parse_finalized_storage_proof(
			bridged_header_hash.into(),
			bridged_storage_proof,
			|storage| {
				// Messages delivery proof is just proof of single storage key read => any error
				// is fatal.
				let storage_inbound_lane_data_key = pallet_message_lane::storage_keys::inbound_lane_data_key::<
					ThisRuntime,
					MessageLaneInstanceOf<BridgedChain<B>>,
				>(&lane);
				let raw_inbound_lane_data = storage
					.read_value(storage_inbound_lane_data_key.0.as_ref())
					.map_err(|_| "Failed to read inbound lane state from storage proof")?
					.ok_or("Inbound lane state is missing from the messages proof")?;
				let inbound_lane_data = InboundLaneData::decode(&mut &raw_inbound_lane_data[..])
					.map_err(|_| "Failed to decode inbound lane state from the proof")?;

				Ok((lane, inbound_lane_data))
			},
		)
		.map_err(<&'static str>::from)?
	}
}

/// Sub-module that is declaring types required for processing Bridged -> This chain messages.
pub mod target {
	use super::*;

	/// Call origin for Bridged -> This chain messages.
	pub type FromBridgedChainMessageCallOrigin<B> = pallet_bridge_call_dispatch::CallOrigin<
		AccountIdOf<BridgedChain<B>>,
		SignerOf<ThisChain<B>>,
		SignatureOf<ThisChain<B>>,
	>;

	/// Decoded Bridged -> This message payload.
	pub type FromBridgedChainMessagePayload<B> = pallet_bridge_call_dispatch::MessagePayload<
		AccountIdOf<BridgedChain<B>>,
		SignerOf<ThisChain<B>>,
		SignatureOf<ThisChain<B>>,
		FromBridgedChainEncodedMessageCall<B>,
	>;

	/// Messages proof from bridged chain:
	///
	/// - hash of finalized header;
	/// - storage proof of messages and (optionally) outbound lane state;
	/// - lane id;
	/// - nonces (inclusive range) of messages which are included in this proof.
	pub type FromBridgedChainMessagesProof<B> = (
		HashOf<BridgedChain<B>>,
		StorageProof,
		LaneId,
		MessageNonce,
		MessageNonce,
	);

	/// Encoded Call of This chain as it is transferred over bridge.
	///
	/// Our Call is opaque (`Vec<u8>`) for Bridged chain. So it is encoded, prefixed with
	/// vector length. Custom decode implementation here is exactly to deal with this.
	#[derive(Decode, Encode, RuntimeDebug, PartialEq)]
	pub struct FromBridgedChainEncodedMessageCall<B> {
		pub(crate) encoded_call: Vec<u8>,
		pub(crate) _marker: PhantomData<B>,
	}

	impl<B: MessageBridge> From<FromBridgedChainEncodedMessageCall<B>> for Result<CallOf<ThisChain<B>>, ()> {
		fn from(encoded_call: FromBridgedChainEncodedMessageCall<B>) -> Self {
			let mut input = &encoded_call.encoded_call[..];
			let _skipped_length = Compact::<u32>::decode(&mut input).map_err(drop)?;
			CallOf::<ThisChain<B>>::decode(&mut input).map_err(drop)
		}
	}

	/// Dispatching Bridged -> This chain messages.
	#[derive(RuntimeDebug, Clone, Copy)]
	pub struct FromBridgedChainMessageDispatch<B, ThisRuntime, ThisCallDispatchInstance> {
		_marker: PhantomData<(B, ThisRuntime, ThisCallDispatchInstance)>,
	}

	impl<B: MessageBridge, ThisRuntime, ThisCallDispatchInstance>
		MessageDispatch<<BridgedChain<B> as ChainWithMessageLanes>::Balance>
		for FromBridgedChainMessageDispatch<B, ThisRuntime, ThisCallDispatchInstance>
	where
		ThisCallDispatchInstance: frame_support::traits::Instance,
		ThisRuntime: pallet_bridge_call_dispatch::Config<ThisCallDispatchInstance, MessageId = (LaneId, MessageNonce)>,
		<ThisRuntime as pallet_bridge_call_dispatch::Config<ThisCallDispatchInstance>>::Event:
			From<pallet_bridge_call_dispatch::RawEvent<(LaneId, MessageNonce), ThisCallDispatchInstance>>,
		pallet_bridge_call_dispatch::Module<ThisRuntime, ThisCallDispatchInstance>:
			bp_message_dispatch::MessageDispatch<(LaneId, MessageNonce), Message = FromBridgedChainMessagePayload<B>>,
	{
		type DispatchPayload = FromBridgedChainMessagePayload<B>;

		fn dispatch_weight(
			message: &DispatchMessage<Self::DispatchPayload, BalanceOf<BridgedChain<B>>>,
		) -> frame_support::weights::Weight {
			message.data.payload.as_ref().map(|payload| payload.weight).unwrap_or(0)
		}

		fn dispatch(message: DispatchMessage<Self::DispatchPayload, BalanceOf<BridgedChain<B>>>) {
<<<<<<< HEAD
			if let Ok(payload) = message.data.payload {
				pallet_bridge_call_dispatch::Module::<ThisRuntime, ThisCallDispatchInstance>::dispatch(
					B::INSTANCE,
					(message.key.lane_id, message.key.nonce),
					payload,
				);
			}
=======
			let message_id = (message.key.lane_id, message.key.nonce);
			pallet_bridge_call_dispatch::Module::<ThisRuntime, ThisCallDispatchInstance>::dispatch(
				B::INSTANCE,
				message_id,
				message.data.payload.map_err(drop).map(|payload| payload.0),
			);
>>>>>>> 165714ad
		}
	}

	/// Verify proof of Bridged -> This chain messages.
	///
	/// The `messages_count` argument verification (sane limits) is supposed to be made
	/// outside of this function. This function only verifies that the proof declares exactly
	/// `messages_count` messages.
	pub fn verify_messages_proof<B: MessageBridge, ThisRuntime>(
		proof: FromBridgedChainMessagesProof<B>,
		messages_count: u32,
	) -> Result<ProvedMessages<Message<BalanceOf<BridgedChain<B>>>>, &'static str>
	where
		ThisRuntime: pallet_substrate_bridge::Config,
		ThisRuntime: pallet_message_lane::Config<MessageLaneInstanceOf<BridgedChain<B>>>,
		HashOf<BridgedChain<B>>:
			Into<bp_runtime::HashOf<<ThisRuntime as pallet_substrate_bridge::Config>::BridgedChain>>,
	{
		verify_messages_proof_with_parser::<B, _, _>(
			proof,
			messages_count,
			|bridged_header_hash, bridged_storage_proof| {
				pallet_substrate_bridge::Module::<ThisRuntime>::parse_finalized_storage_proof(
					bridged_header_hash.into(),
					bridged_storage_proof,
					|storage_adapter| storage_adapter,
				)
				.map(|storage| StorageProofCheckerAdapter::<_, B, ThisRuntime> {
					storage,
					_dummy: Default::default(),
				})
				.map_err(|err| MessageProofError::Custom(err.into()))
			},
		)
		.map_err(Into::into)
	}

	#[derive(Debug, PartialEq)]
	pub(crate) enum MessageProofError {
		Empty,
		MessagesCountMismatch,
		MissingRequiredMessage,
		FailedToDecodeMessage,
		FailedToDecodeOutboundLaneState,
		Custom(&'static str),
	}

	impl From<MessageProofError> for &'static str {
		fn from(err: MessageProofError) -> &'static str {
			match err {
				MessageProofError::Empty => "Messages proof is empty",
				MessageProofError::MessagesCountMismatch => "Declared messages count doesn't match actual value",
				MessageProofError::MissingRequiredMessage => "Message is missing from the proof",
				MessageProofError::FailedToDecodeMessage => "Failed to decode message from the proof",
				MessageProofError::FailedToDecodeOutboundLaneState => {
					"Failed to decode outbound lane data from the proof"
				}
				MessageProofError::Custom(err) => err,
			}
		}
	}

	pub(crate) trait MessageProofParser {
		fn read_raw_outbound_lane_data(&self, lane_id: &LaneId) -> Option<Vec<u8>>;
		fn read_raw_message(&self, message_key: &MessageKey) -> Option<Vec<u8>>;
	}

	struct StorageProofCheckerAdapter<H: Hasher, B, ThisRuntime> {
		storage: StorageProofChecker<H>,
		_dummy: sp_std::marker::PhantomData<(B, ThisRuntime)>,
	}

	impl<H, B, ThisRuntime> MessageProofParser for StorageProofCheckerAdapter<H, B, ThisRuntime>
	where
		H: Hasher,
		B: MessageBridge,
		ThisRuntime: pallet_message_lane::Config<MessageLaneInstanceOf<BridgedChain<B>>>,
	{
		fn read_raw_outbound_lane_data(&self, lane_id: &LaneId) -> Option<Vec<u8>> {
			let storage_outbound_lane_data_key = pallet_message_lane::storage_keys::outbound_lane_data_key::<
				MessageLaneInstanceOf<BridgedChain<B>>,
			>(lane_id);
			self.storage
				.read_value(storage_outbound_lane_data_key.0.as_ref())
				.ok()?
		}

		fn read_raw_message(&self, message_key: &MessageKey) -> Option<Vec<u8>> {
			let storage_message_key = pallet_message_lane::storage_keys::message_key::<
				ThisRuntime,
				MessageLaneInstanceOf<BridgedChain<B>>,
			>(&message_key.lane_id, message_key.nonce);
			self.storage.read_value(storage_message_key.0.as_ref()).ok()?
		}
	}

	/// Verify proof of Bridged -> This chain messages using given message proof parser.
	pub(crate) fn verify_messages_proof_with_parser<B: MessageBridge, BuildParser, Parser>(
		proof: FromBridgedChainMessagesProof<B>,
		messages_count: u32,
		build_parser: BuildParser,
	) -> Result<ProvedMessages<Message<BalanceOf<BridgedChain<B>>>>, MessageProofError>
	where
		BuildParser: FnOnce(HashOf<BridgedChain<B>>, StorageProof) -> Result<Parser, MessageProofError>,
		Parser: MessageProofParser,
	{
		let (bridged_header_hash, bridged_storage_proof, lane_id, begin, end) = proof;

		// receiving proofs where end < begin is ok (if proof includes outbound lane state)
		let messages_in_the_proof = if let Some(nonces_difference) = end.checked_sub(begin) {
			// let's check that the user (relayer) has passed correct `messages_count`
			// (this bounds maximal capacity of messages vec below)
			let messages_in_the_proof = nonces_difference.saturating_add(1);
			if messages_in_the_proof != MessageNonce::from(messages_count) {
				return Err(MessageProofError::MessagesCountMismatch);
			}

			messages_in_the_proof
		} else {
			0
		};

		let parser = build_parser(bridged_header_hash, bridged_storage_proof)?;

		// Read messages first. All messages that are claimed to be in the proof must
		// be in the proof. So any error in `read_value`, or even missing value is fatal.
		//
		// Mind that we allow proofs with no messages if outbound lane state is proved.
		let mut messages = Vec::with_capacity(messages_in_the_proof as _);
		for nonce in begin..=end {
			let message_key = MessageKey { lane_id, nonce };
			let raw_message_data = parser
				.read_raw_message(&message_key)
				.ok_or(MessageProofError::MissingRequiredMessage)?;
			let message_data = MessageData::<BalanceOf<BridgedChain<B>>>::decode(&mut &raw_message_data[..])
				.map_err(|_| MessageProofError::FailedToDecodeMessage)?;
			messages.push(Message {
				key: message_key,
				data: message_data,
			});
		}

		// Now let's check if proof contains outbound lane state proof. It is optional, so we
		// simply ignore `read_value` errors and missing value.
		let mut proved_lane_messages = ProvedLaneMessages {
			lane_state: None,
			messages,
		};
		let raw_outbound_lane_data = parser.read_raw_outbound_lane_data(&lane_id);
		if let Some(raw_outbound_lane_data) = raw_outbound_lane_data {
			proved_lane_messages.lane_state = Some(
				OutboundLaneData::decode(&mut &raw_outbound_lane_data[..])
					.map_err(|_| MessageProofError::FailedToDecodeOutboundLaneState)?,
			);
		}

		// Now we may actually check if the proof is empty or not.
		if proved_lane_messages.lane_state.is_none() && proved_lane_messages.messages.is_empty() {
			return Err(MessageProofError::Empty);
		}

		// We only support single lane messages in this schema
		let mut proved_messages = ProvedMessages::new();
		proved_messages.insert(lane_id, proved_lane_messages);

		Ok(proved_messages)
	}
}

#[cfg(test)]
mod tests {
	use super::*;
	use codec::{Decode, Encode};
	use frame_support::weights::Weight;
	use std::ops::RangeInclusive;

	const DELIVERY_TRANSACTION_WEIGHT: Weight = 100;
	const DELIVERY_CONFIRMATION_TRANSACTION_WEIGHT: Weight = 100;
	const THIS_CHAIN_WEIGHT_TO_BALANCE_RATE: Weight = 2;
	const BRIDGED_CHAIN_WEIGHT_TO_BALANCE_RATE: Weight = 4;
	const BRIDGED_CHAIN_TO_THIS_CHAIN_BALANCE_RATE: u32 = 6;
	const BRIDGED_CHAIN_MAX_EXTRINSIC_WEIGHT: Weight = 2048;
	const BRIDGED_CHAIN_MAX_EXTRINSIC_SIZE: u32 = 1024;

	/// Bridge that is deployed on ThisChain and allows sending/receiving messages to/from BridgedChain;
	#[derive(Debug, PartialEq)]
	struct OnThisChainBridge;

	impl MessageBridge for OnThisChainBridge {
		const INSTANCE: InstanceId = *b"this";
		const RELAYER_FEE_PERCENT: u32 = 10;

		type ThisChain = ThisChain;
		type BridgedChain = BridgedChain;

		fn maximal_extrinsic_size_on_target_chain() -> u32 {
			BRIDGED_CHAIN_MAX_EXTRINSIC_SIZE
		}

		fn weight_limits_of_message_on_bridged_chain(message_payload: &[u8]) -> RangeInclusive<Weight> {
			let begin = std::cmp::min(BRIDGED_CHAIN_MAX_EXTRINSIC_WEIGHT, message_payload.len() as Weight);
			begin..=BRIDGED_CHAIN_MAX_EXTRINSIC_WEIGHT
		}

		fn weight_of_delivery_transaction(_message_payload: &[u8]) -> Weight {
			DELIVERY_TRANSACTION_WEIGHT
		}

		fn weight_of_delivery_confirmation_transaction_on_this_chain() -> Weight {
			DELIVERY_CONFIRMATION_TRANSACTION_WEIGHT
		}

		fn this_weight_to_this_balance(weight: Weight) -> ThisChainBalance {
			ThisChainBalance(weight as u32 * THIS_CHAIN_WEIGHT_TO_BALANCE_RATE as u32)
		}

		fn bridged_weight_to_bridged_balance(weight: Weight) -> BridgedChainBalance {
			BridgedChainBalance(weight as u32 * BRIDGED_CHAIN_WEIGHT_TO_BALANCE_RATE as u32)
		}

		fn bridged_balance_to_this_balance(bridged_balance: BridgedChainBalance) -> ThisChainBalance {
			ThisChainBalance(bridged_balance.0 * BRIDGED_CHAIN_TO_THIS_CHAIN_BALANCE_RATE as u32)
		}
	}

	/// Bridge that is deployed on BridgedChain and allows sending/receiving messages to/from ThisChain;
	#[derive(Debug, PartialEq)]
	struct OnBridgedChainBridge;

	impl MessageBridge for OnBridgedChainBridge {
		const INSTANCE: InstanceId = *b"brdg";
		const RELAYER_FEE_PERCENT: u32 = 20;

		type ThisChain = BridgedChain;
		type BridgedChain = ThisChain;

		fn maximal_extrinsic_size_on_target_chain() -> u32 {
			unreachable!()
		}

		fn weight_limits_of_message_on_bridged_chain(_message_payload: &[u8]) -> RangeInclusive<Weight> {
			unreachable!()
		}

		fn weight_of_delivery_transaction(_message_payload: &[u8]) -> Weight {
			unreachable!()
		}

		fn weight_of_delivery_confirmation_transaction_on_this_chain() -> Weight {
			unreachable!()
		}

		fn this_weight_to_this_balance(_weight: Weight) -> BridgedChainBalance {
			unreachable!()
		}

		fn bridged_weight_to_bridged_balance(_weight: Weight) -> ThisChainBalance {
			unreachable!()
		}

		fn bridged_balance_to_this_balance(_this_balance: ThisChainBalance) -> BridgedChainBalance {
			unreachable!()
		}
	}

	#[derive(Debug, PartialEq, Decode, Encode, Clone)]
	struct ThisChainAccountId(u32);
	#[derive(Debug, PartialEq, Decode, Encode)]
	struct ThisChainSigner(u32);
	#[derive(Debug, PartialEq, Decode, Encode)]
	struct ThisChainSignature(u32);
	#[derive(Debug, PartialEq, Decode, Encode)]
	enum ThisChainCall {
		#[codec(index = 42)]
		Transfer,
		#[codec(index = 84)]
		Mint,
	}

	#[derive(Debug, PartialEq, Decode, Encode)]
	struct BridgedChainAccountId(u32);
	#[derive(Debug, PartialEq, Decode, Encode)]
	struct BridgedChainSigner(u32);
	#[derive(Debug, PartialEq, Decode, Encode)]
	struct BridgedChainSignature(u32);
	#[derive(Debug, PartialEq, Decode, Encode)]
	enum BridgedChainCall {}

	macro_rules! impl_wrapped_balance {
		($name:ident) => {
			#[derive(Debug, PartialEq, Decode, Encode, Clone, Copy)]
			struct $name(u32);

			impl From<u32> for $name {
				fn from(balance: u32) -> Self {
					Self(balance)
				}
			}

			impl sp_std::ops::Add for $name {
				type Output = $name;

				fn add(self, other: Self) -> Self {
					Self(self.0 + other.0)
				}
			}

			impl sp_std::ops::Div for $name {
				type Output = $name;

				fn div(self, other: Self) -> Self {
					Self(self.0 / other.0)
				}
			}

			impl sp_std::ops::Mul for $name {
				type Output = $name;

				fn mul(self, other: Self) -> Self {
					Self(self.0 * other.0)
				}
			}

			impl sp_std::cmp::PartialOrd for $name {
				fn partial_cmp(&self, other: &Self) -> Option<sp_std::cmp::Ordering> {
					self.0.partial_cmp(&other.0)
				}
			}

			impl CheckedAdd for $name {
				fn checked_add(&self, other: &Self) -> Option<Self> {
					self.0.checked_add(other.0).map(Self)
				}
			}

			impl CheckedDiv for $name {
				fn checked_div(&self, other: &Self) -> Option<Self> {
					self.0.checked_div(other.0).map(Self)
				}
			}

			impl CheckedMul for $name {
				fn checked_mul(&self, other: &Self) -> Option<Self> {
					self.0.checked_mul(other.0).map(Self)
				}
			}
		};
	}

	impl_wrapped_balance!(ThisChainBalance);
	impl_wrapped_balance!(BridgedChainBalance);

	struct ThisChain;

	impl ChainWithMessageLanes for ThisChain {
		type Hash = ();
		type AccountId = ThisChainAccountId;
		type Signer = ThisChainSigner;
		type Signature = ThisChainSignature;
		type Call = ThisChainCall;
		type Weight = frame_support::weights::Weight;
		type Balance = ThisChainBalance;

		type MessageLaneInstance = pallet_message_lane::DefaultInstance;
	}

	struct BridgedChain;

	impl ChainWithMessageLanes for BridgedChain {
		type Hash = ();
		type AccountId = BridgedChainAccountId;
		type Signer = BridgedChainSigner;
		type Signature = BridgedChainSignature;
		type Call = BridgedChainCall;
		type Weight = frame_support::weights::Weight;
		type Balance = BridgedChainBalance;

		type MessageLaneInstance = pallet_message_lane::DefaultInstance;
	}

	#[test]
	fn message_from_bridged_chain_is_decoded() {
		// the message is encoded on the bridged chain
		let message_on_bridged_chain = source::FromThisChainMessagePayload::<OnBridgedChainBridge> {
			spec_version: 1,
			weight: 100,
			origin: pallet_bridge_call_dispatch::CallOrigin::SourceRoot,
			call: ThisChainCall::Transfer.encode(),
		}
		.encode();

		// and sent to this chain where it is decoded
		let message_on_this_chain =
			target::FromBridgedChainMessagePayload::<OnThisChainBridge>::decode(&mut &message_on_bridged_chain[..])
				.unwrap();
		assert_eq!(
			message_on_this_chain,
			target::FromBridgedChainMessagePayload::<OnThisChainBridge> {
				spec_version: 1,
				weight: 100,
				origin: pallet_bridge_call_dispatch::CallOrigin::SourceRoot,
				call: target::FromBridgedChainEncodedMessageCall::<OnThisChainBridge> {
					encoded_call: ThisChainCall::Transfer.encode(),
					_marker: PhantomData::default(),
				},
			}
		);
	}

	const TEST_LANE_ID: &LaneId = b"test";

	#[test]
	fn message_fee_is_checked_by_verifier() {
		const EXPECTED_MINIMAL_FEE: u32 = 5500;

		// payload of the This -> Bridged chain message
		let payload = source::FromThisChainMessagePayload::<OnThisChainBridge> {
			spec_version: 1,
			weight: 100,
			origin: pallet_bridge_call_dispatch::CallOrigin::SourceRoot,
			call: vec![42],
		};

		// let's check if estimation matching hardcoded value
		assert_eq!(
			source::estimate_message_dispatch_and_delivery_fee::<OnThisChainBridge>(
				&payload,
				OnThisChainBridge::RELAYER_FEE_PERCENT,
			),
			Ok(ThisChainBalance(EXPECTED_MINIMAL_FEE)),
		);

		// and now check that the verifier checks the fee
		assert_eq!(
			source::FromThisChainMessageVerifier::<OnThisChainBridge>::verify_message(
				&Sender::Root,
				&ThisChainBalance(1),
				&TEST_LANE_ID,
				&payload,
			),
			Err(source::TOO_LOW_FEE)
		);
		assert!(
			source::FromThisChainMessageVerifier::<OnThisChainBridge>::verify_message(
				&Sender::Root,
				&ThisChainBalance(1_000_000),
				&TEST_LANE_ID,
				&payload,
			)
			.is_ok(),
		);
	}

	#[test]
	fn should_disallow_root_calls_from_regular_accounts() {
		// payload of the This -> Bridged chain message
		let payload = source::FromThisChainMessagePayload::<OnThisChainBridge> {
			spec_version: 1,
			weight: 100,
			origin: pallet_bridge_call_dispatch::CallOrigin::SourceRoot,
			call: vec![42],
		};

		// and now check that the verifier checks the fee
		assert_eq!(
			source::FromThisChainMessageVerifier::<OnThisChainBridge>::verify_message(
				&Sender::Signed(ThisChainAccountId(0)),
				&ThisChainBalance(1_000_000),
				&TEST_LANE_ID,
				&payload,
			),
			Err(source::BAD_ORIGIN)
		);
		assert_eq!(
			source::FromThisChainMessageVerifier::<OnThisChainBridge>::verify_message(
				&Sender::None,
				&ThisChainBalance(1_000_000),
				&TEST_LANE_ID,
				&payload,
			),
			Err(source::BAD_ORIGIN)
		);
		assert!(
			source::FromThisChainMessageVerifier::<OnThisChainBridge>::verify_message(
				&Sender::Root,
				&ThisChainBalance(1_000_000),
				&TEST_LANE_ID,
				&payload,
			)
			.is_ok(),
		);
	}

	#[test]
	fn should_verify_source_and_target_origin_matching() {
		// payload of the This -> Bridged chain message
		let payload = source::FromThisChainMessagePayload::<OnThisChainBridge> {
			spec_version: 1,
			weight: 100,
			origin: pallet_bridge_call_dispatch::CallOrigin::SourceAccount(ThisChainAccountId(1)),
			call: vec![42],
		};

		// and now check that the verifier checks the fee
		assert_eq!(
			source::FromThisChainMessageVerifier::<OnThisChainBridge>::verify_message(
				&Sender::Signed(ThisChainAccountId(0)),
				&ThisChainBalance(1_000_000),
				&TEST_LANE_ID,
				&payload,
			),
			Err(source::BAD_ORIGIN)
		);
		assert!(
			source::FromThisChainMessageVerifier::<OnThisChainBridge>::verify_message(
				&Sender::Signed(ThisChainAccountId(1)),
				&ThisChainBalance(1_000_000),
				&TEST_LANE_ID,
				&payload,
			)
			.is_ok(),
		);
	}

	#[test]
	fn verify_chain_message_rejects_message_with_too_small_declared_weight() {
		assert!(
			source::verify_chain_message::<OnThisChainBridge>(&source::FromThisChainMessagePayload::<
				OnThisChainBridge,
			> {
				spec_version: 1,
				weight: 5,
				origin: pallet_bridge_call_dispatch::CallOrigin::SourceRoot,
				call: vec![1, 2, 3, 4, 5, 6],
			},)
			.is_err()
		);
	}

	#[test]
	fn verify_chain_message_rejects_message_with_too_large_declared_weight() {
		assert!(
			source::verify_chain_message::<OnThisChainBridge>(&source::FromThisChainMessagePayload::<
				OnThisChainBridge,
			> {
				spec_version: 1,
				weight: BRIDGED_CHAIN_MAX_EXTRINSIC_WEIGHT + 1,
				origin: pallet_bridge_call_dispatch::CallOrigin::SourceRoot,
				call: vec![1, 2, 3, 4, 5, 6],
			},)
			.is_err()
		);
	}

	#[test]
	fn verify_chain_message_rejects_message_too_large_message() {
		assert!(
			source::verify_chain_message::<OnThisChainBridge>(&source::FromThisChainMessagePayload::<
				OnThisChainBridge,
			> {
				spec_version: 1,
				weight: BRIDGED_CHAIN_MAX_EXTRINSIC_WEIGHT,
				origin: pallet_bridge_call_dispatch::CallOrigin::SourceRoot,
				call: vec![0; source::maximal_message_size::<OnThisChainBridge>() as usize + 1],
			},)
			.is_err()
		);
	}

	#[test]
	fn verify_chain_message_accepts_maximal_message() {
		assert_eq!(
			source::verify_chain_message::<OnThisChainBridge>(&source::FromThisChainMessagePayload::<
				OnThisChainBridge,
			> {
				spec_version: 1,
				weight: BRIDGED_CHAIN_MAX_EXTRINSIC_WEIGHT,
				origin: pallet_bridge_call_dispatch::CallOrigin::SourceRoot,
				call: vec![0; source::maximal_message_size::<OnThisChainBridge>() as _],
			},),
			Ok(()),
		);
	}

	#[derive(Debug)]
	struct TestMessageProofParser {
		failing: bool,
		messages: RangeInclusive<MessageNonce>,
		outbound_lane_data: Option<OutboundLaneData>,
	}

	impl target::MessageProofParser for TestMessageProofParser {
		fn read_raw_outbound_lane_data(&self, _lane_id: &LaneId) -> Option<Vec<u8>> {
			if self.failing {
				Some(vec![])
			} else {
				self.outbound_lane_data.clone().map(|data| data.encode())
			}
		}

		fn read_raw_message(&self, message_key: &MessageKey) -> Option<Vec<u8>> {
			if self.failing {
				Some(vec![])
			} else if self.messages.contains(&message_key.nonce) {
				Some(
					MessageData::<BridgedChainBalance> {
						payload: message_key.nonce.encode(),
						fee: BridgedChainBalance(0),
					}
					.encode(),
				)
			} else {
				None
			}
		}
	}

	#[allow(clippy::reversed_empty_ranges)]
	fn no_messages_range() -> RangeInclusive<MessageNonce> {
		1..=0
	}

	#[test]
	fn messages_proof_is_rejected_if_declared_less_than_actual_number_of_messages() {
		assert_eq!(
			target::verify_messages_proof_with_parser::<OnThisChainBridge, _, TestMessageProofParser>(
				(Default::default(), StorageProof::new(vec![]), Default::default(), 1, 10),
				5,
				|_, _| unreachable!(),
			),
			Err(target::MessageProofError::MessagesCountMismatch),
		);
	}

	#[test]
	fn messages_proof_is_rejected_if_declared_more_than_actual_number_of_messages() {
		assert_eq!(
			target::verify_messages_proof_with_parser::<OnThisChainBridge, _, TestMessageProofParser>(
				(Default::default(), StorageProof::new(vec![]), Default::default(), 1, 10),
				15,
				|_, _| unreachable!(),
			),
			Err(target::MessageProofError::MessagesCountMismatch),
		);
	}

	#[test]
	fn message_proof_is_rejected_if_build_parser_fails() {
		assert_eq!(
			target::verify_messages_proof_with_parser::<OnThisChainBridge, _, TestMessageProofParser>(
				(Default::default(), StorageProof::new(vec![]), Default::default(), 1, 10),
				10,
				|_, _| Err(target::MessageProofError::Custom("test")),
			),
			Err(target::MessageProofError::Custom("test")),
		);
	}

	#[test]
	fn message_proof_is_rejected_if_required_message_is_missing() {
		assert_eq!(
			target::verify_messages_proof_with_parser::<OnThisChainBridge, _, _>(
				(Default::default(), StorageProof::new(vec![]), Default::default(), 1, 10),
				10,
				|_, _| Ok(TestMessageProofParser {
					failing: false,
					messages: 1..=5,
					outbound_lane_data: None,
				}),
			),
			Err(target::MessageProofError::MissingRequiredMessage),
		);
	}

	#[test]
	fn message_proof_is_rejected_if_message_decode_fails() {
		assert_eq!(
			target::verify_messages_proof_with_parser::<OnThisChainBridge, _, _>(
				(Default::default(), StorageProof::new(vec![]), Default::default(), 1, 10),
				10,
				|_, _| Ok(TestMessageProofParser {
					failing: true,
					messages: 1..=10,
					outbound_lane_data: None,
				}),
			),
			Err(target::MessageProofError::FailedToDecodeMessage),
		);
	}

	#[test]
	fn message_proof_is_rejected_if_outbound_lane_state_decode_fails() {
		assert_eq!(
			target::verify_messages_proof_with_parser::<OnThisChainBridge, _, _>(
				(Default::default(), StorageProof::new(vec![]), Default::default(), 1, 0),
				0,
				|_, _| Ok(TestMessageProofParser {
					failing: true,
					messages: no_messages_range(),
					outbound_lane_data: Some(OutboundLaneData {
						oldest_unpruned_nonce: 1,
						latest_received_nonce: 1,
						latest_generated_nonce: 1,
					}),
				}),
			),
			Err(target::MessageProofError::FailedToDecodeOutboundLaneState),
		);
	}

	#[test]
	fn message_proof_is_rejected_if_it_is_empty() {
		assert_eq!(
			target::verify_messages_proof_with_parser::<OnThisChainBridge, _, _>(
				(Default::default(), StorageProof::new(vec![]), Default::default(), 1, 0),
				0,
				|_, _| Ok(TestMessageProofParser {
					failing: false,
					messages: no_messages_range(),
					outbound_lane_data: None,
				}),
			),
			Err(target::MessageProofError::Empty),
		);
	}

	#[test]
	fn non_empty_message_proof_without_messages_is_accepted() {
		assert_eq!(
			target::verify_messages_proof_with_parser::<OnThisChainBridge, _, _>(
				(Default::default(), StorageProof::new(vec![]), Default::default(), 1, 0),
				0,
				|_, _| Ok(TestMessageProofParser {
					failing: false,
					messages: no_messages_range(),
					outbound_lane_data: Some(OutboundLaneData {
						oldest_unpruned_nonce: 1,
						latest_received_nonce: 1,
						latest_generated_nonce: 1,
					}),
				}),
			),
			Ok(vec![(
				Default::default(),
				ProvedLaneMessages {
					lane_state: Some(OutboundLaneData {
						oldest_unpruned_nonce: 1,
						latest_received_nonce: 1,
						latest_generated_nonce: 1,
					}),
					messages: Vec::new(),
				},
			)]
			.into_iter()
			.collect()),
		);
	}

	#[test]
	fn non_empty_message_proof_is_accepted() {
		assert_eq!(
			target::verify_messages_proof_with_parser::<OnThisChainBridge, _, _>(
				(Default::default(), StorageProof::new(vec![]), Default::default(), 1, 1),
				1,
				|_, _| Ok(TestMessageProofParser {
					failing: false,
					messages: 1..=1,
					outbound_lane_data: Some(OutboundLaneData {
						oldest_unpruned_nonce: 1,
						latest_received_nonce: 1,
						latest_generated_nonce: 1,
					}),
				}),
			),
			Ok(vec![(
				Default::default(),
				ProvedLaneMessages {
					lane_state: Some(OutboundLaneData {
						oldest_unpruned_nonce: 1,
						latest_received_nonce: 1,
						latest_generated_nonce: 1,
					}),
					messages: vec![Message {
						key: MessageKey {
							lane_id: Default::default(),
							nonce: 1
						},
						data: MessageData {
							payload: 1u64.encode(),
							fee: BridgedChainBalance(0)
						},
					}],
				},
			)]
			.into_iter()
			.collect()),
		);
	}

	#[test]
	fn verify_messages_proof_with_parser_does_not_panic_if_messages_count_mismatches() {
		assert_eq!(
			target::verify_messages_proof_with_parser::<OnThisChainBridge, _, _>(
				(
					Default::default(),
					StorageProof::new(vec![]),
					Default::default(),
					0,
					u64::MAX
				),
				0,
				|_, _| Ok(TestMessageProofParser {
					failing: false,
					messages: 0..=u64::MAX,
					outbound_lane_data: Some(OutboundLaneData {
						oldest_unpruned_nonce: 1,
						latest_received_nonce: 1,
						latest_generated_nonce: 1,
					}),
				}),
			),
			Err(target::MessageProofError::MessagesCountMismatch),
		);
	}
}<|MERGE_RESOLUTION|>--- conflicted
+++ resolved
@@ -27,13 +27,8 @@
 	InboundLaneData, LaneId, Message, MessageData, MessageKey, MessageNonce, OutboundLaneData,
 };
 use bp_runtime::InstanceId;
-<<<<<<< HEAD
 use codec::{Compact, Decode, Encode};
-use frame_support::{traits::Instance, RuntimeDebug};
-=======
-use codec::{Compact, Decode, Encode, Input};
 use frame_support::{traits::Instance, weights::Weight, RuntimeDebug};
->>>>>>> 165714ad
 use hash_db::Hasher;
 use pallet_substrate_bridge::StorageProofChecker;
 use sp_runtime::traits::{CheckedAdd, CheckedDiv, CheckedMul};
@@ -389,22 +384,12 @@
 		}
 
 		fn dispatch(message: DispatchMessage<Self::DispatchPayload, BalanceOf<BridgedChain<B>>>) {
-<<<<<<< HEAD
-			if let Ok(payload) = message.data.payload {
-				pallet_bridge_call_dispatch::Module::<ThisRuntime, ThisCallDispatchInstance>::dispatch(
-					B::INSTANCE,
-					(message.key.lane_id, message.key.nonce),
-					payload,
-				);
-			}
-=======
 			let message_id = (message.key.lane_id, message.key.nonce);
 			pallet_bridge_call_dispatch::Module::<ThisRuntime, ThisCallDispatchInstance>::dispatch(
 				B::INSTANCE,
 				message_id,
-				message.data.payload.map_err(drop).map(|payload| payload.0),
+				message.data.payload.map_err(drop),
 			);
->>>>>>> 165714ad
 		}
 	}
 
