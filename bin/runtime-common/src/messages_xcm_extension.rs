--- conflicted
+++ resolved
@@ -30,7 +30,6 @@
 use bp_xcm_bridge_hub_router::XcmChannelStatusProvider;
 use codec::{Decode, Encode};
 use frame_support::{dispatch::Weight, traits::Get, CloneNoBound, EqNoBound, PartialEqNoBound};
-use frame_system::Config as SystemConfig;
 use pallet_bridge_messages::{
 	Config as MessagesConfig, OutboundLanesCongestedSignals, Pallet as MessagesPallet,
 	WeightInfoExt as MessagesPalletWeights,
@@ -141,7 +140,6 @@
 /// [`XcmBlobHauler`] is responsible for sending messages to the bridge "point-to-point link" from
 /// one side, where on the other it can be dispatched by [`XcmBlobMessageDispatch`].
 pub trait XcmBlobHauler {
-<<<<<<< HEAD
 	/// Runtime that has messages pallet deployed.
 	type Runtime: MessagesConfig<Self::MessagesInstance>;
 	/// Instance of the messages pallet that is used to send messages.
@@ -157,18 +155,6 @@
 	/// An XCM message that is sent to the sending chain when the bridge queue becomes not
 	/// congested.
 	type UncongestedMessage: Get<Xcm<()>>;
-
-	/// Runtime message sender origin, which is used by the associated messages pallet.
-	type MessageSenderOrigin;
-	/// Runtime origin for our (i.e. this bridge hub) location within the Consensus Universe.
-	fn message_sender_origin() -> Self::MessageSenderOrigin;
-=======
-	/// Runtime message sender adapter.
-	type MessageSender: MessagesBridge<XcmAsPlainPayload>;
-
-	/// Return message lane (as "point-to-point link") used to deliver XCM messages.
-	fn xcm_lane() -> LaneId;
->>>>>>> edf33a2c
 }
 
 /// XCM bridge adapter which connects [`XcmBlobHauler`] with [`pallet_bridge_messages`] and
@@ -176,18 +162,14 @@
 ///
 /// It needs to be used at the source bridge hub.
 pub struct XcmBlobHaulerAdapter<XcmBlobHauler>(sp_std::marker::PhantomData<XcmBlobHauler>);
-<<<<<<< HEAD
-
-impl<HaulerOrigin, H: XcmBlobHauler<MessageSenderOrigin = HaulerOrigin>> HaulBlob
-	for XcmBlobHaulerAdapter<H>
+
+impl<H: XcmBlobHauler> HaulBlob for XcmBlobHaulerAdapter<H>
 where
-	H::Runtime: SystemConfig<RuntimeOrigin = H::MessageSenderOrigin>,
 	H::Runtime: MessagesConfig<H::MessagesInstance, OutboundPayload = XcmAsPlainPayload>,
 {
 	fn haul_blob(blob: sp_std::prelude::Vec<u8>) -> Result<(), HaulBlobError> {
 		let sender_and_lane = H::SenderAndLane::get();
 		MessagesPallet::<H::Runtime, H::MessagesInstance>::send_message(
-			H::message_sender_origin(),
 			sender_and_lane.lane,
 			blob,
 		)
@@ -218,7 +200,7 @@
 	}
 }
 
-impl<HaulerOrigin, H: XcmBlobHauler<MessageSenderOrigin = HaulerOrigin>> OnMessagesDelivered
+impl<H: XcmBlobHauler> OnMessagesDelivered
 	for XcmBlobHaulerAdapter<H>
 {
 	fn on_messages_delivered(lane: LaneId, enqueued_messages: MessageNonce) {
@@ -398,12 +380,6 @@
 		type ToSourceChainSender = DummySendXcm;
 		type CongestedMessage = DummyXcmMessage;
 		type UncongestedMessage = DummyXcmMessage;
-
-		type MessageSenderOrigin = RuntimeOrigin;
-
-		fn message_sender_origin() -> Self::MessageSenderOrigin {
-			RuntimeOrigin::root()
-		}
 	}
 
 	type TestBlobHaulerAdapter = XcmBlobHaulerAdapter<TestBlobHauler>;
@@ -500,29 +476,5 @@
 			);
 			assert_eq!(DummySendXcm::messages_sent(), 2);
 		});
-=======
-impl<H: XcmBlobHauler> HaulBlob for XcmBlobHaulerAdapter<H> {
-	fn haul_blob(blob: sp_std::prelude::Vec<u8>) -> Result<(), HaulBlobError> {
-		let lane = H::xcm_lane();
-		H::MessageSender::send_message(lane, blob)
-			.map(|artifacts| (lane, artifacts.nonce).using_encoded(sp_io::hashing::blake2_256))
-			.map(|result| {
-				log::info!(
-					target: crate::LOG_TARGET_BRIDGE_DISPATCH,
-					"haul_blob result - ok: {:?} on lane: {:?}",
-					result,
-					lane
-				)
-			})
-			.map_err(|error| {
-				log::error!(
-					target: crate::LOG_TARGET_BRIDGE_DISPATCH,
-					"haul_blob result - error: {:?} on lane: {:?}",
-					error,
-					lane
-				);
-				HaulBlobError::Transport("MessageSenderError")
-			})
->>>>>>> edf33a2c
 	}
 }