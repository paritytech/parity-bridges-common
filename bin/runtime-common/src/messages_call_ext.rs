--- conflicted
+++ resolved
@@ -33,10 +33,6 @@
 	/// Message lane, used by the call.
 	pub lane_id: LaneId,
 	/// Nonces of messages, included in the call.
-<<<<<<< HEAD
-	pub bundled_range: RangeInclusive<MessageNonce>,
-	/// Nonce of the best message, stored by this chain before the call is dispatched.
-=======
 	///
 	/// For delivery transaction, it is nonces of bundled messages. For confirmation
 	/// transaction, it is nonces that are to be confirmed during the call.
@@ -45,7 +41,6 @@
 	///
 	/// For delivery transaction, it is the nonce of best delivered message before the call.
 	/// For confirmation transaction, it is the nonce of best confirmed message before the call.
->>>>>>> c23c4e44
 	pub best_stored_nonce: MessageNonce,
 	/// For message delivery transactions, the state of unrewarded relayers vector before the
 	/// call is dispatched.
@@ -64,11 +59,6 @@
 
 impl BaseMessagesProofInfo {
 	/// Returns true if `bundled_range` cannot be directly appended to the `best_stored_nonce`
-<<<<<<< HEAD
-	/// or if the `bundled_range` is empty.
-	fn is_obsolete(&self) -> bool {
-		*self.bundled_range.start() != self.best_stored_nonce + 1 || self.bundled_range.is_empty()
-=======
 	/// or if the `bundled_range` is empty (unless we're confirming rewards when unrewarded
 	/// relayers vector is full).
 	fn is_obsolete(&self) -> bool {
@@ -95,7 +85,6 @@
 
 		// otherwise we require bundled messages to continue stored range
 		*self.bundled_range.start() != self.best_stored_nonce + 1
->>>>>>> c23c4e44
 	}
 }
 
@@ -348,6 +337,7 @@
 			TestRuntime, ThisChainRuntimeCall,
 		},
 	};
+	use bitvec::prelude::*;
 	use bp_messages::{DeliveredMessages, UnrewardedRelayer, UnrewardedRelayersState};
 	use sp_std::ops::RangeInclusive;
 
@@ -357,7 +347,11 @@
 		for n in 0..MaxUnrewardedRelayerEntriesAtInboundLane::get() {
 			inbound_lane_state.relayers.push_back(UnrewardedRelayer {
 				relayer: Default::default(),
-				messages: DeliveredMessages { begin: n + 1, end: n + 1 },
+				messages: DeliveredMessages {
+					begin: n + 1,
+					end: n + 1,
+					dispatch_results: bitvec![u8, Msb0; 1; 1],
+				},
 			});
 		}
 		pallet_bridge_messages::InboundLanes::<TestRuntime>::insert(
@@ -374,6 +368,7 @@
 			messages: DeliveredMessages {
 				begin: 1,
 				end: MaxUnconfirmedMessagesAtInboundLane::get(),
+				dispatch_results: bitvec![u8, Msb0; 1; MaxUnconfirmedMessagesAtInboundLane::get() as _],
 			},
 		});
 		pallet_bridge_messages::InboundLanes::<TestRuntime>::insert(
@@ -434,32 +429,6 @@
 
 	#[test]
 	fn extension_rejects_call_with_some_obsolete_messages() {
-<<<<<<< HEAD
-		sp_io::TestExternalities::new(Default::default()).execute_with(|| {
-			// when current best delivered is message#10 and we're trying to deliver messages
-			// 10..=15 => tx is rejected
-			deliver_message_10();
-			assert!(!validate_message_delivery(10, 15));
-		});
-	}
-
-	#[test]
-	fn extension_rejects_call_with_future_messages() {
-		sp_io::TestExternalities::new(Default::default()).execute_with(|| {
-			// when current best delivered is message#10 and we're trying to deliver messages
-			// 13..=15 => tx is rejected
-			deliver_message_10();
-			assert!(!validate_message_delivery(13, 15));
-		});
-	}
-
-	#[test]
-	fn extension_accepts_new_messages() {
-		sp_io::TestExternalities::new(Default::default()).execute_with(|| {
-			// when current best delivered is message#10 and we're trying to deliver message 11..=15
-			// => tx is accepted
-			deliver_message_10();
-=======
 		sp_io::TestExternalities::new(Default::default()).execute_with(|| {
 			// when current best delivered is message#10 and we're trying to deliver messages
 			// 10..=15 => tx is rejected
@@ -515,7 +484,6 @@
 			// when current best delivered is message#10 and we're trying to deliver message 11..=15
 			// => tx is accepted
 			deliver_message_10();
->>>>>>> c23c4e44
 			assert!(validate_message_delivery(11, 15));
 		});
 	}
