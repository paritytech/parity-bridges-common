--- conflicted
+++ resolved
@@ -28,13 +28,8 @@
 pub struct BaseMessagesProofInfo {
 	/// Message lane, used by the call.
 	pub lane_id: LaneId,
-<<<<<<< HEAD
 	/// Nonces of messages, included in the call.
 	pub bundled_range: RangeInclusive<MessageNonce>,
-=======
-	/// Nonce of the best message, included in the call.
-	pub best_bundled_nonce: MessageNonce,
->>>>>>> 4bb1a640
 	/// Nonce of the best message, stored by this chain before the call is dispatched.
 	pub best_stored_nonce: MessageNonce,
 }
