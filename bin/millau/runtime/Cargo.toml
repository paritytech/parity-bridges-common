--- conflicted
+++ resolved
@@ -21,14 +21,9 @@
 bp-runtime = { path = "../../../primitives/runtime", default-features = false }
 bp-westend = { path = "../../../primitives/chain-westend", default-features = false }
 bridge-runtime-common = { path = "../../runtime-common", default-features = false }
-<<<<<<< HEAD
 pallet-bridge-dispatch = { path = "../../../modules/dispatch", default-features = false }
 pallet-bridge-grandpa = { path = "../../../modules/grandpa", default-features = false }
-=======
-pallet-bridge-call-dispatch = { path = "../../../modules/call-dispatch", default-features = false }
->>>>>>> 7ed84892
 pallet-bridge-messages = { path = "../../../modules/messages", default-features = false }
-pallet-finality-verifier = { path = "../../../modules/finality-verifier", default-features = false }
 pallet-shift-session-manager = { path = "../../../modules/shift-session-manager", default-features = false }
 pallet-substrate-bridge = { path = "../../../modules/substrate", default-features = false }
 
