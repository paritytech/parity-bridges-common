// Copyright 2019-2021 Parity Technologies (UK) Ltd.
// This file is part of Parity Bridges Common.

// Parity Bridges Common is free software: you can redistribute it and/or modify
// it under the terms of the GNU General Public License as published by
// the Free Software Foundation, either version 3 of the License, or
// (at your option) any later version.

// Parity Bridges Common is distributed in the hope that it will be useful,
// but WITHOUT ANY WARRANTY; without even the implied warranty of
// MERCHANTABILITY or FITNESS FOR A PARTICULAR PURPOSE.  See the
// GNU General Public License for more details.

// You should have received a copy of the GNU General Public License
// along with Parity Bridges Common.  If not, see <http://www.gnu.org/licenses/>.

//! The Millau runtime. This can be compiled with `#[no_std]`, ready for Wasm.

#![cfg_attr(not(feature = "std"), no_std)]
// `construct_runtime!` does a lot of recursion and requires us to increase the limit to 256.
#![recursion_limit = "256"]
// Runtime-generated enums
#![allow(clippy::large_enum_variant)]
// From construct_runtime macro
#![allow(clippy::from_over_into)]

// Make the WASM binary available.
#[cfg(feature = "std")]
include!(concat!(env!("OUT_DIR"), "/wasm_binary.rs"));

pub mod rialto_messages;
pub mod rialto_parachain_messages;
pub mod weights;
pub mod xcm_config;

use bp_parachains::SingleParaStoredHeaderDataBuilder;
#[cfg(feature = "runtime-benchmarks")]
use bp_relayers::{RewardsAccountOwner, RewardsAccountParams};
use bp_runtime::HeaderId;
use pallet_grandpa::{
	fg_primitives, AuthorityId as GrandpaId, AuthorityList as GrandpaAuthorityList,
};
use pallet_transaction_payment::{FeeDetails, Multiplier, RuntimeDispatchInfo};
use sp_api::impl_runtime_apis;
use sp_consensus_aura::sr25519::AuthorityId as AuraId;
use sp_consensus_beefy::{ecdsa_crypto::AuthorityId as BeefyId, mmr::MmrLeafVersion, ValidatorSet};
use sp_core::{ConstBool, ConstU128, OpaqueMetadata};
use sp_runtime::{
	create_runtime_str, generic, impl_opaque_keys,
	traits::{Block as BlockT, IdentityLookup, Keccak256, NumberFor, OpaqueKeys},
	transaction_validity::{TransactionSource, TransactionValidity},
	ApplyExtrinsicResult, FixedPointNumber, KeyTypeId, Perquintill,
};
use sp_std::prelude::*;
#[cfg(feature = "std")]
use sp_version::NativeVersion;
use sp_version::RuntimeVersion;
use xcm_builder::{NetworkExportTable, NetworkExportTableItem};

// to be able to use Millau runtime in `bridge-runtime-common` tests
pub use bridge_runtime_common;

// A few exports that help ease life for downstream crates.
pub use frame_support::{
	construct_runtime,
	dispatch::DispatchClass,
	parameter_types,
	traits::{
		ConstU32, ConstU64, ConstU8, Currency, ExistenceRequirement, Imbalance, KeyOwnerProofSystem,
	},
	weights::{
		constants::WEIGHT_REF_TIME_PER_SECOND, ConstantMultiplier, IdentityFee, RuntimeDbWeight,
		Weight,
	},
	StorageValue,
};

pub use frame_system::Call as SystemCall;
pub use pallet_balances::Call as BalancesCall;
pub use pallet_bridge_grandpa::Call as BridgeGrandpaCall;
pub use pallet_bridge_messages::Call as MessagesCall;
pub use pallet_bridge_parachains::Call as BridgeParachainsCall;
pub use pallet_sudo::Call as SudoCall;
pub use pallet_timestamp::Call as TimestampCall;
pub use pallet_xcm::Call as XcmCall;

use bridge_runtime_common::generate_bridge_reject_obsolete_headers_and_messages;

#[cfg(any(feature = "std", test))]
pub use sp_runtime::BuildStorage;
pub use sp_runtime::{Perbill, Permill};

/// An index to a block.
pub type BlockNumber = bp_millau::BlockNumber;

/// Alias to 512-bit hash when used in the context of a transaction signature on the chain.
pub type Signature = bp_millau::Signature;

/// Some way of identifying an account on the chain. We intentionally make it equivalent
/// to the public key of our transaction signing scheme.
pub type AccountId = bp_millau::AccountId;

/// The type for looking up accounts. We don't expect more than 4 billion of them, but you
/// never know...
pub type AccountIndex = u32;

/// Balance of an account.
pub type Balance = bp_millau::Balance;

/// Nonce of a transaction in the chain.
pub type Nonce = bp_millau::Nonce;

/// A hash of some data used by the chain.
pub type Hash = bp_millau::Hash;

/// Hashing algorithm used by the chain.
pub type Hashing = bp_millau::Hasher;

/// Opaque types. These are used by the CLI to instantiate machinery that don't need to know
/// the specifics of the runtime. They can then be made to be agnostic over specific formats
/// of data like extrinsics, allowing for them to continue syncing the network through upgrades
/// to even the core data structures.
pub mod opaque {
	use super::*;

	pub use sp_runtime::OpaqueExtrinsic as UncheckedExtrinsic;

	/// Opaque block header type.
	pub type Header = generic::Header<BlockNumber, Hashing>;
	/// Opaque block type.
	pub type Block = generic::Block<Header, UncheckedExtrinsic>;
	/// Opaque block identifier type.
	pub type BlockId = generic::BlockId<Block>;
}

impl_opaque_keys! {
	pub struct SessionKeys {
		pub aura: Aura,
		pub beefy: Beefy,
		pub grandpa: Grandpa,
	}
}

/// This runtime version.
#[sp_version::runtime_version]
pub const VERSION: RuntimeVersion = RuntimeVersion {
	spec_name: create_runtime_str!("millau-runtime"),
	impl_name: create_runtime_str!("millau-runtime"),
	authoring_version: 1,
	spec_version: 1,
	impl_version: 1,
	apis: RUNTIME_API_VERSIONS,
	transaction_version: 1,
	state_version: 0,
};

/// The version information used to identify this runtime when compiled natively.
#[cfg(feature = "std")]
pub fn native_version() -> NativeVersion {
	NativeVersion { runtime_version: VERSION, can_author_with: Default::default() }
}

parameter_types! {
	pub const BlockHashCount: BlockNumber = 250;
	pub const Version: RuntimeVersion = VERSION;
	pub const DbWeight: RuntimeDbWeight = RuntimeDbWeight {
		read: 60_000_000, // ~0.06 ms = ~60 µs
		write: 200_000_000, // ~0.2 ms = 200 µs
	};
	pub const SS58Prefix: u8 = 60;
}

impl frame_system::Config for Runtime {
	/// The basic call filter to use in dispatchable.
	type BaseCallFilter = frame_support::traits::Everything;
	/// The identifier used to distinguish between accounts.
	type AccountId = AccountId;
	/// The aggregated dispatch type that is available for extrinsics.
	type RuntimeCall = RuntimeCall;
	/// The lookup mechanism to get account ID from whatever is passed in dispatchers.
	type Lookup = IdentityLookup<AccountId>;
	/// The index type for storing how many extrinsics an account has signed.
	type Nonce = Nonce;
	/// The type for hashing blocks and tries.
	type Hash = Hash;
	/// The hashing algorithm used.
	type Hashing = Hashing;
	/// The header type.
	type Block = Block;
	/// The ubiquitous event type.
	type RuntimeEvent = RuntimeEvent;
	/// The ubiquitous origin type.
	type RuntimeOrigin = RuntimeOrigin;
	/// Maximum number of block number to block hash mappings to keep (oldest pruned first).
	type BlockHashCount = BlockHashCount;
	/// Version of the runtime.
	type Version = Version;
	/// Provides information about the pallet setup in the runtime.
	type PalletInfo = PalletInfo;
	/// What to do if a new account is created.
	type OnNewAccount = ();
	/// What to do if an account is fully reaped from the system.
	type OnKilledAccount = ();
	/// The data to be stored in an account.
	type AccountData = pallet_balances::AccountData<Balance>;
	// TODO: update me (https://github.com/paritytech/parity-bridges-common/issues/78)
	/// Weight information for the extrinsics of this pallet.
	type SystemWeightInfo = ();
	/// Block and extrinsics weights: base values and limits.
	type BlockWeights = bp_millau::BlockWeights;
	/// The maximum length of a block (in bytes).
	type BlockLength = bp_millau::BlockLength;
	/// The weight of database operations that the runtime can invoke.
	type DbWeight = DbWeight;
	/// The designated SS58 prefix of this chain.
	type SS58Prefix = SS58Prefix;
	/// The set code logic, just the default since we're not a parachain.
	type OnSetCode = ();
	type MaxConsumers = frame_support::traits::ConstU32<16>;
}

impl pallet_aura::Config for Runtime {
	type AuthorityId = AuraId;
	type MaxAuthorities = ConstU32<10>;
	type DisabledValidators = ();
	type AllowMultipleBlocksPerSlot = ConstBool<false>;
}

impl pallet_beefy::Config for Runtime {
	type BeefyId = BeefyId;
	type MaxAuthorities = ConstU32<10>;
	type MaxSetIdSessionEntries = ConstU64<0>;
	type OnNewValidatorSet = MmrLeaf;
	type WeightInfo = ();
	type KeyOwnerProof = sp_core::Void;
	type EquivocationReportSystem = ();
	type MaxNominators = ConstU32<256>;
}

impl pallet_grandpa::Config for Runtime {
	type RuntimeEvent = RuntimeEvent;
	// TODO: update me (https://github.com/paritytech/parity-bridges-common/issues/78)
	type WeightInfo = ();
	type MaxAuthorities = ConstU32<10>;
	type MaxSetIdSessionEntries = ConstU64<0>;
	type KeyOwnerProof = <Historical as KeyOwnerProofSystem<(KeyTypeId, GrandpaId)>>::Proof;
	type EquivocationReportSystem =
		pallet_grandpa::EquivocationReportSystem<Self, Offences, Historical, ReportLongevity>;
	type MaxNominators = ConstU32<256>;
}

/// MMR helper types.
mod mmr {
	use super::Runtime;
	pub use pallet_mmr::primitives::*;

	pub type Leaf = <<Runtime as pallet_mmr::Config>::LeafData as LeafDataProvider>::LeafData;
	pub type Hashing = <Runtime as pallet_mmr::Config>::Hashing;
	pub type Hash = <Hashing as sp_runtime::traits::Hash>::Output;
}

impl pallet_mmr::Config for Runtime {
	const INDEXING_PREFIX: &'static [u8] = b"mmr";
	type Hashing = Keccak256;
	type OnNewRoot = pallet_beefy_mmr::DepositBeefyDigest<Runtime>;
	type WeightInfo = ();
	type LeafData = pallet_beefy_mmr::Pallet<Runtime>;
}

parameter_types! {
	/// Version of the produced MMR leaf.
	///
	/// The version consists of two parts;
	/// - `major` (3 bits)
	/// - `minor` (5 bits)
	///
	/// `major` should be updated only if decoding the previous MMR Leaf format from the payload
	/// is not possible (i.e. backward incompatible change).
	/// `minor` should be updated if fields are added to the previous MMR Leaf, which given SCALE
	/// encoding does not prevent old leafs from being decoded.
	///
	/// Hence we expect `major` to be changed really rarely (think never).
	/// See [`MmrLeafVersion`] type documentation for more details.
	pub LeafVersion: MmrLeafVersion = MmrLeafVersion::new(0, 0);
}

pub struct BeefyDummyDataProvider;

impl sp_consensus_beefy::mmr::BeefyDataProvider<()> for BeefyDummyDataProvider {
	fn extra_data() {}
}

impl pallet_beefy_mmr::Config for Runtime {
	type LeafVersion = LeafVersion;
	type BeefyAuthorityToMerkleLeaf = pallet_beefy_mmr::BeefyEcdsaToEthereum;
	type LeafExtra = ();
	type BeefyDataProvider = BeefyDummyDataProvider;
}

parameter_types! {
	pub const MinimumPeriod: u64 = bp_millau::SLOT_DURATION / 2;
}

impl pallet_timestamp::Config for Runtime {
	/// A timestamp: milliseconds since the UNIX epoch.
	type Moment = u64;
	type OnTimestampSet = Aura;
	type MinimumPeriod = MinimumPeriod;
	// TODO: update me (https://github.com/paritytech/parity-bridges-common/issues/78)
	type WeightInfo = ();
}

parameter_types! {
	pub const ExistentialDeposit: bp_millau::Balance = 500;
}

impl pallet_balances::Config for Runtime {
	/// The type for recording an account's balance.
	type Balance = Balance;
	/// The ubiquitous event type.
	type RuntimeEvent = RuntimeEvent;
	type DustRemoval = ();
	type ExistentialDeposit = ExistentialDeposit;
	type AccountStore = System;
	// TODO: update me (https://github.com/paritytech/parity-bridges-common/issues/78)
	type WeightInfo = ();
	// For weight estimation, we assume that the most locks on an individual account will be 50.
	// This number may need to be adjusted in the future if this assumption no longer holds true.
	type MaxLocks = ConstU32<50>;
	type MaxReserves = ConstU32<50>;
	type ReserveIdentifier = [u8; 8];
	type RuntimeHoldReason = RuntimeHoldReason;
	type FreezeIdentifier = ();
	type MaxHolds = ConstU32<0>;
	type MaxFreezes = ConstU32<0>;
}

parameter_types! {
	pub const TransactionBaseFee: Balance = 0;
	pub const TransactionByteFee: Balance = 1;
	// values for following parameters are copied from polkadot repo, but it is fine
	// not to sync them - we're not going to make Rialto a full copy of one of Polkadot-like chains
	pub const TargetBlockFullness: Perquintill = Perquintill::from_percent(25);
	pub AdjustmentVariable: Multiplier = Multiplier::saturating_from_rational(3, 100_000);
	pub MinimumMultiplier: Multiplier = Multiplier::saturating_from_rational(1, 1_000_000u128);
	pub MaximumMultiplier: Multiplier = sp_runtime::traits::Bounded::max_value();
}

impl pallet_transaction_payment::Config for Runtime {
	type OnChargeTransaction = pallet_transaction_payment::CurrencyAdapter<Balances, ()>;
	type OperationalFeeMultiplier = ConstU8<5>;
	type WeightToFee = bp_millau::WeightToFee;
	type LengthToFee = ConstantMultiplier<Balance, TransactionByteFee>;
	type FeeMultiplierUpdate = pallet_transaction_payment::TargetedFeeAdjustment<
		Runtime,
		TargetBlockFullness,
		AdjustmentVariable,
		MinimumMultiplier,
		MaximumMultiplier,
	>;
	type RuntimeEvent = RuntimeEvent;
}

impl pallet_sudo::Config for Runtime {
	type RuntimeEvent = RuntimeEvent;
	type RuntimeCall = RuntimeCall;
	type WeightInfo = pallet_sudo::weights::SubstrateWeight<Runtime>;
}

parameter_types! {
	/// Authorities are changing every 5 minutes.
	pub const Period: BlockNumber = bp_millau::SESSION_LENGTH;
	pub const Offset: BlockNumber = 0;
	pub const RelayerStakeReserveId: [u8; 8] = *b"brdgrlrs";
	pub ReportLongevity: u64 = Period::get() * 10;
}

impl pallet_session::Config for Runtime {
	type RuntimeEvent = RuntimeEvent;
	type ValidatorId = <Self as frame_system::Config>::AccountId;
	type ValidatorIdOf = ();
	type ShouldEndSession = pallet_session::PeriodicSessions<Period, Offset>;
	type NextSessionRotation = pallet_session::PeriodicSessions<Period, Offset>;
	type SessionManager = pallet_shift_session_manager::Pallet<Runtime>;
	type SessionHandler = <SessionKeys as OpaqueKeys>::KeyTypeIdProviders;
	type Keys = SessionKeys;
	// TODO: update me (https://github.com/paritytech/parity-bridges-common/issues/78)
	type WeightInfo = ();
}

impl<C> frame_system::offchain::SendTransactionTypes<C> for Runtime
where
	RuntimeCall: From<C>,
{
	type Extrinsic = UncheckedExtrinsic;
	type OverarchingCall = RuntimeCall;
}

impl pallet_authorship::Config for Runtime {
	type FindAuthor = pallet_session::FindAccountFromAuthorIndex<Self, Aura>;
	type EventHandler = ();
}

pub struct FullIdentificationOf;
impl sp_runtime::traits::Convert<AccountId, Option<()>> for FullIdentificationOf {
	fn convert(_: AccountId) -> Option<()> {
		Some(())
	}
}

impl pallet_session::historical::Config for Runtime {
	type FullIdentification = ();
	type FullIdentificationOf = FullIdentificationOf;
}

impl pallet_offences::Config for Runtime {
	type RuntimeEvent = RuntimeEvent;
	type IdentificationTuple = pallet_session::historical::IdentificationTuple<Self>;
	type OnOffenceHandler = ();
}

impl pallet_bridge_relayers::Config for Runtime {
	type RuntimeEvent = RuntimeEvent;
	type Reward = Balance;
	type PaymentProcedure =
		bp_relayers::PayRewardFromAccount<pallet_balances::Pallet<Runtime>, AccountId>;
	type StakeAndSlash = pallet_bridge_relayers::StakeAndSlashNamed<
		AccountId,
		BlockNumber,
		Balances,
		RelayerStakeReserveId,
		ConstU64<1_000>,
		ConstU64<1_000>,
		ConstU64<8>,
	>;
<<<<<<< HEAD
	type MaxLanesPerRelayer = ConstU32<16>;
	type MaxActiveRelayersPerLane = ConstU32<16>;
	type MaxNextRelayersPerLane = ConstU32<1_024>;
	type InitialElectionLength = ConstU64<16>;
=======
	type MaxActiveRelayersPerLane = ConstU32<16>;
	type MaxNextRelayersPerLane = ConstU32<1_024>;
>>>>>>> 9765e530
	type SlotLength = ConstU64<16>;
	type EpochLength = ConstU64<1_024>;
	type PriorityBoostPerMessage = PriorityBoostPerMessage;
	type PriorityBoostForActiveLaneRelayer = ConstU64<0>;
	type WeightInfo = ();
}

pub type RialtoGrandpaInstance = ();
impl pallet_bridge_grandpa::Config for Runtime {
	type RuntimeEvent = RuntimeEvent;
	type BridgedChain = bp_rialto::Rialto;
	type MaxFreeMandatoryHeadersPerBlock = ConstU32<4>;
	type HeadersToKeep = ConstU32<{ bp_rialto::DAYS }>;
	type WeightInfo = pallet_bridge_grandpa::weights::BridgeWeight<Runtime>;
}

pub type WestendGrandpaInstance = pallet_bridge_grandpa::Instance1;
impl pallet_bridge_grandpa::Config<WestendGrandpaInstance> for Runtime {
	type RuntimeEvent = RuntimeEvent;
	type BridgedChain = bp_westend::Westend;
	type MaxFreeMandatoryHeadersPerBlock = ConstU32<4>;
	type HeadersToKeep = ConstU32<{ bp_westend::DAYS }>;
	type WeightInfo = pallet_bridge_grandpa::weights::BridgeWeight<Runtime>;
}

impl pallet_shift_session_manager::Config for Runtime {}

parameter_types! {
	pub const MaxMessagesToPruneAtOnce: bp_messages::MessageNonce = 8;
	pub const RootAccountForPayments: Option<AccountId> = None;
}

/// Instance of the messages pallet used to relay messages to/from Rialto chain.
pub type WithRialtoMessagesInstance = ();

impl pallet_bridge_messages::Config<WithRialtoMessagesInstance> for Runtime {
	type RuntimeEvent = RuntimeEvent;
	type WeightInfo = weights::RialtoMessagesWeightInfo<Runtime>;

	type ThisChain = bp_millau::Millau;
	type BridgedChain = bp_rialto::Rialto;
	type BridgedHeaderChain = BridgeRialtoGrandpa;

	type OutboundPayload = bp_xcm_bridge_hub::XcmAsPlainPayload;
	type InboundPayload = bp_xcm_bridge_hub::XcmAsPlainPayload;

	type DeliveryPayments = ();
	type DeliveryConfirmationPayments = pallet_bridge_relayers::DeliveryConfirmationPaymentsAdapter<
		Runtime,
		WithRialtoMessagesInstance,
		frame_support::traits::ConstU64<0>,
		frame_support::traits::ConstU64<100_000>,
	>;
	type OnMessagesDelivered = XcmRialtoBridgeHub;

	type MessageDispatch = XcmRialtoBridgeHub;
}

/// Instance of the messages pallet used to relay messages to/from RialtoParachain chain.
pub type WithRialtoParachainMessagesInstance = pallet_bridge_messages::Instance1;

impl pallet_bridge_messages::Config<WithRialtoParachainMessagesInstance> for Runtime {
	type RuntimeEvent = RuntimeEvent;
	type WeightInfo = weights::RialtoParachainMessagesWeightInfo<Runtime>;

	type ThisChain = bp_millau::Millau;
	type BridgedChain = bp_rialto_parachain::RialtoParachain;
	type BridgedHeaderChain = pallet_bridge_parachains::ParachainHeaders<
		Runtime,
		WithRialtoParachainsInstance,
		bp_rialto_parachain::RialtoParachain,
	>;

	type OutboundPayload = bp_xcm_bridge_hub::XcmAsPlainPayload;
	type InboundPayload = bp_xcm_bridge_hub::XcmAsPlainPayload;

	type DeliveryPayments = ();
	type DeliveryConfirmationPayments = pallet_bridge_relayers::DeliveryConfirmationPaymentsAdapter<
		Runtime,
		WithRialtoParachainMessagesInstance,
		frame_support::traits::ConstU64<0>,
		frame_support::traits::ConstU64<100_000>,
	>;
	type OnMessagesDelivered = XcmRialtoParachainBridgeHub;

	type MessageDispatch = XcmRialtoParachainBridgeHub;
}

parameter_types! {
	pub const RialtoParasPalletName: &'static str = bp_rialto::PARAS_PALLET_NAME;
	pub const WestendParasPalletName: &'static str = bp_westend::PARAS_PALLET_NAME;
	pub const MaxRialtoParaHeadDataSize: u32 = bp_rialto::MAX_NESTED_PARACHAIN_HEAD_DATA_SIZE;
	pub const MaxWestendParaHeadDataSize: u32 = bp_westend::MAX_NESTED_PARACHAIN_HEAD_DATA_SIZE;
}

/// Instance of the with-Rialto parachains pallet.
pub type WithRialtoParachainsInstance = ();

impl pallet_bridge_parachains::Config<WithRialtoParachainsInstance> for Runtime {
	type RuntimeEvent = RuntimeEvent;
	type WeightInfo = pallet_bridge_parachains::weights::BridgeWeight<Runtime>;
	type BridgesGrandpaPalletInstance = RialtoGrandpaInstance;
	type ParasPalletName = RialtoParasPalletName;
	type ParaStoredHeaderDataBuilder =
		SingleParaStoredHeaderDataBuilder<bp_rialto_parachain::RialtoParachain>;
	type HeadsToKeep = ConstU32<1024>;
	type MaxParaHeadDataSize = MaxRialtoParaHeadDataSize;
}

/// Instance of the with-Westend parachains pallet.
pub type WithWestendParachainsInstance = pallet_bridge_parachains::Instance1;

impl pallet_bridge_parachains::Config<WithWestendParachainsInstance> for Runtime {
	type RuntimeEvent = RuntimeEvent;
	type WeightInfo = pallet_bridge_parachains::weights::BridgeWeight<Runtime>;
	type BridgesGrandpaPalletInstance = WestendGrandpaInstance;
	type ParasPalletName = WestendParasPalletName;
	type ParaStoredHeaderDataBuilder =
		SingleParaStoredHeaderDataBuilder<bp_westend::AssetHubWestend>;
	type HeadsToKeep = ConstU32<1024>;
	type MaxParaHeadDataSize = MaxWestendParaHeadDataSize;
}

impl pallet_utility::Config for Runtime {
	type RuntimeEvent = RuntimeEvent;
	type RuntimeCall = RuntimeCall;
	type PalletsOrigin = OriginCaller;
	type WeightInfo = ();
}

// this config is totally incorrect - the pallet is not actually used at this runtime. We need
// it only to be able to run benchmarks and make required traits (and default weights for tests).

parameter_types! {
	pub BridgeTable: Vec<NetworkExportTableItem>
		= vec![
			NetworkExportTableItem::new(
				xcm_config::RialtoNetwork::get(),
				None,
				xcm_config::TokenLocation::get(),
				Some((xcm_config::TokenAssetId::get(), 1_000_000_000_u128).into())
			)
		];
}

impl pallet_xcm_bridge_hub_router::Config for Runtime {
	type WeightInfo = ();

	type UniversalLocation = xcm_config::UniversalLocation;
	type SiblingBridgeHubLocation = xcm_config::TokenLocation;
	type BridgedNetworkId = xcm_config::RialtoNetwork;
	type Bridges = NetworkExportTable<BridgeTable>;

	type ToBridgeHubSender = xcm_config::XcmRouter;
	type LocalXcmChannelManager = xcm_config::EmulatedSiblingXcmpChannel;

	type ByteFee = ConstU128<1_000>;
	type FeeAsset = xcm_config::TokenAssetId;
}

/// Instance of the XCM bridge hub pallet used to relay messages to/from Rialto chain.
pub type WithRialtoXcmBridgeHubInstance = ();

impl pallet_xcm_bridge_hub::Config<WithRialtoXcmBridgeHubInstance> for Runtime {
	type RuntimeEvent = RuntimeEvent;

	type UniversalLocation = xcm_config::UniversalLocation;
	type BridgedNetworkId = xcm_config::RialtoNetwork;
	type BridgeMessagesPalletInstance = WithRialtoMessagesInstance;

	type OpenBridgeOrigin = frame_support::traits::NeverEnsureOrigin<xcm::latest::MultiLocation>;
	type BridgeOriginAccountIdConverter = xcm_config::SovereignAccountOf;

	type BridgeReserve = ConstU64<1_000_000_000>;
	type NativeCurrency = Balances;

	type LocalXcmChannelManager = ();
	type BlobDispatcher = xcm_config::OnMillauBlobDispatcher;
	type MessageExportPrice = ();
}

/// Instance of the XCM bridge hub pallet used to relay messages to/from RialtoParachain chain.
pub type WithRialtoParachainXcmBridgeHubInstance = pallet_xcm_bridge_hub::Instance1;

impl pallet_xcm_bridge_hub::Config<WithRialtoParachainXcmBridgeHubInstance> for Runtime {
	type RuntimeEvent = RuntimeEvent;

	type UniversalLocation = xcm_config::UniversalLocation;
	type BridgedNetworkId = xcm_config::RialtoParachainNetwork;
	type BridgeMessagesPalletInstance = WithRialtoParachainMessagesInstance;

	type OpenBridgeOrigin = frame_support::traits::NeverEnsureOrigin<xcm::latest::MultiLocation>;
	type BridgeOriginAccountIdConverter = xcm_config::SovereignAccountOf;

	type BridgeReserve = ConstU64<1_000_000_000>;
	type NativeCurrency = Balances;

	type LocalXcmChannelManager = ();
	type BlobDispatcher = xcm_config::OnMillauBlobDispatcher;
	type MessageExportPrice = ();
}

construct_runtime!(
	pub enum Runtime {
		System: frame_system::{Pallet, Call, Config<T>, Storage, Event<T>},
		Sudo: pallet_sudo::{Pallet, Call, Config<T>, Storage, Event<T>},
		Utility: pallet_utility,

		// Must be before session.
		Aura: pallet_aura::{Pallet, Config<T>},

		Timestamp: pallet_timestamp::{Pallet, Call, Storage, Inherent},
		Balances: pallet_balances::{Pallet, Call, Storage, Config<T>, Event<T>},
		TransactionPayment: pallet_transaction_payment::{Pallet, Storage, Event<T>},

		// Consensus support.
		Authorship: pallet_authorship::{Pallet, Storage},
		Offences: pallet_offences::{Pallet, Storage, Event},
		Historical: pallet_session::historical::{Pallet},

		Session: pallet_session::{Pallet, Call, Storage, Event, Config<T>},
		Grandpa: pallet_grandpa::{Pallet, Call, Storage, Config<T>, Event},
		ShiftSessionManager: pallet_shift_session_manager::{Pallet},

		// BEEFY Bridges support.
		Beefy: pallet_beefy::{Pallet, Storage, Config<T>},
		Mmr: pallet_mmr::{Pallet, Storage},
		MmrLeaf: pallet_beefy_mmr::{Pallet, Storage},

		// Rialto bridge modules.
		BridgeRelayers: pallet_bridge_relayers::{Pallet, Call, Storage, Event<T>},
		BridgeRialtoGrandpa: pallet_bridge_grandpa::{Pallet, Call, Storage, Event<T>},
		BridgeRialtoMessages: pallet_bridge_messages::{Pallet, Call, Storage, Event<T>, Config<T>},
		XcmRialtoBridgeHub: pallet_xcm_bridge_hub::{Pallet, Call, Storage, Event<T>, Config<T>},

		// Westend bridge modules.
		BridgeWestendGrandpa: pallet_bridge_grandpa::<Instance1>::{Pallet, Call, Config<T>, Storage, Event<T>},
		BridgeWestendParachains: pallet_bridge_parachains::<Instance1>::{Pallet, Call, Storage, Event<T>},

		// RialtoParachain bridge modules.
		BridgeRialtoParachains: pallet_bridge_parachains::{Pallet, Call, Storage, Event<T>},
		BridgeRialtoParachainMessages: pallet_bridge_messages::<Instance1>::{Pallet, Call, Storage, Event<T>, Config<T>},
		XcmRialtoParachainBridgeHub: pallet_xcm_bridge_hub::<Instance1>::{Pallet, Call, Storage, Event<T>, Config<T>},

		// Pallet for sending XCM.
		XcmPallet: pallet_xcm::{Pallet, Call, Storage, Event<T>, Origin, Config<T>} = 99,

		// Pallets that are not actually used here (yet?), but we need to run benchmarks on it.
		XcmBridgeHubRouter: pallet_xcm_bridge_hub_router::{Pallet, Storage} = 200,
	}
);

generate_bridge_reject_obsolete_headers_and_messages! {
	RuntimeCall, AccountId,
	// Grandpa
	BridgeRialtoGrandpa, BridgeWestendGrandpa,
	// Parachains
	BridgeRialtoParachains,
	//Messages
	BridgeRialtoMessages, BridgeRialtoParachainMessages
}

bp_runtime::generate_static_str_provider!(BridgeRefundRialtoPara2000Msgs);
/// Signed extension that refunds relayers that are delivering messages from the Rialto parachain.
pub type PriorityBoostPerMessage = ConstU64<51_049_853>;
pub type BridgeRefundRialtoParachainMessages =
	pallet_bridge_relayers::extension::BridgeRelayersSignedExtension<
		Runtime,
		pallet_bridge_relayers::extension::WithParachainExtensionConfig<
			StrBridgeRefundRialtoPara2000Msgs,
			Runtime,
			bp_relayers::RuntimeWithUtilityPallet<Runtime>,
			WithRialtoParachainsInstance,
			WithRialtoParachainMessagesInstance,
		>,
	>;

/// The address format for describing accounts.
pub type Address = AccountId;
/// Block header type as expected by this runtime.
pub type Header = generic::Header<BlockNumber, Hashing>;
/// Block type as expected by this runtime.
pub type Block = generic::Block<Header, UncheckedExtrinsic>;
/// A Block signed with a Justification
pub type SignedBlock = generic::SignedBlock<Block>;
/// BlockId type as expected by this runtime.
pub type BlockId = generic::BlockId<Block>;
/// The SignedExtension to the basic transaction logic.
pub type SignedExtra = (
	frame_system::CheckNonZeroSender<Runtime>,
	frame_system::CheckSpecVersion<Runtime>,
	frame_system::CheckTxVersion<Runtime>,
	frame_system::CheckGenesis<Runtime>,
	frame_system::CheckEra<Runtime>,
	frame_system::CheckNonce<Runtime>,
	frame_system::CheckWeight<Runtime>,
	pallet_transaction_payment::ChargeTransactionPayment<Runtime>,
	BridgeRejectObsoleteHeadersAndMessages,
	BridgeRefundRialtoParachainMessages,
);
/// The payload being signed in transactions.
pub type SignedPayload = generic::SignedPayload<RuntimeCall, SignedExtra>;
/// Unchecked extrinsic type as expected by this runtime.
pub type UncheckedExtrinsic =
	generic::UncheckedExtrinsic<Address, RuntimeCall, Signature, SignedExtra>;
/// Extrinsic type that has already been checked.
pub type CheckedExtrinsic = generic::CheckedExtrinsic<AccountId, RuntimeCall, SignedExtra>;
/// Executive: handles dispatch to the various modules.
pub type Executive = frame_executive::Executive<
	Runtime,
	Block,
	frame_system::ChainContext<Runtime>,
	Runtime,
	AllPalletsWithSystem,
>;

#[cfg(feature = "runtime-benchmarks")]
mod benches {
	frame_benchmarking::define_benchmarks!(
		[pallet_bridge_messages, MessagesBench::<Runtime, WithRialtoMessagesInstance>]
		[pallet_bridge_messages, MessagesBench::<Runtime, WithRialtoParachainMessagesInstance>]
		[pallet_bridge_grandpa, BridgeRialtoGrandpa]
		[pallet_bridge_parachains, ParachainsBench::<Runtime, WithRialtoParachainsInstance>]
		[pallet_bridge_relayers, RelayersBench::<Runtime>]
		[pallet_xcm_bridge_hub_router, XcmBridgeHubRouterBench::<Runtime>]
	);
}

impl_runtime_apis! {
	impl sp_api::Core<Block> for Runtime {
		fn version() -> RuntimeVersion {
			VERSION
		}

		fn execute_block(block: Block) {
			Executive::execute_block(block);
		}

		fn initialize_block(header: &<Block as BlockT>::Header) {
			Executive::initialize_block(header)
		}
	}

	impl sp_api::Metadata<Block> for Runtime {
		fn metadata() -> OpaqueMetadata {
			OpaqueMetadata::new(Runtime::metadata().into())
		}

		fn metadata_at_version(version: u32) -> Option<OpaqueMetadata> {
			Runtime::metadata_at_version(version)
		}

		fn metadata_versions() -> sp_std::vec::Vec<u32> {
			Runtime::metadata_versions()
		}
	}

	impl sp_block_builder::BlockBuilder<Block> for Runtime {
		fn apply_extrinsic(extrinsic: <Block as BlockT>::Extrinsic) -> ApplyExtrinsicResult {
			Executive::apply_extrinsic(extrinsic)
		}

		fn finalize_block() -> <Block as BlockT>::Header {
			Executive::finalize_block()
		}

		fn inherent_extrinsics(data: sp_inherents::InherentData) -> Vec<<Block as BlockT>::Extrinsic> {
			data.create_extrinsics()
		}

		fn check_inherents(
			block: Block,
			data: sp_inherents::InherentData,
		) -> sp_inherents::CheckInherentsResult {
			data.check_extrinsics(&block)
		}
	}

	impl frame_system_rpc_runtime_api::AccountNonceApi<Block, AccountId, Nonce> for Runtime {
		fn account_nonce(account: AccountId) -> Nonce {
			System::account_nonce(account)
		}
	}

	impl sp_transaction_pool::runtime_api::TaggedTransactionQueue<Block> for Runtime {
		fn validate_transaction(
			source: TransactionSource,
			tx: <Block as BlockT>::Extrinsic,
			block_hash: <Block as BlockT>::Hash,
		) -> TransactionValidity {
			Executive::validate_transaction(source, tx, block_hash)
		}
	}

	impl sp_offchain::OffchainWorkerApi<Block> for Runtime {
		fn offchain_worker(header: &<Block as BlockT>::Header) {
			Executive::offchain_worker(header)
		}
	}

	impl sp_consensus_aura::AuraApi<Block, AuraId> for Runtime {
		fn slot_duration() -> sp_consensus_aura::SlotDuration {
			sp_consensus_aura::SlotDuration::from_millis(Aura::slot_duration())
		}

		fn authorities() -> Vec<AuraId> {
			Aura::authorities().to_vec()
		}
	}

	impl pallet_transaction_payment_rpc_runtime_api::TransactionPaymentApi<
		Block,
		Balance,
	> for Runtime {
		fn query_info(uxt: <Block as BlockT>::Extrinsic, len: u32) -> RuntimeDispatchInfo<Balance> {
			TransactionPayment::query_info(uxt, len)
		}
		fn query_fee_details(uxt: <Block as BlockT>::Extrinsic, len: u32) -> FeeDetails<Balance> {
			TransactionPayment::query_fee_details(uxt, len)
		}
		fn query_weight_to_fee(weight: Weight) -> Balance {
			TransactionPayment::weight_to_fee(weight)
		}
		fn query_length_to_fee(length: u32) -> Balance {
			TransactionPayment::length_to_fee(length)
		}
	}

	impl sp_session::SessionKeys<Block> for Runtime {
		fn generate_session_keys(seed: Option<Vec<u8>>) -> Vec<u8> {
			SessionKeys::generate(seed)
		}

		fn decode_session_keys(
			encoded: Vec<u8>,
		) -> Option<Vec<(Vec<u8>, sp_core::crypto::KeyTypeId)>> {
			SessionKeys::decode_into_raw_public_keys(&encoded)
		}
	}

	impl sp_consensus_beefy::BeefyApi<Block, BeefyId> for Runtime {
		fn beefy_genesis() -> Option<BlockNumber> {
			Beefy::genesis_block()
		}

		fn validator_set() -> Option<ValidatorSet<BeefyId>> {
			Beefy::validator_set()
		}

		fn submit_report_equivocation_unsigned_extrinsic(
			_equivocation_proof: sp_consensus_beefy::EquivocationProof<
				NumberFor<Block>,
				sp_consensus_beefy::ecdsa_crypto::AuthorityId,
				sp_consensus_beefy::ecdsa_crypto::Signature
			>,
			_key_owner_proof: sp_consensus_beefy::OpaqueKeyOwnershipProof,
		) -> Option<()> { None }

		fn generate_key_ownership_proof(
			_set_id: sp_consensus_beefy::ValidatorSetId,
			_authority_id: sp_consensus_beefy::ecdsa_crypto::AuthorityId,
		) -> Option<sp_consensus_beefy::OpaqueKeyOwnershipProof> { None }
	}

	impl pallet_mmr::primitives::MmrApi<
		Block,
		mmr::Hash,
		BlockNumber,
	> for Runtime {
		fn mmr_root() -> Result<mmr::Hash, mmr::Error> {
			Ok(Mmr::mmr_root())
		}

		fn mmr_leaf_count() -> Result<mmr::LeafIndex, mmr::Error> {
			Ok(Mmr::mmr_leaves())
		}

		fn generate_proof(
			block_numbers: Vec<BlockNumber>,
			best_known_block_number: Option<BlockNumber>,
		) -> Result<(Vec<mmr::EncodableOpaqueLeaf>, mmr::Proof<mmr::Hash>), mmr::Error> {
			Mmr::generate_proof(block_numbers, best_known_block_number).map(
				|(leaves, proof)| {
					(
						leaves
							.into_iter()
							.map(|leaf| mmr::EncodableOpaqueLeaf::from_leaf(&leaf))
							.collect(),
						proof,
					)
				},
			)
		}

		fn verify_proof(leaves: Vec<mmr::EncodableOpaqueLeaf>, proof: mmr::Proof<mmr::Hash>)
			-> Result<(), mmr::Error>
		{
			let leaves = leaves.into_iter().map(|leaf|
				leaf.into_opaque_leaf()
				.try_decode()
				.ok_or(mmr::Error::Verify)).collect::<Result<Vec<mmr::Leaf>, mmr::Error>>()?;
			Mmr::verify_leaves(leaves, proof)
		}

		fn verify_proof_stateless(
			root: mmr::Hash,
			leaves: Vec<mmr::EncodableOpaqueLeaf>,
			proof: mmr::Proof<mmr::Hash>
		) -> Result<(), mmr::Error> {
			let nodes = leaves.into_iter().map(|leaf|mmr::DataOrHash::Data(leaf.into_opaque_leaf())).collect();
			pallet_mmr::verify_leaves_proof::<mmr::Hashing, _>(root, nodes, proof)
		}
	}

	impl fg_primitives::GrandpaApi<Block> for Runtime {
		fn current_set_id() -> fg_primitives::SetId {
			Grandpa::current_set_id()
		}

		fn grandpa_authorities() -> GrandpaAuthorityList {
			Grandpa::grandpa_authorities()
		}

		fn submit_report_equivocation_unsigned_extrinsic(
			equivocation_proof: fg_primitives::EquivocationProof<
				<Block as BlockT>::Hash,
				NumberFor<Block>,
			>,
			key_owner_proof: fg_primitives::OpaqueKeyOwnershipProof,
		) -> Option<()> {
			let key_owner_proof = key_owner_proof.decode()?;

			Grandpa::submit_unsigned_equivocation_report(
				equivocation_proof,
				key_owner_proof,
			)
		}

		fn generate_key_ownership_proof(
			_set_id: fg_primitives::SetId,
			_authority_id: GrandpaId,
		) -> Option<fg_primitives::OpaqueKeyOwnershipProof> {
			// NOTE: this is the only implementation possible since we've
			// defined our key owner proof type as a bottom type (i.e. a type
			// with no values).
			None
		}
	}

	impl bp_rialto::RialtoFinalityApi<Block> for Runtime {
		fn best_finalized() -> Option<HeaderId<bp_rialto::Hash, bp_rialto::BlockNumber>> {
			BridgeRialtoGrandpa::best_finalized()
		}

		fn synced_headers_grandpa_info(
		) -> Vec<bp_header_chain::StoredHeaderGrandpaInfo<bp_rialto::Header>> {
			BridgeRialtoGrandpa::synced_headers_grandpa_info()
		}
	}

	impl bp_westend::WestendFinalityApi<Block> for Runtime {
		fn best_finalized() -> Option<HeaderId<bp_westend::Hash, bp_westend::BlockNumber>> {
			BridgeWestendGrandpa::best_finalized()
		}

		fn synced_headers_grandpa_info(
		) -> Vec<bp_header_chain::StoredHeaderGrandpaInfo<bp_westend::Header>> {
			BridgeWestendGrandpa::synced_headers_grandpa_info()
		}
	}

	impl bp_westend::AssetHubWestendFinalityApi<Block> for Runtime {
		fn best_finalized() -> Option<HeaderId<bp_westend::Hash, bp_westend::BlockNumber>> {
			pallet_bridge_parachains::Pallet::<
				Runtime,
				WithWestendParachainsInstance,
			>::best_parachain_head_id::<bp_westend::AssetHubWestend>().unwrap_or(None)
		}
	}

	impl bp_rialto_parachain::RialtoParachainFinalityApi<Block> for Runtime {
		fn best_finalized() -> Option<HeaderId<bp_rialto::Hash, bp_rialto::BlockNumber>> {
			pallet_bridge_parachains::Pallet::<
				Runtime,
				WithRialtoParachainsInstance,
			>::best_parachain_head_id::<bp_rialto_parachain::RialtoParachain>().unwrap_or(None)
		}
	}

	impl bp_rialto::ToRialtoOutboundLaneApi<Block> for Runtime {
		fn message_details(
			lane: bp_messages::LaneId,
			begin: bp_messages::MessageNonce,
			end: bp_messages::MessageNonce,
		) -> Vec<bp_messages::OutboundMessageDetails> {
			bridge_runtime_common::messages_api::outbound_message_details::<
				Runtime,
				WithRialtoMessagesInstance,
			>(lane, begin, end)
		}
	}

	impl bp_rialto::FromRialtoInboundLaneApi<Block> for Runtime {
		fn message_details(
			lane: bp_messages::LaneId,
			messages: Vec<(bp_messages::MessagePayload, bp_messages::OutboundMessageDetails)>,
		) -> Vec<bp_messages::InboundMessageDetails> {
			bridge_runtime_common::messages_api::inbound_message_details::<
				Runtime,
				WithRialtoMessagesInstance,
			>(lane, messages)
		}
	}

	impl bp_rialto_parachain::ToRialtoParachainOutboundLaneApi<Block> for Runtime {
		fn message_details(
			lane: bp_messages::LaneId,
			begin: bp_messages::MessageNonce,
			end: bp_messages::MessageNonce,
		) -> Vec<bp_messages::OutboundMessageDetails> {
			bridge_runtime_common::messages_api::outbound_message_details::<
				Runtime,
				WithRialtoParachainMessagesInstance,
			>(lane, begin, end)
		}
	}

	impl bp_rialto_parachain::FromRialtoParachainInboundLaneApi<Block> for Runtime {
		fn message_details(
			lane: bp_messages::LaneId,
			messages: Vec<(bp_messages::MessagePayload, bp_messages::OutboundMessageDetails)>,
		) -> Vec<bp_messages::InboundMessageDetails> {
			bridge_runtime_common::messages_api::inbound_message_details::<
				Runtime,
				WithRialtoParachainMessagesInstance,
			>(lane, messages)
		}
	}

	#[cfg(feature = "runtime-benchmarks")]
	impl frame_benchmarking::Benchmark<Block> for Runtime {
		fn benchmark_metadata(extra: bool) -> (
			Vec<frame_benchmarking::BenchmarkList>,
			Vec<frame_support::traits::StorageInfo>,
		) {
			use frame_benchmarking::{Benchmarking, BenchmarkList};
			use frame_support::traits::StorageInfoTrait;

			use pallet_bridge_messages::benchmarking::Pallet as MessagesBench;
			use pallet_bridge_parachains::benchmarking::Pallet as ParachainsBench;
			use pallet_bridge_relayers::benchmarking::Pallet as RelayersBench;
			use pallet_xcm_bridge_hub_router::benchmarking::Pallet as XcmBridgeHubRouterBench;

			let mut list = Vec::<BenchmarkList>::new();
			list_benchmarks!(list, extra);

			let storage_info = AllPalletsWithSystem::storage_info();
			return (list, storage_info)
		}

		fn dispatch_benchmark(
			config: frame_benchmarking::BenchmarkConfig,
		) -> Result<Vec<frame_benchmarking::BenchmarkBatch>, sp_runtime::RuntimeString> {
			use frame_benchmarking::{Benchmarking, BenchmarkBatch};
			use frame_support::traits::TrackedStorageKey;

			let whitelist: Vec<TrackedStorageKey> = vec![
				// Block Number
				hex_literal::hex!("26aa394eea5630e07c48ae0c9558cef702a5c1b19ab7a04f536c519aca4983ac").to_vec().into(),
				// Execution Phase
				hex_literal::hex!("26aa394eea5630e07c48ae0c9558cef7ff553b5a9862a516939d82b3d3d8661a").to_vec().into(),
				// Event Count
				hex_literal::hex!("26aa394eea5630e07c48ae0c9558cef70a98fdbe9ce6c55837576c60c7af3850").to_vec().into(),
				// System Events
				hex_literal::hex!("26aa394eea5630e07c48ae0c9558cef780d41e5e16056765bc8461851072c9d7").to_vec().into(),
				// Caller 0 Account
				hex_literal::hex!("26aa394eea5630e07c48ae0c9558cef7b99d880ec681799c0cf30e8886371da946c154ffd9992e395af90b5b13cc6f295c77033fce8a9045824a6690bbf99c6db269502f0a8d1d2a008542d5690a0749").to_vec().into(),
			];

			use bp_messages::{
				source_chain::FromBridgedChainMessagesDeliveryProof,
				target_chain::FromBridgedChainMessagesProof,
				LaneId,
			};
			use bp_runtime::Chain;
			use bridge_runtime_common::messages_benchmarking::{
				generate_xcm_builder_bridge_message_sample,
				prepare_message_delivery_proof_from_grandpa_chain,
				prepare_message_delivery_proof_from_parachain,
				prepare_message_proof_from_grandpa_chain,
				prepare_message_proof_from_parachain,
			};
			use pallet_bridge_messages::benchmarking::{
				Pallet as MessagesBench,
				Config as MessagesConfig,
				MessageDeliveryProofParams,
				MessageProofParams,
			};
			use pallet_bridge_parachains::benchmarking::{
				Pallet as ParachainsBench,
				Config as ParachainsConfig,
			};
			use pallet_bridge_relayers::benchmarking::{
				Pallet as RelayersBench,
				Config as RelayersConfig,
			};
			use pallet_xcm_bridge_hub_router::benchmarking::{
				Pallet as XcmBridgeHubRouterBench,
				Config as XcmBridgeHubRouterConfig,
			};

			impl MessagesConfig<WithRialtoParachainMessagesInstance> for Runtime {
				fn bench_lane_id() -> LaneId {
					rialto_parachain_messages::Lane::get()
				}

				fn prepare_message_proof(
					params: MessageProofParams,
				) -> (FromBridgedChainMessagesProof<bp_rialto_parachain::Hash>, Weight) {
					prepare_message_proof_from_parachain::<
						Runtime,
						WithRialtoParachainsInstance,
						WithRialtoParachainMessagesInstance,
					>(params, generate_xcm_builder_bridge_message_sample(xcm::v3::Junctions::Here))
				}

				fn prepare_message_delivery_proof(
					params: MessageDeliveryProofParams<Self::AccountId>,
				) -> FromBridgedChainMessagesDeliveryProof<bp_rialto_parachain::Hash> {
					prepare_message_delivery_proof_from_parachain::<
						Runtime,
						WithRialtoParachainsInstance,
						WithRialtoParachainMessagesInstance,
					>(params)
				}

				fn is_relayer_rewarded(relayer: &Self::AccountId) -> bool {
					let lane = <Self as MessagesConfig<WithRialtoParachainMessagesInstance>>::bench_lane_id();
					let bridged_chain_id = bp_rialto_parachain::RialtoParachain::ID;
					pallet_bridge_relayers::Pallet::<Runtime>::relayer_reward(
						relayer,
						RewardsAccountParams::new(lane, bridged_chain_id, RewardsAccountOwner::BridgedChain)
					).is_some()
				}
			}

			impl MessagesConfig<WithRialtoMessagesInstance> for Runtime {
				fn bench_lane_id() -> LaneId {
					rialto_messages::Lane::get()
				}

				fn prepare_message_proof(
					params: MessageProofParams,
				) -> (FromBridgedChainMessagesProof<bp_rialto::Hash>, Weight) {
					prepare_message_proof_from_grandpa_chain::<
						Runtime,
						RialtoGrandpaInstance,
						WithRialtoMessagesInstance,
					>(params, generate_xcm_builder_bridge_message_sample(xcm::v3::Junctions::Here))
				}

				fn prepare_message_delivery_proof(
					params: MessageDeliveryProofParams<Self::AccountId>,
				) -> FromBridgedChainMessagesDeliveryProof<bp_rialto::Hash> {
					prepare_message_delivery_proof_from_grandpa_chain::<
						Runtime,
						RialtoGrandpaInstance,
						WithRialtoMessagesInstance,
					>(params)
				}

				fn is_relayer_rewarded(relayer: &Self::AccountId) -> bool {
					let lane = <Self as MessagesConfig<WithRialtoMessagesInstance>>::bench_lane_id();
					let bridged_chain_id = bp_rialto::Rialto::ID;
					pallet_bridge_relayers::Pallet::<Runtime>::relayer_reward(
						relayer,
						RewardsAccountParams::new(lane, bridged_chain_id, RewardsAccountOwner::BridgedChain)
					).is_some()
				}
			}

			impl ParachainsConfig<WithRialtoParachainsInstance> for Runtime {
				fn parachains() -> Vec<bp_polkadot_core::parachains::ParaId> {
					use bp_runtime::Parachain;
					vec![bp_polkadot_core::parachains::ParaId(bp_rialto_parachain::RialtoParachain::PARACHAIN_ID)]
				}

				fn prepare_parachain_heads_proof(
					parachains: &[bp_polkadot_core::parachains::ParaId],
					parachain_head_size: u32,
					proof_params: bp_runtime::UnverifiedStorageProofParams,
				) -> (
					bp_parachains::RelayBlockNumber,
					bp_parachains::RelayBlockHash,
					bp_polkadot_core::parachains::ParaHeadsProof,
					Vec<(bp_polkadot_core::parachains::ParaId, bp_polkadot_core::parachains::ParaHash)>,
				) {
					bridge_runtime_common::parachains_benchmarking::prepare_parachain_heads_proof::<
						Runtime,
						WithRialtoParachainsInstance,
					>(
						parachains,
						parachain_head_size,
						proof_params,
					)
				}
			}

			impl RelayersConfig for Runtime {
				fn prepare_rewards_account(
					account_params: RewardsAccountParams,
					reward: Balance,
				) {
					let rewards_account = bp_relayers::PayRewardFromAccount::<
						Balances,
						AccountId
					>::rewards_account(account_params);
					Self::deposit_account(rewards_account, reward);
				}

				fn deposit_account(account: AccountId, balance: Balance) {
					use frame_support::traits::fungible::Mutate;
					Balances::mint_into(&account, balance.saturating_add(ExistentialDeposit::get())).unwrap();
				}
			}

			impl XcmBridgeHubRouterConfig<()> for Runtime {
				fn make_congested() {
					xcm_config::EmulatedSiblingXcmpChannel::make_congested()
				}
			}

			let mut batches = Vec::<BenchmarkBatch>::new();
			let params = (&config, &whitelist);

			add_benchmarks!(params, batches);

			Ok(batches)
		}
	}
}

#[cfg(test)]
mod tests {
	use super::*;
	use bp_runtime::Chain;

	#[test]
	fn runtime_version() {
		assert_eq!(VERSION.state_version, bp_millau::Millau::STATE_VERSION as u8);
	}

	#[test]
	fn call_size() {
		const BRIDGES_PALLETS_MAX_CALL_SIZE: usize = 200;
		assert!(
			core::mem::size_of::<pallet_bridge_grandpa::Call<Runtime>>() <=
				BRIDGES_PALLETS_MAX_CALL_SIZE
		);
		assert!(
			core::mem::size_of::<pallet_bridge_messages::Call<Runtime>>() <=
				BRIDGES_PALLETS_MAX_CALL_SIZE
		);
		const MAX_CALL_SIZE: usize = 230; // value from polkadot-runtime tests
		assert!(core::mem::size_of::<RuntimeCall>() <= MAX_CALL_SIZE);
	}
}<|MERGE_RESOLUTION|>--- conflicted
+++ resolved
@@ -433,15 +433,10 @@
 		ConstU64<1_000>,
 		ConstU64<8>,
 	>;
-<<<<<<< HEAD
 	type MaxLanesPerRelayer = ConstU32<16>;
 	type MaxActiveRelayersPerLane = ConstU32<16>;
 	type MaxNextRelayersPerLane = ConstU32<1_024>;
 	type InitialElectionLength = ConstU64<16>;
-=======
-	type MaxActiveRelayersPerLane = ConstU32<16>;
-	type MaxNextRelayersPerLane = ConstU32<1_024>;
->>>>>>> 9765e530
 	type SlotLength = ConstU64<16>;
 	type EpochLength = ConstU64<1_024>;
 	type PriorityBoostPerMessage = PriorityBoostPerMessage;
