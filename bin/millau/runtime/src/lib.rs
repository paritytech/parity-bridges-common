--- conflicted
+++ resolved
@@ -52,7 +52,7 @@
 	create_runtime_str, generic, impl_opaque_keys,
 	traits::{Block as BlockT, IdentityLookup, Keccak256, NumberFor, OpaqueKeys},
 	transaction_validity::{TransactionSource, TransactionValidity},
-	ApplyExtrinsicResult, FixedPointNumber, FixedU128, MultiSignature, MultiSigner, Perquintill,
+	ApplyExtrinsicResult, FixedPointNumber, MultiSignature, MultiSigner, Perquintill,
 };
 use sp_std::prelude::*;
 #[cfg(feature = "std")]
@@ -744,12 +744,10 @@
 		fn estimate_message_delivery_and_dispatch_fee(
 			_lane_id: bp_messages::LaneId,
 			payload: ToRialtoMessagePayload,
-			rialto_to_this_conversion_rate: Option<FixedU128>,
 		) -> Option<Balance> {
 			estimate_message_dispatch_and_delivery_fee::<WithRialtoMessageBridge>(
 				&payload,
 				WithRialtoMessageBridge::RELAYER_FEE_PERCENT,
-				rialto_to_this_conversion_rate,
 			).ok()
 		}
 
@@ -764,13 +762,6 @@
 				WithRialtoMessageBridge,
 			>(lane, begin, end)
 		}
-<<<<<<< HEAD
-
-		fn latest_received_nonce(lane: bp_messages::LaneId) -> bp_messages::MessageNonce {
-			BridgeRialtoMessages::outbound_latest_received_nonce(lane)
-		}
-=======
->>>>>>> ed7def64
 	}
 
 	impl bp_rialto::FromRialtoInboundLaneApi<Block> for Runtime {
