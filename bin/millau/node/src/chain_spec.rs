--- conflicted
+++ resolved
@@ -126,8 +126,6 @@
 	}
 }
 
-<<<<<<< HEAD
-=======
 /// We're using the same set of endowed accounts on all Millau chains (dev/local) to make
 /// sure that all accounts, required for bridge to be functional (e.g. relayers fund account,
 /// accounts used by relayers in our test deployments, accounts used for demonstration
@@ -177,7 +175,6 @@
 	]
 }
 
->>>>>>> 9f4b34ac
 fn session_keys(aura: AuraId, beefy: BeefyId, grandpa: GrandpaId) -> SessionKeys {
 	SessionKeys { aura, beefy, grandpa }
 }
