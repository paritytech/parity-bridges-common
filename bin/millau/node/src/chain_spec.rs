--- conflicted
+++ resolved
@@ -135,18 +135,11 @@
 							get_account_id_from_seed::<sr25519::Public>("George//stash"),
 							get_account_id_from_seed::<sr25519::Public>("Harry//stash"),
 							get_account_id_from_seed::<sr25519::Public>("RialtoMessagesOwner"),
-<<<<<<< HEAD
 							get_account_id_from_seed::<sr25519::Public>("WithRialtoTokenSwap"),
-							pallet_bridge_messages::Pallet::<
-								millau_runtime::Runtime,
-								millau_runtime::WithRialtoMessagesInstance,
-							>::relayer_fund_account_id(),
-=======
 							pallet_bridge_messages::relayer_fund_account_id::<
 								bp_millau::AccountId,
 								bp_millau::AccountIdConverter,
 							>(),
->>>>>>> 832536ca
 							derive_account_from_rialto_id(bp_runtime::SourceAccount::Account(
 								get_account_id_from_seed::<sr25519::Public>("Alice"),
 							)),
