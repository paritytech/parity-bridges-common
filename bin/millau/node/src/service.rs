// Copyright 2019-2021 Parity Technologies (UK) Ltd.
// This file is part of Parity Bridges Common.

// Parity Bridges Common is free software: you can redistribute it and/or modify
// it under the terms of the GNU General Public License as published by
// the Free Software Foundation, either version 3 of the License, or
// (at your option) any later version.

// Parity Bridges Common is distributed in the hope that it will be useful,
// but WITHOUT ANY WARRANTY; without even the implied warranty of
// MERCHANTABILITY or FITNESS FOR A PARTICULAR PURPOSE.  See the
// GNU General Public License for more details.

// You should have received a copy of the GNU General Public License
// along with Parity Bridges Common.  If not, see <http://www.gnu.org/licenses/>.

//! Service and ServiceFactory implementation. Specialized wrapper over substrate service.

// =====================================================================================
// =====================================================================================
// =====================================================================================
// UPDATE GUIDE:
// 1) replace everything with node-template/src/service.rs contents (found in main Substrate repo);
// 2) from old code keep `rpc_extensions_builder` - we use our own custom RPCs;
// 3) from old code keep the Beefy gadget;
// 4) fix compilation errors;
// 5) test :)
// =====================================================================================
// =====================================================================================
// =====================================================================================

use millau_runtime::{self, opaque::Block, RuntimeApi};
use sc_client_api::ExecutorProvider;
use sc_consensus_aura::{ImportQueueParams, SlotProportion, StartAuraParams};
pub use sc_executor::NativeElseWasmExecutor;
use sc_finality_grandpa::SharedVoterState;
use sc_keystore::LocalKeystore;
use sc_service::{error::Error as ServiceError, Configuration, TaskManager};
use sc_telemetry::{Telemetry, TelemetryWorker};
use sp_consensus::SlotData;
use sp_consensus_aura::sr25519::AuthorityPair as AuraPair;
use std::{sync::Arc, time::Duration};

// Our native executor instance.
pub struct ExecutorDispatch;

impl sc_executor::NativeExecutionDispatch for ExecutorDispatch {
	/// Only enable the benchmarking host functions when we actually want to benchmark.
	#[cfg(feature = "runtime-benchmarks")]
	type ExtendHostFunctions = frame_benchmarking::benchmarking::HostFunctions;
	/// Otherwise we only use the default Substrate host functions.
	#[cfg(not(feature = "runtime-benchmarks"))]
	type ExtendHostFunctions = ();

	fn dispatch(method: &str, data: &[u8]) -> Option<Vec<u8>> {
		millau_runtime::api::dispatch(method, data)
	}

	fn native_version() -> sc_executor::NativeVersion {
		millau_runtime::native_version()
	}
}

type FullClient =
	sc_service::TFullClient<Block, RuntimeApi, NativeElseWasmExecutor<ExecutorDispatch>>;
type FullBackend = sc_service::TFullBackend<Block>;
type FullSelectChain = sc_consensus::LongestChain<FullBackend, Block>;

pub fn new_partial(
	config: &Configuration,
) -> Result<
	sc_service::PartialComponents<
		FullClient,
		FullBackend,
		FullSelectChain,
		sc_consensus::DefaultImportQueue<Block, FullClient>,
		sc_transaction_pool::FullPool<Block, FullClient>,
		(
			sc_finality_grandpa::GrandpaBlockImport<
				FullBackend,
				Block,
				FullClient,
				FullSelectChain,
			>,
			sc_finality_grandpa::LinkHalf<Block, FullClient, FullSelectChain>,
			Option<Telemetry>,
		),
	>,
	ServiceError,
> {
	if config.keystore_remote.is_some() {
<<<<<<< HEAD
		return Err(ServiceError::Other(format!("Remote Keystores are not supported.")))
=======
		return Err(ServiceError::Other("Remote Keystores are not supported.".into()))
>>>>>>> 9f4b34ac
	}

	let telemetry = config
		.telemetry_endpoints
		.clone()
		.filter(|x| !x.is_empty())
		.map(|endpoints| -> Result<_, sc_telemetry::Error> {
			let worker = TelemetryWorker::new(16)?;
			let telemetry = worker.handle().new_telemetry(endpoints);
			Ok((worker, telemetry))
		})
		.transpose()?;

	let executor = NativeElseWasmExecutor::<ExecutorDispatch>::new(
		config.wasm_method,
		config.default_heap_pages,
		config.max_runtime_instances,
	);

	let (client, backend, keystore_container, task_manager) =
		sc_service::new_full_parts::<Block, RuntimeApi, _>(
<<<<<<< HEAD
			&config,
=======
			config,
>>>>>>> 9f4b34ac
			telemetry.as_ref().map(|(_, telemetry)| telemetry.handle()),
			executor,
		)?;
	let client = Arc::new(client);

	let telemetry = telemetry.map(|(worker, telemetry)| {
		task_manager.spawn_handle().spawn("telemetry", None, worker.run());
		telemetry
	});

	let select_chain = sc_consensus::LongestChain::new(backend.clone());

	let transaction_pool = sc_transaction_pool::BasicPool::new_full(
		config.transaction_pool.clone(),
		config.role.is_authority().into(),
		config.prometheus_registry(),
		task_manager.spawn_essential_handle(),
		client.clone(),
	);

	let (grandpa_block_import, grandpa_link) = sc_finality_grandpa::block_import(
		client.clone(),
		&(client.clone() as Arc<_>),
		select_chain.clone(),
		telemetry.as_ref().map(|x| x.handle()),
	)?;

	let slot_duration = sc_consensus_aura::slot_duration(&*client)?.slot_duration();

	let import_queue =
		sc_consensus_aura::import_queue::<AuraPair, _, _, _, _, _, _>(ImportQueueParams {
			block_import: grandpa_block_import.clone(),
			justification_import: Some(Box::new(grandpa_block_import.clone())),
			client: client.clone(),
			create_inherent_data_providers: move |_, ()| async move {
				let timestamp = sp_timestamp::InherentDataProvider::from_system_time();

				let slot =
					sp_consensus_aura::inherents::InherentDataProvider::from_timestamp_and_duration(
						*timestamp,
						slot_duration,
					);

				Ok((timestamp, slot))
			},
			spawner: &task_manager.spawn_essential_handle(),
			can_author_with: sp_consensus::CanAuthorWithNativeVersion::new(
				client.executor().clone(),
			),
			registry: config.prometheus_registry(),
			check_for_equivocation: Default::default(),
			telemetry: telemetry.as_ref().map(|x| x.handle()),
		})?;

	Ok(sc_service::PartialComponents {
		client,
		backend,
		task_manager,
		import_queue,
		keystore_container,
		select_chain,
		transaction_pool,
		other: (grandpa_block_import, grandpa_link, telemetry),
	})
}

fn remote_keystore(_url: &String) -> Result<Arc<LocalKeystore>, &'static str> {
	// FIXME: here would the concrete keystore be built,
	//        must return a concrete type (NOT `LocalKeystore`) that
	//        implements `CryptoStore` and `SyncCryptoStore`
	Err("Remote Keystore not supported.")
}

/// Builds a new service for a full client.
pub fn new_full(mut config: Configuration) -> Result<TaskManager, ServiceError> {
	let sc_service::PartialComponents {
		client,
		backend,
		mut task_manager,
		import_queue,
		mut keystore_container,
		select_chain,
		transaction_pool,
		other: (block_import, grandpa_link, mut telemetry),
	} = new_partial(&config)?;

	if let Some(url) = &config.keystore_remote {
		match remote_keystore(url) {
			Ok(k) => keystore_container.set_remote_keystore(k),
			Err(e) =>
				return Err(ServiceError::Other(format!(
					"Error hooking up remote keystore for {}: {}",
					url, e
				))),
		};
	}

	config.network.extra_sets.push(sc_finality_grandpa::grandpa_peers_set_config());
	config.network.extra_sets.push(beefy_gadget::beefy_peers_set_config());
	let warp_sync = Arc::new(sc_finality_grandpa::warp_proof::NetworkProvider::new(
		backend.clone(),
		grandpa_link.shared_authority_set().clone(),
		Vec::default(),
	));

	let (network, system_rpc_tx, network_starter) =
		sc_service::build_network(sc_service::BuildNetworkParams {
			config: &config,
			client: client.clone(),
			transaction_pool: transaction_pool.clone(),
			spawn_handle: task_manager.spawn_handle(),
			import_queue,
			block_announce_validator_builder: None,
			warp_sync: Some(warp_sync),
		})?;

	if config.offchain_worker.enabled {
		sc_service::build_offchain_workers(
			&config,
			task_manager.spawn_handle(),
			client.clone(),
			network.clone(),
		);
	}

	let role = config.role.clone();
	let force_authoring = config.force_authoring;
	let backoff_authoring_blocks: Option<()> = None;
	let name = config.network.node_name.clone();
	let enable_grandpa = !config.disable_grandpa;
	let prometheus_registry = config.prometheus_registry().cloned();
	let shared_voter_state = SharedVoterState::empty();
	let (signed_commitment_sender, signed_commitment_stream) =
		beefy_gadget::notification::BeefySignedCommitmentStream::channel();

	let rpc_extensions_builder = {
		use sc_finality_grandpa::FinalityProofProvider as GrandpaFinalityProofProvider;

		use pallet_transaction_payment_rpc::{TransactionPayment, TransactionPaymentApi};
		use sc_finality_grandpa_rpc::{GrandpaApi, GrandpaRpcHandler};
		use sc_rpc::DenyUnsafe;
		use substrate_frame_rpc_system::{FullSystem, SystemApi};

		let backend = backend.clone();
		let client = client.clone();
		let pool = transaction_pool.clone();

		let justification_stream = grandpa_link.justification_stream();
		let shared_authority_set = grandpa_link.shared_authority_set().clone();
		let shared_voter_state = shared_voter_state.clone();

		let finality_proof_provider = GrandpaFinalityProofProvider::new_for_service(
			backend,
			Some(shared_authority_set.clone()),
		);

		Box::new(move |_, subscription_executor: sc_rpc::SubscriptionTaskExecutor| {
			let mut io = jsonrpc_core::IoHandler::default();
			io.extend_with(SystemApi::to_delegate(FullSystem::new(
				client.clone(),
				pool.clone(),
				DenyUnsafe::No,
			)));
			io.extend_with(TransactionPaymentApi::to_delegate(TransactionPayment::new(
				client.clone(),
			)));
			io.extend_with(GrandpaApi::to_delegate(GrandpaRpcHandler::new(
				shared_authority_set.clone(),
				shared_voter_state.clone(),
				justification_stream.clone(),
				subscription_executor.clone(),
				finality_proof_provider.clone(),
			)));
			io.extend_with(beefy_gadget_rpc::BeefyApi::to_delegate(
				beefy_gadget_rpc::BeefyRpcHandler::new(
					signed_commitment_stream.clone(),
					subscription_executor,
				),
			));
			io.extend_with(pallet_mmr_rpc::MmrApi::to_delegate(pallet_mmr_rpc::Mmr::new(
				client.clone(),
			)));
			Ok(io)
		})
	};

	let _rpc_handlers = sc_service::spawn_tasks(sc_service::SpawnTasksParams {
		network: network.clone(),
		client: client.clone(),
		keystore: keystore_container.sync_keystore(),
		task_manager: &mut task_manager,
		transaction_pool: transaction_pool.clone(),
		rpc_extensions_builder,
		backend: backend.clone(),
		system_rpc_tx,
		config,
		telemetry: telemetry.as_mut(),
	})?;

	if role.is_authority() {
		let proposer_factory = sc_basic_authorship::ProposerFactory::new(
			task_manager.spawn_handle(),
			client.clone(),
			transaction_pool,
			prometheus_registry.as_ref(),
			telemetry.as_ref().map(|x| x.handle()),
		);

		let can_author_with =
			sp_consensus::CanAuthorWithNativeVersion::new(client.executor().clone());

		let slot_duration = sc_consensus_aura::slot_duration(&*client)?;
		let raw_slot_duration = slot_duration.slot_duration();

		let aura = sc_consensus_aura::start_aura::<AuraPair, _, _, _, _, _, _, _, _, _, _, _>(
			StartAuraParams {
				slot_duration,
				client: client.clone(),
				select_chain,
				block_import,
				proposer_factory,
				create_inherent_data_providers: move |_, ()| async move {
					let timestamp = sp_timestamp::InherentDataProvider::from_system_time();

					let slot =
						sp_consensus_aura::inherents::InherentDataProvider::from_timestamp_and_duration(
							*timestamp,
							raw_slot_duration,
						);

					Ok((timestamp, slot))
				},
				force_authoring,
				backoff_authoring_blocks,
				keystore: keystore_container.sync_keystore(),
				can_author_with,
				sync_oracle: network.clone(),
				justification_sync_link: network.clone(),
				block_proposal_slot_portion: SlotProportion::new(2f32 / 3f32),
				max_block_proposal_slot_portion: None,
				telemetry: telemetry.as_ref().map(|x| x.handle()),
			},
		)?;

		// the AURA authoring task is considered essential, i.e. if it
		// fails we take down the service with it.
		task_manager
			.spawn_essential_handle()
			.spawn_blocking("aura", Some("block-authoring"), aura);
	}

	// if the node isn't actively participating in consensus then it doesn't
	// need a keystore, regardless of which protocol we use below.
	let keystore =
		if role.is_authority() { Some(keystore_container.sync_keystore()) } else { None };

	let beefy_params = beefy_gadget::BeefyParams {
		client,
		backend,
		key_store: keystore.clone(),
		network: network.clone(),
		signed_commitment_sender,
		min_block_delta: 4,
		prometheus_registry: prometheus_registry.clone(),
	};

	// Start the BEEFY bridge gadget.
	task_manager.spawn_essential_handle().spawn_blocking(
		"beefy-gadget",
		None,
		beefy_gadget::start_beefy_gadget::<_, _, _, _>(beefy_params),
	);

	let grandpa_config = sc_finality_grandpa::Config {
		// FIXME #1578 make this available through chainspec
		gossip_duration: Duration::from_millis(333),
		justification_period: 512,
		name: Some(name),
		observer_enabled: false,
		keystore,
		local_role: role,
		telemetry: telemetry.as_ref().map(|x| x.handle()),
	};

	if enable_grandpa {
		// start the full GRANDPA voter
		// NOTE: non-authorities could run the GRANDPA observer protocol, but at
		// this point the full voter should provide better guarantees of block
		// and vote data availability than the observer. The observer has not
		// been tested extensively yet and having most nodes in a network run it
		// could lead to finality stalls.
		let grandpa_config = sc_finality_grandpa::GrandpaParams {
			config: grandpa_config,
			link: grandpa_link,
			network,
			voting_rule: sc_finality_grandpa::VotingRulesBuilder::default().build(),
			prometheus_registry,
			shared_voter_state,
			telemetry: telemetry.as_ref().map(|x| x.handle()),
		};

		// the GRANDPA voter task is considered infallible, i.e.
		// if it fails we take down the service with it.
		task_manager.spawn_essential_handle().spawn_blocking(
			"grandpa-voter",
			None,
			sc_finality_grandpa::run_grandpa_voter(grandpa_config)?,
		);
	}

	network_starter.start_network();
	Ok(task_manager)
}<|MERGE_RESOLUTION|>--- conflicted
+++ resolved
@@ -66,6 +66,7 @@
 type FullBackend = sc_service::TFullBackend<Block>;
 type FullSelectChain = sc_consensus::LongestChain<FullBackend, Block>;
 
+#[allow(clippy::type_complexity)]
 pub fn new_partial(
 	config: &Configuration,
 ) -> Result<
@@ -89,11 +90,7 @@
 	ServiceError,
 > {
 	if config.keystore_remote.is_some() {
-<<<<<<< HEAD
-		return Err(ServiceError::Other(format!("Remote Keystores are not supported.")))
-=======
 		return Err(ServiceError::Other("Remote Keystores are not supported.".into()))
->>>>>>> 9f4b34ac
 	}
 
 	let telemetry = config
@@ -115,11 +112,7 @@
 
 	let (client, backend, keystore_container, task_manager) =
 		sc_service::new_full_parts::<Block, RuntimeApi, _>(
-<<<<<<< HEAD
-			&config,
-=======
 			config,
->>>>>>> 9f4b34ac
 			telemetry.as_ref().map(|(_, telemetry)| telemetry.handle()),
 			executor,
 		)?;
@@ -186,7 +179,7 @@
 	})
 }
 
-fn remote_keystore(_url: &String) -> Result<Arc<LocalKeystore>, &'static str> {
+fn remote_keystore(_url: &str) -> Result<Arc<LocalKeystore>, &'static str> {
 	// FIXME: here would the concrete keystore be built,
 	//        must return a concrete type (NOT `LocalKeystore`) that
 	//        implements `CryptoStore` and `SyncCryptoStore`
