[workspace]

members = [
    "bin/node/node",
    "bin/node/runtime",
    "modules/substrate",
    "modules/ethereum",
<<<<<<< HEAD
    "relays/ethereum",
=======
    "relays/substrate",
>>>>>>> 7d281ff0
]<|MERGE_RESOLUTION|>--- conflicted
+++ resolved
@@ -5,9 +5,6 @@
     "bin/node/runtime",
     "modules/substrate",
     "modules/ethereum",
-<<<<<<< HEAD
     "relays/ethereum",
-=======
     "relays/substrate",
->>>>>>> 7d281ff0
 ]