--- conflicted
+++ resolved
@@ -23,14 +23,18 @@
       - name:           Cancel Previous Runs
         uses:           styfle/cancel-workflow-action@0.4.0
         with:
-          access_token: ${{ github.token }}          
+          access_token: ${{ github.token }}
       - name:           Checkout sources & submodules
         uses:           actions/checkout@master
+          fetch-depth:  5
+          submodules:   recursive
+      - name:           Add rustfmt
+        run:            rustup component add rustfmt
+      - name:           rust-fmt check
+        uses:           actions-rs/cargo@master
         with:
-<<<<<<< HEAD
-          command:                 fmt
-          toolchain:               nightly
-          args:                    --all -- --check
+          command:      fmt
+          args:         --all -- --check
   check-clippy:
     name:                          Check Clippy
     runs-on:                       self-hosted
@@ -68,15 +72,4 @@
           args:                    --all-targets -- -D warnings
       - name:                      Stats sccache
         if:                        always()
-        run:                       sccache --show-stats
-=======
-          fetch-depth:  5
-          submodules:   recursive
-      - name:           Add rustfmt
-        run:            rustup component add rustfmt
-      - name:           rust-fmt check
-        uses:           actions-rs/cargo@master
-        with:
-          command:      fmt
-          args:         --all -- --check
->>>>>>> 44b9555e
+        run:                       sccache --show-stats