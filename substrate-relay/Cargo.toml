--- conflicted
+++ resolved
@@ -27,35 +27,6 @@
 strum = { workspace = true }
 
 # Bridge dependencies
-<<<<<<< HEAD
-bp-bridge-hub-polkadot = { git = "https://github.com/paritytech/polkadot-sdk", branch = "master" }
-bp-bridge-hub-rococo = { git = "https://github.com/paritytech/polkadot-sdk", branch = "master" }
-bp-header-chain = { git = "https://github.com/paritytech/polkadot-sdk", branch = "master" }
-bp-messages = { git = "https://github.com/paritytech/polkadot-sdk", branch = "master" }
-bp-parachains = { git = "https://github.com/paritytech/polkadot-sdk", branch = "master" }
-bp-polkadot-bulletin = { git = "https://github.com/paritytech/polkadot-sdk", branch = "master" }
-bp-polkadot = { git = "https://github.com/paritytech/polkadot-sdk", branch = "master" }
-bp-polkadot-core = { git = "https://github.com/paritytech/polkadot-sdk", branch = "master" }
-bp-rococo = { git = "https://github.com/paritytech/polkadot-sdk", branch = "master" }
-bp-runtime = { git = "https://github.com/paritytech/polkadot-sdk", branch = "master" }
-bridge-runtime-common = { git = "https://github.com/paritytech/polkadot-sdk", branch = "master" }
-pallet-bridge-parachains = { git = "https://github.com/paritytech/polkadot-sdk", branch = "master" }
-parachains-relay = { git = "https://github.com/paritytech/polkadot-sdk", branch = "master" }
-relay-asset-hub-rococo-client = { path = "../relay-clients/client-asset-hub-rococo" }
-relay-asset-hub-westend-client = { path = "../relay-clients/client-asset-hub-westend" }
-relay-bridge-hub-kusama-client = { path = "../relay-clients/client-bridge-hub-kusama" }
-relay-bridge-hub-polkadot-client = { path = "../relay-clients/client-bridge-hub-polkadot" }
-relay-bridge-hub-rococo-client = { path = "../relay-clients/client-bridge-hub-rococo" }
-relay-bridge-hub-westend-client = { path = "../relay-clients/client-bridge-hub-westend" }
-relay-kusama-client = { path = "../relay-clients/client-kusama" }
-relay-polkadot-client = { path = "../relay-clients/client-polkadot" }
-relay-polkadot-bulletin-client = { path = "../relay-clients/client-polkadot-bulletin" }
-relay-rococo-client = { path = "../relay-clients/client-rococo" }
-relay-substrate-client = { git = "https://github.com/paritytech/polkadot-sdk", branch = "master" }
-relay-utils = { git = "https://github.com/paritytech/polkadot-sdk", branch = "master" }
-relay-westend-client = { path = "../relay-clients/client-westend" }
-substrate-relay-helper = { git = "https://github.com/paritytech/polkadot-sdk", branch = "master" }
-=======
 bp-bridge-hub-polkadot = { workspace = true }
 bp-bridge-hub-rococo = { workspace = true }
 bp-header-chain = { workspace = true }
@@ -81,7 +52,6 @@
 relay-utils = { workspace = true }
 relay-westend-client = { workspace = true }
 substrate-relay-helper = { workspace = true }
->>>>>>> 1d88ddb4
 
 # Substrate Dependencies
 
