[package]
name = "substrate-relay"
<<<<<<< HEAD
version = "1.6.0-client-v2"
=======
version = "1.6.3"
>>>>>>> 9c611065
authors.workspace = true
edition.workspace = true
license = "GPL-3.0-or-later WITH Classpath-exception-2.0"
repository.workspace = true

[lints]
workspace = true

[dependencies]
anyhow = "1.0"
async-std = "1.9.0"
async-trait = "0.1.80"
codec = { package = "parity-scale-codec", version = "3.6.1" }
env_logger = "0.11"
futures = "0.3.30"
hex = "0.4"
log = { workspace = true }
num-format = "0.4"
num-traits = "0.2"
rbtag = "0.3"
structopt = "0.3"
signal-hook = "0.3.15"
signal-hook-async-std = "0.2.2"
strum = { version = "0.26.2", features = ["derive"] }

# Bridge dependencies
bp-bridge-hub-polkadot = { git = "https://github.com/paritytech/polkadot-sdk", branch = "bko-bridges-backports-and-nits" }
bp-bridge-hub-rococo = { git = "https://github.com/paritytech/polkadot-sdk", branch = "bko-bridges-backports-and-nits" }
bp-header-chain = { git = "https://github.com/paritytech/polkadot-sdk", branch = "bko-bridges-backports-and-nits" }
bp-messages = { git = "https://github.com/paritytech/polkadot-sdk", branch = "bko-bridges-backports-and-nits" }
bp-parachains = { git = "https://github.com/paritytech/polkadot-sdk", branch = "bko-bridges-backports-and-nits" }
bp-polkadot-bulletin = { git = "https://github.com/paritytech/polkadot-sdk", branch = "bko-bridges-backports-and-nits" }
bp-polkadot = { git = "https://github.com/paritytech/polkadot-sdk", branch = "bko-bridges-backports-and-nits" }
bp-polkadot-core = { git = "https://github.com/paritytech/polkadot-sdk", branch = "bko-bridges-backports-and-nits" }
bp-rococo = { git = "https://github.com/paritytech/polkadot-sdk", branch = "bko-bridges-backports-and-nits" }
bp-runtime = { git = "https://github.com/paritytech/polkadot-sdk", branch = "bko-bridges-backports-and-nits" }
bridge-runtime-common = { git = "https://github.com/paritytech/polkadot-sdk", branch = "bko-bridges-backports-and-nits" }
pallet-bridge-parachains = { git = "https://github.com/paritytech/polkadot-sdk", branch = "bko-bridges-backports-and-nits" }
parachains-relay = { git = "https://github.com/paritytech/polkadot-sdk", branch = "bko-bridges-backports-and-nits" }
relay-bridge-hub-kusama-client = { path = "../relay-clients/client-bridge-hub-kusama" }
relay-bridge-hub-polkadot-client = { path = "../relay-clients/client-bridge-hub-polkadot" }
relay-bridge-hub-rococo-client = { path = "../relay-clients/client-bridge-hub-rococo" }
relay-bridge-hub-westend-client = { path = "../relay-clients/client-bridge-hub-westend" }
relay-kusama-client = { path = "../relay-clients/client-kusama" }
relay-polkadot-client = { path = "../relay-clients/client-polkadot" }
relay-polkadot-bulletin-client = { path = "../relay-clients/client-polkadot-bulletin" }
relay-rococo-client = { path = "../relay-clients/client-rococo" }
relay-substrate-client = { git = "https://github.com/paritytech/polkadot-sdk", branch = "bko-bridges-backports-and-nits" }
relay-utils = { git = "https://github.com/paritytech/polkadot-sdk", branch = "bko-bridges-backports-and-nits" }
relay-westend-client = { path = "../relay-clients/client-westend" }
substrate-relay-helper = { git = "https://github.com/paritytech/polkadot-sdk", branch = "bko-bridges-backports-and-nits" }

# Substrate Dependencies

frame-support = { git = "https://github.com/paritytech/polkadot-sdk", branch = "bko-bridges-backports-and-nits" }
sp-core = { git = "https://github.com/paritytech/polkadot-sdk", branch = "bko-bridges-backports-and-nits" }
sp-runtime = { git = "https://github.com/paritytech/polkadot-sdk", branch = "bko-bridges-backports-and-nits" }

[dev-dependencies]
bp-test-utils = { git = "https://github.com/paritytech/polkadot-sdk", branch = "bko-bridges-backports-and-nits" }
hex-literal = "0.4"
sp-keyring = { git = "https://github.com/paritytech/polkadot-sdk", branch = "bko-bridges-backports-and-nits" }
tempfile = "3.10"
finality-grandpa = { version = "0.16.2" }<|MERGE_RESOLUTION|>--- conflicted
+++ resolved
@@ -1,10 +1,6 @@
 [package]
 name = "substrate-relay"
-<<<<<<< HEAD
-version = "1.6.0-client-v2"
-=======
 version = "1.6.3"
->>>>>>> 9c611065
 authors.workspace = true
 edition.workspace = true
 license = "GPL-3.0-or-later WITH Classpath-exception-2.0"
