--- conflicted
+++ resolved
@@ -21,85 +21,8 @@
 
 SOURCE_CHAIN="Rialto"
 TARGET_CHAIN="Millau"
-EXTRA_ARGS=""
+EXTRA_ARGS="--use-xcm-pallet"
 REGULAR_PAYLOAD="020419ac"
 BATCH_PAYLOAD="020419ac"
 
-<<<<<<< HEAD
-# last time when we have been asking for conversion rate update
-LAST_CONVERSION_RATE_UPDATE_TIME=0
-# conversion rate override argument
-CONVERSION_RATE_OVERRIDE="--conversion-rate-override metric"
-
-# start sending large messages immediately
-LARGE_MESSAGES_TIME=0
-# start sending message packs in a hour
-BUNCH_OF_MESSAGES_TIME=3600
-
-while true
-do
-	rand_sleep
-
-	# ask for latest conversion rate. We're doing that because otherwise we'll be facing
-	# bans from the conversion rate provider
-	if [ $SECONDS -ge $LAST_CONVERSION_RATE_UPDATE_TIME ]; then
-		CONVERSION_RATE_OVERRIDE="--conversion-rate-override metric"
-		CONVERSION_RATE_UPDATE_DELAY=`shuf -i 300-600 -n 1`
-		LAST_CONVERSION_RATE_UPDATE_TIME=$((SECONDS + $CONVERSION_RATE_UPDATE_DELAY))
-	fi
-
-	# send regular message
-	echo "Sending Message from Rialto to Millau"
-	SEND_MESSAGE_OUTPUT=`$SEND_MESSAGE --lane $MESSAGE_LANE --use-xcm-pallet $CONVERSION_RATE_OVERRIDE raw 020419ac 2>&1`
-	echo $SEND_MESSAGE_OUTPUT
-	if [ "$CONVERSION_RATE_OVERRIDE" = "--conversion-rate-override metric" ]; then
-		ACTUAL_CONVERSION_RATE_REGEX="conversion rate override: ([0-9\.]+)"
-		if [[ $SEND_MESSAGE_OUTPUT =~ $ACTUAL_CONVERSION_RATE_REGEX ]]; then
-			CONVERSION_RATE=${BASH_REMATCH[1]}
-			echo "Read updated conversion rate: $CONVERSION_RATE"
-			CONVERSION_RATE_OVERRIDE="--conversion-rate-override $CONVERSION_RATE"
-		else
-			echo "Error: unable to find conversion rate in send-message output. Will keep using on-chain rate"
-			CONVERSION_RATE_OVERRIDE=""
-		fi
-	fi
-
-	if [ ! -z $SECONDARY_MESSAGE_LANE ]; then
-		echo "Sending Message from Rialto to Millau using secondary lane: $SECONDARY_MESSAGE_LANE"
-		$SEND_MESSAGE \
-			--lane $SECONDARY_MESSAGE_LANE \
-			$CONVERSION_RATE_OVERRIDE \
-			raw 020419ac
-	fi
-
-	# every other hour we're sending 3 large (size, weight, size+weight) messages
-	if [ $SECONDS -ge $LARGE_MESSAGES_TIME ]; then
-		LARGE_MESSAGES_TIME=$((SECONDS + 7200))
-
-		rand_sleep
-		echo "Sending Maximal Size Message from Rialto to Millau"
-		$SEND_MESSAGE \
-			--lane $MESSAGE_LANE \
-			--use-xcm-pallet \
-			$CONVERSION_RATE_OVERRIDE \
-			sized max
-	fi
-
-	# every other hour we're sending a bunch of small messages
-	if [ $SECONDS -ge $BUNCH_OF_MESSAGES_TIME ]; then
-		BUNCH_OF_MESSAGES_TIME=$((SECONDS + 7200))
-
-		for i in $(seq 0 $MAX_UNCONFIRMED_MESSAGES_AT_INBOUND_LANE);
-		do
-			$SEND_MESSAGE \
-				--lane $MESSAGE_LANE \
-				--use-xcm-pallet \
-				$CONVERSION_RATE_OVERRIDE \
-				raw 020419ac
-		done
-
-	fi
-done
-=======
-source /common/generate_messages.sh
->>>>>>> 396a0f99
+source /common/generate_messages.sh