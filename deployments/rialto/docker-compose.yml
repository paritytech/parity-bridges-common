--- conflicted
+++ resolved
@@ -5,14 +5,9 @@
       context: .
       dockerfile: ./OpenEthereum.Dockerfile
       args:
-<<<<<<< HEAD
-        ETHEREUM_HASH: 9838f59b6536e7482e145fa55acf07ac4e824ed0
-        BRIDGE_HASH: ${ETH_BRIDGE_HASH:-master}
-=======
        # substrate-builtins-stubs branch
         ETHEREUM_HASH: 79a6e12c63815c72a0152b5deb0d9e616aa42738
-        BRIDGE_HASH: ${BRIDGE_HASH:-master}
->>>>>>> 1ab438a8
+        BRIDGE_HASH: ${ETH_BRIDGE_HASH:-master}
     entrypoint:
       - /home/openethereum/openethereum
       - --config=/config/poa-node-config
